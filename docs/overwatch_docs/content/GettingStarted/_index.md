---
title: "Getting Started"
date: 2020-10-27T16:40:00-04:00
draft: true
weight: 1
---

## Run Methods
Overwatch is usually run via one of two methods:
1. As a job controlling [**running a notebook**](#run-via-notebook)
2. As a job running the [**main class**](#run-via-main-class) with the configs

Below are instructions for both methods. The primary difference is the way by which the
[configuration]({{%relref "GettingStarted/Configuration.md"%}}) is implemented and the choice of which to use is
entirely user preference. Overwatch is meant to control itself from soup to nuts meaning it creates its own databases
and tables and manages all spark parameters and optimization requirements to operate efficiently. Beyond the config
and the job run setup, Overwatch runs best as a black box -- enable it and forget about it.

## Dependencies
Add the following dependencies to your cluster
* plotly -- pretty reporting for some reports, whether or not you will need this depends on the reports you wish
  to run
    * Default PyPi - Tested with version 4.8.2
<<<<<<< HEAD
* (only for **Azure** deployment) azure-eventhubs-spark - integration with Azure EventHubs
    * Maven Coordinate: `~com.microsoft.azure:azure-eventhubs-spark_2.11:2.3.17`
=======
* (only for Azure deployment) azure-eventhubs-spark - integration with Azure EventHubs
    * Maven Coordinate: `~com.microsoft.azure:azure-eventhubs-spark_2.12:2.3.18`
>>>>>>> 66d1fc9e

### Environment Setup
There are some basic environment configuration steps that need to be enabled to allow Overwatch to do its job.

These activities include things like [enabling Audit Logs](https://docs.databricks.com/administration-guide/account-settings/audit-logs.html), setting up security (as desired), etc. The setup activities
are slightly different depending on your cloud provider, currently Overwatch can operate on
[**aws**]({{%relref "EnvironmentSetup/AWS.md"%}}) and [**azure**]({{%relref "EnvironmentSetup/Azure.md"%}}). Please
reference the page that's right for you.

### Cluster Requirements
<<<<<<< HEAD
* DBR 7.6
=======
* DBR 7.x
>>>>>>> 66d1fc9e
* Add the relevant [dependencies](#dependencies)
* Azure - Spot Instances not yet tested
  
#### Notes on Autoscaling
* Auto-scaling compute -- **Not Recommended** 
  Note that autoscaling compute will not be extremely efficient due to some of the compute tails 
  as a result of log file size skew and storage mediums. Additionally, some modules require thousands of API calls 
  (for historical loads) and have to be throttled to protect the workspace. As such, it's recommended to not use 
  autoscaling at this time, but rather use a smaller cluster and just let Overwatch run. Until [Issue 16](https://github.com/databrickslabs/overwatch/issues/16)
  can be implemented there will be a few inefficiencies.
* Auto-scaling Storage -- **Strongly Recommended**
    * Some of the data sources can grow to be quite large and require very large shuffle stages which requires
      sufficient local disk. If you choose not to use auto-scaling storage be sure you provisions sufficient local
      disk space.
    * SSD or NVME (preferred) -- It's strongly recommended to use fast local disks as there can be very large shuffles

### Run via Notebook
Example Notebook ([HTML](/assets/GettingStarted/Runner_Job.html) / [DBC](/assets/GettingStarted/Runner_Job.dbc)) --
Create a notebook like the one referenced and substitute your
[**configuration**]({{%relref "GettingStarted/Configuration.md"%}}) overrides.

* [Setup The Environment](#environment-setup) for your cloud provider
* Create/Define cluster commensurate with the [Cluster Requirements](#cluster-requirements)
* Notebook Basic Flow
    * Imports
    * Define Global Variables / Parameters (as needed)
    * Build the Config, the config is implemented through ["OverwatchParams"](TODO-LINKTO github class) case class
    * Initialize the Environment
    * Run Bronze --> Silver --> Gold Pipelines
```scala
val db = dbutils.widgets.get("dbName")
val etlDBName = dbutils.widgets.get("ETLDBName")
val automatedDBUPrice = dbutils.widgets.get("automatedDBU")
val interactiveDBUPrice = dbutils.widgets.get("interactiveDBU")

import com.databricks.labs.overwatch.pipeline.{Initializer, Bronze, Silver, Gold}
import com.databricks.labs.overwatch.utils._

private val dataTarget = DataTarget(
  Some(etlDBName), Some(s"dbfs:/user/hive/warehouse/$etlDBName.db"),
  Some(db), Some(s"dbfs:/user/hive/warehouse/$db.db")
)
private val tokenSecret = TokenSecret("databricks", "overwatch_key")
private val databricksContractPrices = DatabricksContractPrices(interactiveDBUPrice, automatedDBUPrice)

val params = OverwatchParams(
  auditLogConfig = AuditLogConfig(Some("s3a://auditLogBucketMount/audit-logs")),
  tokenSecret = Some(tokenSecret),
  dataTarget = Some(dataTarget), 
  badRecordsPath = Some(s"/tmp/tomes/overwatch/sparkEventsBadrecords"),
  overwatchScope = Some("audit,accounts,sparkEvents,jobs,clusters,clusterEvents,notebooks".split(",")),
  maxDaysToLoad = 30,
  databricksContractPrices = databricksContractPrices
)

private val args = JsonUtils.objToJson(params).compactString
val workspace = Initializer(Array(args), debugFlag = false)

Bronze(workspace).run()
Silver(workspace).run()
Gold(workspace).run()
```


### Run via Main Class
The Main class version does the same thing as the notebook version the difference is just how it's kicked off and
configured. The tricky party about the main class is that the parameters must be passed in as a string argument in
string-escaped json. The "OverwatchParams" object gets jsonified and passed into the args of the Main Class. To
simplify the creation of this string you can simply run the the exact same code as the
[Notebook](#run-via-notebook) runner **EXCEPT** don't run the Pipeline Runners (i.e. Bronze(workspace).run()).
Instead after the OverwatchParams class is instantiated, use the JsonUtils to output an escaped string.
```scala
val params = ...
JsonUtils.objToJson(params).escapedString
``` 
This will output the string needed to be placed in the Main Class args. <br>
Now that you have the string, setup the job. The Main Class for histoical batch is
`com.databricks.labs.overwatch.BatchRunner`<br>

![job_params](/images/GettingStarted/job_params.png) <br>
![jarSetupExample](/images/GettingStarted/jarSetupExample.png)

#### The new Jobs UI
There's a new jobs UI being rolled out around the same time as Overwatch. Furthermore, note that Overwatch will be 
accessible via Maven Central and it can be referenced that way as well.

![newUIJarSetup](/images/GettingStarted/jarSetupNewUI.png) <br>
![newUIJarSetup](/images/GettingStarted/OverwatchViaMaven.png)

### Modules
Choosing which modules are right for your organization can seem a bit overwhelming, but for now it should be
quite simple as several modules aren't yet released in this version. "Modules" are also sometimes
referred to as "Scope", know that the meaning is synonymous. To understand which modules are available in your
version and get more details on what's included, please refer to [Modules]({{%relref "GettingStarted/Modules.md"%}})

### Security Considerations
Overwatch, by default, will create a single database that, is accessible to everyone in your organization unless you
specify a location for the database in the configuration that is secured at the storage level. Several of the modules
capture fairly sensitive data such as users, userIDs, etc. It is suggested that the configuration specify two
databases in the configuration:
* **ETL database** -- hold all of the raw and intermediate transform entities. This database can be secured
  allowing only the necessary data engineers direct access.
* **Consumer database** -- Holds views only and is easy to secure using Databricks' table ACLs (assuming no direct
  scala access). The consumer database holds only views that point to tables so additional security can easily be
  attributed at this layer.

For more information on how to configure the separation of ETL and consumption databases, please reference the
[**configuration**]({{%relref "GettingStarted/Configuration.md"%}}) page.

Additional steps can be taken to secure the storage location of the ETL entities as necessary. The method for
securing access to these tables would be the same as with any set of tables in your organization.<|MERGE_RESOLUTION|>--- conflicted
+++ resolved
@@ -21,13 +21,8 @@
 * plotly -- pretty reporting for some reports, whether or not you will need this depends on the reports you wish
   to run
     * Default PyPi - Tested with version 4.8.2
-<<<<<<< HEAD
-* (only for **Azure** deployment) azure-eventhubs-spark - integration with Azure EventHubs
-    * Maven Coordinate: `~com.microsoft.azure:azure-eventhubs-spark_2.11:2.3.17`
-=======
 * (only for Azure deployment) azure-eventhubs-spark - integration with Azure EventHubs
     * Maven Coordinate: `~com.microsoft.azure:azure-eventhubs-spark_2.12:2.3.18`
->>>>>>> 66d1fc9e
 
 ### Environment Setup
 There are some basic environment configuration steps that need to be enabled to allow Overwatch to do its job.
@@ -38,11 +33,7 @@
 reference the page that's right for you.
 
 ### Cluster Requirements
-<<<<<<< HEAD
 * DBR 7.6
-=======
-* DBR 7.x
->>>>>>> 66d1fc9e
 * Add the relevant [dependencies](#dependencies)
 * Azure - Spot Instances not yet tested
   
