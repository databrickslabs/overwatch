<!DOCTYPE html>
<html lang="en" class="js csstransforms3d">
  <head>
    <meta charset="utf-8">
    <meta name="viewport" content="width=device-width, initial-scale=1.0">
    <meta name="generator" content="Hugo 0.76.5" />
    <meta name="description" content="Overwatch Documentation">
<meta name="author" content="Daniel Tomes -- DatabricksLabs">

    <link rel="icon" href="https://databrickslabs.github.io/overwatch/images/favicon.png" type="image/png">

    <title>Azure :: Overwatch</title>

    
<<<<<<< HEAD
    <link href="https://databrickslabs.github.io/overwatch/css/nucleus.css?1628279144" rel="stylesheet">
    <link href="https://databrickslabs.github.io/overwatch/css/fontawesome-all.min.css?1628279144" rel="stylesheet">
    <link href="https://databrickslabs.github.io/overwatch/css/hybrid.css?1628279144" rel="stylesheet">
    <link href="https://databrickslabs.github.io/overwatch/css/featherlight.min.css?1628279144" rel="stylesheet">
    <link href="https://databrickslabs.github.io/overwatch/css/perfect-scrollbar.min.css?1628279144" rel="stylesheet">
    <link href="https://databrickslabs.github.io/overwatch/css/auto-complete.css?1628279144" rel="stylesheet">
    <link href="https://databrickslabs.github.io/overwatch/css/atom-one-dark-reasonable.css?1628279144" rel="stylesheet">
    <link href="https://databrickslabs.github.io/overwatch/css/theme.css?1628279144" rel="stylesheet">
    <link href="https://databrickslabs.github.io/overwatch/css/hugo-theme.css?1628279144" rel="stylesheet">
    
    <link href="https://databrickslabs.github.io/overwatch/css/theme-blue.css?1628279144" rel="stylesheet">
    
    

    <script src="https://databrickslabs.github.io/overwatch/js/jquery-3.3.1.min.js?1628279144"></script>
=======
    <link href="https://databrickslabs.github.io/overwatch/css/nucleus.css?1628276979" rel="stylesheet">
    <link href="https://databrickslabs.github.io/overwatch/css/fontawesome-all.min.css?1628276979" rel="stylesheet">
    <link href="https://databrickslabs.github.io/overwatch/css/hybrid.css?1628276979" rel="stylesheet">
    <link href="https://databrickslabs.github.io/overwatch/css/featherlight.min.css?1628276979" rel="stylesheet">
    <link href="https://databrickslabs.github.io/overwatch/css/perfect-scrollbar.min.css?1628276979" rel="stylesheet">
    <link href="https://databrickslabs.github.io/overwatch/css/auto-complete.css?1628276979" rel="stylesheet">
    <link href="https://databrickslabs.github.io/overwatch/css/atom-one-dark-reasonable.css?1628276979" rel="stylesheet">
    <link href="https://databrickslabs.github.io/overwatch/css/theme.css?1628276979" rel="stylesheet">
    <link href="https://databrickslabs.github.io/overwatch/css/hugo-theme.css?1628276979" rel="stylesheet">
    
    <link href="https://databrickslabs.github.io/overwatch/css/theme-blue.css?1628276979" rel="stylesheet">
    
    

    <script src="https://databrickslabs.github.io/overwatch/js/jquery-3.3.1.min.js?1628276979"></script>
>>>>>>> 7a9ede41

    <style>
      :root #header + #content > #left > #rlblock_left{
          display:none !important;
      }
      
    </style>
    

<script async defer src="https://buttons.github.io/buttons.js"></script>
  </head>
  <body class="" data-url="https://databrickslabs.github.io/overwatch/environmentsetup/azure/">
    <nav id="sidebar" class="">



  <div id="header-wrapper">
    <div id="header">
      <a id="logo" href="https://databrickslabs.github.io/overwatch/">
    <img src="https://databrickslabs.github.io/overwatch/images/tmp_logo4.png", width="85%">
</a>

    </div>
    
        <div class="searchbox">
    <label for="search-by"><i class="fas fa-search"></i></label>
    <input data-search-input id="search-by" type="search" placeholder="Search...">
    <span data-search-clear=""><i class="fas fa-times"></i></span>
</div>

<<<<<<< HEAD
<script type="text/javascript" src="https://databrickslabs.github.io/overwatch/js/lunr.min.js?1628279144"></script>
<script type="text/javascript" src="https://databrickslabs.github.io/overwatch/js/auto-complete.js?1628279144"></script>
=======
<script type="text/javascript" src="https://databrickslabs.github.io/overwatch/js/lunr.min.js?1628276979"></script>
<script type="text/javascript" src="https://databrickslabs.github.io/overwatch/js/auto-complete.js?1628276979"></script>
>>>>>>> 7a9ede41
<script type="text/javascript">
    
        var baseurl = "https:\/\/databrickslabs.github.io\/overwatch\/";
    
</script>
<<<<<<< HEAD
<script type="text/javascript" src="https://databrickslabs.github.io/overwatch/js/search.js?1628279144"></script>
=======
<script type="text/javascript" src="https://databrickslabs.github.io/overwatch/js/search.js?1628276979"></script>
>>>>>>> 7a9ede41

    
  </div>
  
  <section id="homelinks">
    <ul>
      <li>
        <a class="padding" href='https://databrickslabs.github.io/overwatch/'><i class='fas fa-home'></i> Home</a>
      </li>
    </ul>
  </section>
  

    <div class="highlightable">
    <ul class="topics">

        
          
          




 
  
    
    <li data-nav-id="/gettingstarted/" title="Getting Started" class="dd-item
        
        
        
        ">
      <a href="https://databrickslabs.github.io/overwatch/gettingstarted/">
          Getting Started
          
      </a>
      
      
        <ul>
          
          
          

        
          
            
            




 
  
    
      <li data-nav-id="/gettingstarted/configuration/" title="Configuration" class="dd-item ">
        <a href="https://databrickslabs.github.io/overwatch/gettingstarted/configuration/">
        Configuration
        
        </a>
    </li>
     
  
 

            
          
            
            




 
  
    
      <li data-nav-id="/gettingstarted/modules/" title="Modules" class="dd-item ">
        <a href="https://databrickslabs.github.io/overwatch/gettingstarted/modules/">
        Modules
        
        </a>
    </li>
     
  
 

            
          
            
            




 
  
    
      <li data-nav-id="/gettingstarted/advancedtopics/" title="Advanced Topics" class="dd-item ">
        <a href="https://databrickslabs.github.io/overwatch/gettingstarted/advancedtopics/">
        Advanced Topics
        
        </a>
    </li>
     
  
 

            
          
        
        </ul>
      
    </li>
  
 

          
          




 
  
    
    <li data-nav-id="/environmentsetup/" title="Environment Setup" class="dd-item
        parent
        
        
        ">
      <a href="https://databrickslabs.github.io/overwatch/environmentsetup/">
          Environment Setup
          
      </a>
      
      
        <ul>
          
          
          

        
          
            
            




 
  
    
      <li data-nav-id="/environmentsetup/azure/" title="Azure" class="dd-item active">
        <a href="https://databrickslabs.github.io/overwatch/environmentsetup/azure/">
        Azure
        
        </a>
    </li>
     
  
 

            
          
            
            




 
  
    
      <li data-nav-id="/environmentsetup/aws/" title="AWS" class="dd-item ">
        <a href="https://databrickslabs.github.io/overwatch/environmentsetup/aws/">
        AWS
        
        </a>
    </li>
     
  
 

            
          
        
        </ul>
      
    </li>
  
 

          
          




 
  
    
    <li data-nav-id="/dataengineer/" title="Data Engineering" class="dd-item
        
        
        
        ">
      <a href="https://databrickslabs.github.io/overwatch/dataengineer/">
          Data Engineering
          
      </a>
      
      
        <ul>
          
          
          

        
          
            
            




 
  
    
      <li data-nav-id="/dataengineer/definitions/" title="Definitions" class="dd-item ">
        <a href="https://databrickslabs.github.io/overwatch/dataengineer/definitions/">
        Definitions
        
        </a>
    </li>
     
  
 

            
          
            
            




 
  
    
      <li data-nav-id="/dataengineer/etl_process/" title="ETL Process" class="dd-item ">
        <a href="https://databrickslabs.github.io/overwatch/dataengineer/etl_process/">
        ETL Process
        
        </a>
    </li>
     
  
 

            
          
            
            




 
  
    
      <li data-nav-id="/dataengineer/upgrade/" title="Upgrade" class="dd-item ">
        <a href="https://databrickslabs.github.io/overwatch/dataengineer/upgrade/">
        Upgrade
        
        </a>
    </li>
     
  
 

            
          
        
        </ul>
      
    </li>
  
 

          
          




 
  
    
    <li data-nav-id="/changelog/" title="ChangeLog" class="dd-item
        
        
        
        ">
      <a href="https://databrickslabs.github.io/overwatch/changelog/">
          ChangeLog
          
      </a>
      
      
    </li>
  
 

          
          




 
  
    
    <li data-nav-id="/faq/" title="FAQ" class="dd-item
        
        
        
        ">
      <a href="https://databrickslabs.github.io/overwatch/faq/">
          FAQ
          
      </a>
      
      
    </li>
  
 

          
          




 
  
    
    <li data-nav-id="/contributing/" title="" class="dd-item
        
        
        
        ">
      <a href="https://databrickslabs.github.io/overwatch/contributing/">
          
          
      </a>
      
      
    </li>
  
 

          
        
    </ul>

    
    

    
    <section id="footer">
      <center>

    
    <a class="github-button" href="https://github.com/databrickslabs/overwatch/subscription"
       data-icon="octicon-eye" data-show-count="true" aria-label="Watch Overwatch on GitHub">Watch</a>


    <a class="github-button" href="https://github.com/databrickslabs/overwatch" data-icon="octicon-star" data-show-count="true" aria-label="Star databrickslabs/overwatch on GitHub">Star</a>


    <a class="github-button" href="https://github.com/databrickslabs/overwatch/fork"
       data-icon="octicon-repo-forked" data-show-count="true" aria-label="Fork Overwatch on GitHub">Fork</a>

    <p>A <a href="https://github.com/databrickslabs">Databricks Labs</a> project.</p>
</center>

<script async defer src="https://buttons.github.io/buttons.js"></script>
    </section>
  </div>
</nav>




        <section id="body">
        <div id="overlay"></div>
        <div class="padding highlightable">
              
              <div>
                <div id="top-bar">
                
                
                <div id="breadcrumbs" itemscope="" itemtype="http://data-vocabulary.org/Breadcrumb">
                    <span id="sidebar-toggle-span">
                        <a href="#" id="sidebar-toggle" data-sidebar-toggle="">
                          <i class="fas fa-bars"></i>
                        </a>
                    </span>
                  
                  <span id="toc-menu"><i class="fas fa-list-alt"></i></span>
                  
                  <span class="links">
                 
                 
                    
          
          
            
            
          
          
            
            
          
          
            <a href='https://databrickslabs.github.io/overwatch/'>Welcome To OverWatch</a> > <a href='https://databrickslabs.github.io/overwatch/environmentsetup/'>Environment Setup</a> > Azure
          
        
          
        
          
        
                 
                  </span>
                </div>
                
                    <div class="progress">
    <div class="wrapper">
<nav id="TableOfContents">
  <ul>
    <li><a href="#configuring-overwatch-on-azure-databricks">Configuring Overwatch on Azure Databricks</a></li>
    <li><a href="#reference-architecture">Reference Architecture</a>
      <ul>
        <li><a href="#audit-log-delivery-via-event-hub">Audit Log Delivery via Event Hub</a></li>
        <li><a href="#configuring-event-hub">Configuring Event Hub</a></li>
      </ul>
    </li>
    <li><a href="#setting-up-storage-accounts">Setting up Storage Accounts</a>
      <ul>
        <li><a href="#overview">OVERVIEW</a></li>
        <li><a href="#step-1-1">Step 1</a></li>
        <li><a href="#step-2-1">Step 2</a></li>
        <li><a href="#step-3-1">Step 3</a></li>
        <li><a href="#step-4">Step 4</a></li>
        <li><a href="#step-5">Step 5</a></li>
        <li><a href="#using-the-storage-account">Using the Storage Account</a></li>
      </ul>
    </li>
  </ul>
</nav>
    </div>
</div>

                
              </div>
            </div>
            
        <div id="head-tags">
        
        </div>
        
        <div id="body-inner">
          
            <h1>
              
              Azure
            </h1>
          

        


<ul>
<li><a href="#configuring-overwatch-on-azure-databricks">Configuring Overwatch on Azure Databricks</a></li>
<li><a href="#reference-architecture">Reference Architecture</a></li>
<li><a href="#audit-log-delivery-via-event-hub">Configuring Audit Log Delivery Through Event Hub</a></li>
<li><a href="#setting-up-storage-accounts">Setting up Storage Accounts</a></li>
<li><a href="https://docs.databricks.com/data/data-sources/azure/adls-gen2/azure-datalake-gen2-sp-access.html">Mount Storage Accounts</a></li>
</ul>
<h2 id="configuring-overwatch-on-azure-databricks">Configuring Overwatch on Azure Databricks</h2>
<p>Reach out to your Customer Success Engineer (CSE) to help you with these tasks as needed.
<!-- raw HTML omitted -->
To get started, the <a href="#configuring-the-event-hub-for-audit-log-delivery">Basic Deployment</a> configuration. 
As more modules are enabled, additional environment configuration may be required in addition to the Basic Deployment.</p>
<p>There are two primary sources of data that need to be configured:</p>
<ul>
<li>Audit Logs
<ul>
<li>These will be delivered through Event Hubs. The audit logs contain data for every interaction within the environment 
and are used to track the state of various objects through time along with which accounts interacted with them. This data
is relatively small and it certainly doesn&rsquo;t contain any large data sets like cluster/spark logs.</li>
</ul>
</li>
<li>Cluster Logs - Crucial to get the most out of Overwatch
<ul>
<li>These logs can get quite large and they are stored in a very inefficient format for query and long-term storage.
This is why it&rsquo;s crucial to create a dedicated storage account for these and ensure TTL (time-to-live) is enabled
to minimize long-term, unnecessary costs.
It&rsquo;s not recommended to store these on DBFS directly (dbfs mount points are ok).</li>
<li>Best Practice - Multi-Workspace &ndash; When multiple workspaces are using Overwatch within a single region it&rsquo;s best to
ensure that each are going to their own prefix, even if sharing a storage account. This greatly reduces Overwatch scan times
as the log files build up. If scan times get too long, the TTL can be reduced or additional storage accounts can 
be created to increase read IOPS throughput (rarely necessary) intra-region.</li>
</ul>
</li>
</ul>
<p><img src="https://databrickslabs.github.io/overwatch/images/EnvironmentSetup/Cluster_Logs_Azure.png" alt="AzureClusterLogging"></p>
<h2 id="reference-architecture">Reference Architecture</h2>
<table>
<thead>
<tr>
<th>Basic Deployment</th>
<th>Multi-Region Deployment</th>
</tr>
</thead>
<tbody>
<tr>
<td><img src="https://databrickslabs.github.io/overwatch/images/EnvironmentSetup/Overwatch_Arch_Simple_Azure.png" alt="BasicAzureArch"></td>
<td><img src="https://databrickslabs.github.io/overwatch/images/EnvironmentSetup/Overwatch_Arch_Azure.png" alt="AzureArch"></td>
</tr>
</tbody>
</table>
<h3 id="audit-log-delivery-via-event-hub">Audit Log Delivery via Event Hub</h3>
<ul>
<li>Audit Log Delivery
<ul>
<li>At present the only supported method for audit log delivery is through Eventhub delivery via Azure Diagnostic Logging. 
Overwatch will consume the events as a batch stream (Trigger.Once) once/period when the job runs. To configure 
Eventhub to deliver these logs, follow the steps below.</li>
</ul>
</li>
</ul>
<h3 id="configuring-event-hub">Configuring Event Hub</h3>
<h4 id="step-1">Step 1</h4>
<p><a href="https://docs.microsoft.com/en-us/azure/event-hubs/event-hubs-create">Create or reuse an Event Hub namespace.</a>

<div class="notices warning" ><p><strong>Tht Event Hub Namespace MUST be in the same location as your control plane</strong></p>
</div>
</p>

<div class="notices info" ><p>If you select the &ldquo;Basic&rdquo; Pricing Tier, just note that you will be required to ensure at least two successful 
Overwatch runs per day to ensure there won&rsquo;t be data loss. This is because message retention is 1 day meaning that 
data expires out of EH every 24 hours. &ldquo;Standard&rdquo; Pricing tier doesn&rsquo;t cost much more but 
it will give you up to 7 days retention which is much safer if you grow dependent on Overwatch reports.</p>
</div>


<div class="notices info" ><p><a href="https://docs.microsoft.com/en-us/azure/event-hubs/event-hubs-scalability#throughput-units"><strong>Throughput Units</strong></a> 
In almost all cases, 1 static throughput unit is sufficient for Overwatch. Cases where this may not be true are 
include cases where there are many users across many workspaces sharing a single EH Namespace.
Review the Throughput Units sizing and make the best decision for you.</p>
</div>

<p>Inside the namespace create an Event Hub</p>
<h4 id="step-2">Step 2</h4>
<p>Create an Event Hub inside your chosen (or created) EH Namespace.

<div class="notices info" ><p><a href="https://docs.microsoft.com/en-us/azure/event-hubs/event-hubs-scalability#partitions"><strong>Partitions</strong></a>
The maximum number of cores (parallelism) that can simultaneously pull data from your event hub == EH partitions.
In most cases this should be set to 32. It can be fewer, just be sure that Overwatch uses an autoscaling cluster
to minimize costs while waiting to pull the data from EH. For example, if Overwatch is pulling 30 million events 
but only has 8 partitions, any worker cores over 8 will sit idle while all 30 million events are retrieved. In a 
situation like this, the minimum autoscaling compute size should approximately equal the number of partitions to 
minimize waste.</p>
</div>
</p>
<h4 id="validate-messages-are-flowing">Validate Messages Are Flowing</h4>
<p>Now that you have configured you Overwatch EventHub Namespace and a named Event Hub inside of the namespace, it&rsquo;s
time to validate that messages are flowing. You may have to wait several minutes to begin to see messages flowing
depending on how busy the workspace is. There are two things that are commonly missed, please double check the
two bullet points below, there are images to help clarify as well.</p>
<ul>
<li>A named Event Hub has been created within the Namespace.</li>
<li>Messages are flowing into the named event hub
<img src="https://databrickslabs.github.io/overwatch/images/EnvironmentSetup/Azure_EH_Example.png" alt="Named_EH_Visual"> <img src="https://databrickslabs.github.io/overwatch/images/EnvironmentSetup/EH_Validation.png" alt="EH_Validation"></li>
</ul>
<h4 id="step-3">Step 3</h4>
<p>With your Event Hub Namespace and Named Event Hub created with data flowing, 
Navigate to your the Azure Databricks workspace[s] (in the portal) for which you&rsquo;d like 
to enable Overwatch. Under Monitoring section &ndash;&gt; Diagnostics settings &ndash;&gt; Add diagnostic setting. Configure 
your log delivery similar to the example in the image below.</p>
<p>Additionally, ensure that the Overwatch account has sufficient privileges to read data from the Event Hub[s] created
above. A common method for providing Overwatch access to the Event Hub is to simply capture the connection string 
and store it as a <a href="https://docs.databricks.com/security/secrets/index.html">secret</a>. 
There are many methods through which to authorize Overwatch, just ensure it has the access to read from the Event Hub Stream.</p>

<div class="notices warning" ><p><strong>DO NOT</strong> leave <strong>Event hub name</strong> empty! Even though Azure doesn&rsquo;t require an event hub name, you must create an
event hub underneath the event hub namespace and give it a name. Reference the name here.</p>
</div>

<p><img src="https://databrickslabs.github.io/overwatch/images/EnvironmentSetup/EH_BaseConfig.png" alt="EH_Base_Setup"></p>
<h2 id="setting-up-storage-accounts">Setting up Storage Accounts</h2>
<p>The following steps are meant to be a baseline reference for setting up the storage accounts for Overwatch targets.
With regard to security, we cannot make recommendations as to what is best for your organization in a global 
forum like this. For specifics regarding security implications of your storage account, please contact your
Databricks sales representative or talk with your Databricks / Cloud administrators.</p>
<p>That said, the minimum technical requirement for Overwatch to function is that the storage account exist and 
be able to be access (read/write for Overwatch output, read for cluster logs) the storage from the 
Databricks workspace. All security consideration above this basic technical requirement should be commensurate with 
your organizational policies/standards.</p>

<div class="notices note" ><p><strong>Data locality</strong> is important for cluster logs. Cluster logs can be large and plentiful and as such, sending these to a 
storage account in a different geographical location can have significant performance impact. Keep this in mind and 
note that the reference architecture recommends at least one storage account per region to minimize latency and 
maximize bandwidth.</p>
</div>

<h3 id="overview">OVERVIEW</h3>
<p>Barring the security and networking sections, once you&rsquo;re setup is complete, your configuration should look similar 
the the image below.
<img src="https://databrickslabs.github.io/overwatch/images/EnvironmentSetup/storage_acc_7.png" alt="Storage Overview"></p>
<h3 id="step-1-1">Step 1</h3>
<p>Select Storage Account from your Azure Portal and hit create</p>
<h3 id="step-2-1">Step 2</h3>
<p>Enter your Subscription and Resource Group in Basics Tab
<img src="https://databrickslabs.github.io/overwatch/images/EnvironmentSetup/storage_acc_1.png" alt="storage1">
Locally-Redundant Storage specified here but choose which is right for your organization. Standard storage is fine,
the required IOPS here are relatively low and, while premium storage will work, it&rsquo;s at an added, unnecessary cost.
<img src="https://databrickslabs.github.io/overwatch/images/EnvironmentSetup/storage_acc_2.png" alt="storage2"></p>
<h3 id="step-3-1">Step 3</h3>
<p><strong>Recommendations</strong></p>
<ul>
<li>Security &ndash; commensurate with your organization policies but must be accessible from the Databricks Workspace.</li>
<li>Hot access tier
<ul>
<li>Not tested on cold and cold will suffer significant performance loss</li>
</ul>
</li>
<li>Hierarchical namespace
<ul>
<li>While hierarchical namespace is technically option, it&rsquo;s STRONGLY recommended that this be enabled.</li>
</ul>
</li>
<li>Networking, similar to security, this should be configured commensurate with your corporate policies. The only 
technical requirement is that the data in the storage account is accessible from the Databricks workspace.
<img src="https://databrickslabs.github.io/overwatch/images/EnvironmentSetup/storage_acc_3.png" alt="storage3">
<img src="https://databrickslabs.github.io/overwatch/images/EnvironmentSetup/storage_acc_4.png" alt="storage4"></li>
</ul>
<h3 id="step-4">Step 4</h3>
<p>You may choose any options you prefer here. Note that soft-deletion of BLOBs may have a negative performance impact. 
Moreover, it may result in job failures depending on eventual consistency rules and timeframe between Overwatch actions.
It&rsquo;s recommended that you do not enable soft deletes for Hierarchical namespace at this time for the Overwatch 
storage account as it has not been fully tested. Container soft deletes are fine you you desire them.
<img src="https://databrickslabs.github.io/overwatch/images/EnvironmentSetup/storage_acc_5.png" alt="storage5"></p>
<h3 id="step-5">Step 5</h3>
<p>Add relevant tags and create
<img src="https://databrickslabs.github.io/overwatch/images/EnvironmentSetup/storage_acc_6.png" alt="storage6"></p>
<h3 id="using-the-storage-account">Using the Storage Account</h3>
<p>The overwatch output storage account may be accessed directly via:</p>
<ul>
<li>abfss://</li>
<li>wasbs:// (not recommended)</li>
<li>A mounted filed system within Databricks. More information on mounting storage accounts can be found 
<a href="https://docs.databricks.com/data/data-sources/azure/adls-gen2/azure-datalake-gen2-sp-access.html#access-azure-data-lake-storage-gen2-using-oauth-20-with-an-azure-service-principal">here</a>.</li>
</ul>


<footer class="footline">
	
</footer>

        
        </div> 
        

      </div>

    <div id="navigation">
        
        
        
        
            
            
                
                    
                    
                
                

                    
                    
                        
                    
                    

                    
                        
            
            
                
                    
                        
                        
                    
                
                

                    
                    
                    

                    
                        
            
            
                
                    
                
                

                    
                    
                    

                    
            
        
                    
                        
            
            
                
                    
                
                

                    
                    
                    

                    
            
        
                    
                        
            
            
                
                    
                
                

                    
                    
                    

                    
            
        
                    
            
        
                    
                        
            
            
                
                    
                    
                
                

                    
                    
                    

                    
                        
            
            
                
                    
                    
                
                

                    
                    
                    

                    
            
        
                    
                        
            
            
                
                    
                        
                        
                    
                
                

                    
                    
                    

                    
            
        
                    
            
        
                    
                        
            
            
                
                    
                
                

                    
                    
                    

                    
                        
            
            
                
                    
                
                

                    
                    
                    

                    
            
        
                    
                        
            
            
                
                    
                
                

                    
                    
                    

                    
            
        
                    
                        
            
            
                
                    
                
                

                    
                    
                    

                    
            
        
                    
            
        
                    
                        
            
            
                
                    
                
                

                    
                    
                    

                    
            
        
                    
                        
            
            
                
                    
                
                

                    
                    
                    

                    
            
        
                    
                        
            
            
                
                    
                
                

                    
                    
                    

                    
            
        
                    
            
        
        
        


	 
	 
		
			<a class="nav nav-prev" href="https://databrickslabs.github.io/overwatch/environmentsetup/" title="Environment Setup"> <i class="fa fa-chevron-left"></i></a>
		
		
			<a class="nav nav-next" href="https://databrickslabs.github.io/overwatch/environmentsetup/aws/" title="AWS" style="margin-right: 0px;"><i class="fa fa-chevron-right"></i></a>
		
	
    </div>

    </section>
    
    <div style="left: -1000px; overflow: scroll; position: absolute; top: -1000px; border: none; box-sizing: content-box; height: 200px; margin: 0px; padding: 0px; width: 200px;">
      <div style="border: none; box-sizing: content-box; height: 200px; margin: 0px; padding: 0px; width: 200px;"></div>
    </div>
<<<<<<< HEAD
    <script src="https://databrickslabs.github.io/overwatch/js/clipboard.min.js?1628279144"></script>
    <script src="https://databrickslabs.github.io/overwatch/js/perfect-scrollbar.min.js?1628279144"></script>
    <script src="https://databrickslabs.github.io/overwatch/js/perfect-scrollbar.jquery.min.js?1628279144"></script>
    <script src="https://databrickslabs.github.io/overwatch/js/jquery.sticky.js?1628279144"></script>
    <script src="https://databrickslabs.github.io/overwatch/js/featherlight.min.js?1628279144"></script>
    <script src="https://databrickslabs.github.io/overwatch/js/highlight.pack.js?1628279144"></script>
    <script>hljs.initHighlightingOnLoad();</script>
    <script src="https://databrickslabs.github.io/overwatch/js/modernizr.custom-3.6.0.js?1628279144"></script>
    <script src="https://databrickslabs.github.io/overwatch/js/learn.js?1628279144"></script>
    <script src="https://databrickslabs.github.io/overwatch/js/hugo-learn.js?1628279144"></script>

    <link href="https://databrickslabs.github.io/overwatch/mermaid/mermaid.css?1628279144" rel="stylesheet" />
    <script src="https://databrickslabs.github.io/overwatch/mermaid/mermaid.js?1628279144"></script>
=======
    <script src="https://databrickslabs.github.io/overwatch/js/clipboard.min.js?1628276979"></script>
    <script src="https://databrickslabs.github.io/overwatch/js/perfect-scrollbar.min.js?1628276979"></script>
    <script src="https://databrickslabs.github.io/overwatch/js/perfect-scrollbar.jquery.min.js?1628276979"></script>
    <script src="https://databrickslabs.github.io/overwatch/js/jquery.sticky.js?1628276979"></script>
    <script src="https://databrickslabs.github.io/overwatch/js/featherlight.min.js?1628276979"></script>
    <script src="https://databrickslabs.github.io/overwatch/js/highlight.pack.js?1628276979"></script>
    <script>hljs.initHighlightingOnLoad();</script>
    <script src="https://databrickslabs.github.io/overwatch/js/modernizr.custom-3.6.0.js?1628276979"></script>
    <script src="https://databrickslabs.github.io/overwatch/js/learn.js?1628276979"></script>
    <script src="https://databrickslabs.github.io/overwatch/js/hugo-learn.js?1628276979"></script>

    <link href="https://databrickslabs.github.io/overwatch/mermaid/mermaid.css?1628276979" rel="stylesheet" />
    <script src="https://databrickslabs.github.io/overwatch/mermaid/mermaid.js?1628276979"></script>
>>>>>>> 7a9ede41
    <script>
        mermaid.initialize({ startOnLoad: true });
    </script>
    

  </body>
</html>
<|MERGE_RESOLUTION|>--- conflicted
+++ resolved
@@ -12,23 +12,6 @@
     <title>Azure :: Overwatch</title>
 
     
-<<<<<<< HEAD
-    <link href="https://databrickslabs.github.io/overwatch/css/nucleus.css?1628279144" rel="stylesheet">
-    <link href="https://databrickslabs.github.io/overwatch/css/fontawesome-all.min.css?1628279144" rel="stylesheet">
-    <link href="https://databrickslabs.github.io/overwatch/css/hybrid.css?1628279144" rel="stylesheet">
-    <link href="https://databrickslabs.github.io/overwatch/css/featherlight.min.css?1628279144" rel="stylesheet">
-    <link href="https://databrickslabs.github.io/overwatch/css/perfect-scrollbar.min.css?1628279144" rel="stylesheet">
-    <link href="https://databrickslabs.github.io/overwatch/css/auto-complete.css?1628279144" rel="stylesheet">
-    <link href="https://databrickslabs.github.io/overwatch/css/atom-one-dark-reasonable.css?1628279144" rel="stylesheet">
-    <link href="https://databrickslabs.github.io/overwatch/css/theme.css?1628279144" rel="stylesheet">
-    <link href="https://databrickslabs.github.io/overwatch/css/hugo-theme.css?1628279144" rel="stylesheet">
-    
-    <link href="https://databrickslabs.github.io/overwatch/css/theme-blue.css?1628279144" rel="stylesheet">
-    
-    
-
-    <script src="https://databrickslabs.github.io/overwatch/js/jquery-3.3.1.min.js?1628279144"></script>
-=======
     <link href="https://databrickslabs.github.io/overwatch/css/nucleus.css?1628276979" rel="stylesheet">
     <link href="https://databrickslabs.github.io/overwatch/css/fontawesome-all.min.css?1628276979" rel="stylesheet">
     <link href="https://databrickslabs.github.io/overwatch/css/hybrid.css?1628276979" rel="stylesheet">
@@ -44,7 +27,6 @@
     
 
     <script src="https://databrickslabs.github.io/overwatch/js/jquery-3.3.1.min.js?1628276979"></script>
->>>>>>> 7a9ede41
 
     <style>
       :root #header + #content > #left > #rlblock_left{
@@ -75,23 +57,14 @@
     <span data-search-clear=""><i class="fas fa-times"></i></span>
 </div>
 
-<<<<<<< HEAD
-<script type="text/javascript" src="https://databrickslabs.github.io/overwatch/js/lunr.min.js?1628279144"></script>
-<script type="text/javascript" src="https://databrickslabs.github.io/overwatch/js/auto-complete.js?1628279144"></script>
-=======
 <script type="text/javascript" src="https://databrickslabs.github.io/overwatch/js/lunr.min.js?1628276979"></script>
 <script type="text/javascript" src="https://databrickslabs.github.io/overwatch/js/auto-complete.js?1628276979"></script>
->>>>>>> 7a9ede41
 <script type="text/javascript">
     
         var baseurl = "https:\/\/databrickslabs.github.io\/overwatch\/";
     
 </script>
-<<<<<<< HEAD
-<script type="text/javascript" src="https://databrickslabs.github.io/overwatch/js/search.js?1628279144"></script>
-=======
 <script type="text/javascript" src="https://databrickslabs.github.io/overwatch/js/search.js?1628276979"></script>
->>>>>>> 7a9ede41
 
     
   </div>
@@ -530,22 +503,10 @@
     <div class="wrapper">
 <nav id="TableOfContents">
   <ul>
-    <li><a href="#configuring-overwatch-on-azure-databricks">Configuring Overwatch on Azure Databricks</a></li>
-    <li><a href="#reference-architecture">Reference Architecture</a>
+    <li><a href="#configuring-overwatch-on-azure-databricks">Configuring Overwatch on Azure Databricks</a>
       <ul>
-        <li><a href="#audit-log-delivery-via-event-hub">Audit Log Delivery via Event Hub</a></li>
-        <li><a href="#configuring-event-hub">Configuring Event Hub</a></li>
-      </ul>
-    </li>
-    <li><a href="#setting-up-storage-accounts">Setting up Storage Accounts</a>
-      <ul>
-        <li><a href="#overview">OVERVIEW</a></li>
-        <li><a href="#step-1-1">Step 1</a></li>
-        <li><a href="#step-2-1">Step 2</a></li>
-        <li><a href="#step-3-1">Step 3</a></li>
-        <li><a href="#step-4">Step 4</a></li>
-        <li><a href="#step-5">Step 5</a></li>
-        <li><a href="#using-the-storage-account">Using the Storage Account</a></li>
+        <li><a href="#configuring-the-event-hub-for-audit-log-delivery">Configuring the Event Hub For Audit Log Delivery</a></li>
+        <li><a href="#configuing-the-event-hub">Configuing The Event Hub</a></li>
       </ul>
     </li>
   </ul>
@@ -572,13 +533,6 @@
         
 
 
-<ul>
-<li><a href="#configuring-overwatch-on-azure-databricks">Configuring Overwatch on Azure Databricks</a></li>
-<li><a href="#reference-architecture">Reference Architecture</a></li>
-<li><a href="#audit-log-delivery-via-event-hub">Configuring Audit Log Delivery Through Event Hub</a></li>
-<li><a href="#setting-up-storage-accounts">Setting up Storage Accounts</a></li>
-<li><a href="https://docs.databricks.com/data/data-sources/azure/adls-gen2/azure-datalake-gen2-sp-access.html">Mount Storage Accounts</a></li>
-</ul>
 <h2 id="configuring-overwatch-on-azure-databricks">Configuring Overwatch on Azure Databricks</h2>
 <p>Reach out to your Customer Success Engineer (CSE) to help you with these tasks as needed.
 <!-- raw HTML omitted -->
@@ -607,7 +561,6 @@
 </li>
 </ul>
 <p><img src="https://databrickslabs.github.io/overwatch/images/EnvironmentSetup/Cluster_Logs_Azure.png" alt="AzureClusterLogging"></p>
-<h2 id="reference-architecture">Reference Architecture</h2>
 <table>
 <thead>
 <tr>
@@ -622,7 +575,7 @@
 </tr>
 </tbody>
 </table>
-<h3 id="audit-log-delivery-via-event-hub">Audit Log Delivery via Event Hub</h3>
+<h3 id="configuring-the-event-hub-for-audit-log-delivery">Configuring the Event Hub For Audit Log Delivery</h3>
 <ul>
 <li>Audit Log Delivery
 <ul>
@@ -632,7 +585,7 @@
 </ul>
 </li>
 </ul>
-<h3 id="configuring-event-hub">Configuring Event Hub</h3>
+<h3 id="configuing-the-event-hub">Configuing The Event Hub</h3>
 <h4 id="step-1">Step 1</h4>
 <p><a href="https://docs.microsoft.com/en-us/azure/event-hubs/event-hubs-create">Create or reuse an Event Hub namespace.</a>
 
@@ -691,70 +644,6 @@
 </div>
 
 <p><img src="https://databrickslabs.github.io/overwatch/images/EnvironmentSetup/EH_BaseConfig.png" alt="EH_Base_Setup"></p>
-<h2 id="setting-up-storage-accounts">Setting up Storage Accounts</h2>
-<p>The following steps are meant to be a baseline reference for setting up the storage accounts for Overwatch targets.
-With regard to security, we cannot make recommendations as to what is best for your organization in a global 
-forum like this. For specifics regarding security implications of your storage account, please contact your
-Databricks sales representative or talk with your Databricks / Cloud administrators.</p>
-<p>That said, the minimum technical requirement for Overwatch to function is that the storage account exist and 
-be able to be access (read/write for Overwatch output, read for cluster logs) the storage from the 
-Databricks workspace. All security consideration above this basic technical requirement should be commensurate with 
-your organizational policies/standards.</p>
-
-<div class="notices note" ><p><strong>Data locality</strong> is important for cluster logs. Cluster logs can be large and plentiful and as such, sending these to a 
-storage account in a different geographical location can have significant performance impact. Keep this in mind and 
-note that the reference architecture recommends at least one storage account per region to minimize latency and 
-maximize bandwidth.</p>
-</div>
-
-<h3 id="overview">OVERVIEW</h3>
-<p>Barring the security and networking sections, once you&rsquo;re setup is complete, your configuration should look similar 
-the the image below.
-<img src="https://databrickslabs.github.io/overwatch/images/EnvironmentSetup/storage_acc_7.png" alt="Storage Overview"></p>
-<h3 id="step-1-1">Step 1</h3>
-<p>Select Storage Account from your Azure Portal and hit create</p>
-<h3 id="step-2-1">Step 2</h3>
-<p>Enter your Subscription and Resource Group in Basics Tab
-<img src="https://databrickslabs.github.io/overwatch/images/EnvironmentSetup/storage_acc_1.png" alt="storage1">
-Locally-Redundant Storage specified here but choose which is right for your organization. Standard storage is fine,
-the required IOPS here are relatively low and, while premium storage will work, it&rsquo;s at an added, unnecessary cost.
-<img src="https://databrickslabs.github.io/overwatch/images/EnvironmentSetup/storage_acc_2.png" alt="storage2"></p>
-<h3 id="step-3-1">Step 3</h3>
-<p><strong>Recommendations</strong></p>
-<ul>
-<li>Security &ndash; commensurate with your organization policies but must be accessible from the Databricks Workspace.</li>
-<li>Hot access tier
-<ul>
-<li>Not tested on cold and cold will suffer significant performance loss</li>
-</ul>
-</li>
-<li>Hierarchical namespace
-<ul>
-<li>While hierarchical namespace is technically option, it&rsquo;s STRONGLY recommended that this be enabled.</li>
-</ul>
-</li>
-<li>Networking, similar to security, this should be configured commensurate with your corporate policies. The only 
-technical requirement is that the data in the storage account is accessible from the Databricks workspace.
-<img src="https://databrickslabs.github.io/overwatch/images/EnvironmentSetup/storage_acc_3.png" alt="storage3">
-<img src="https://databrickslabs.github.io/overwatch/images/EnvironmentSetup/storage_acc_4.png" alt="storage4"></li>
-</ul>
-<h3 id="step-4">Step 4</h3>
-<p>You may choose any options you prefer here. Note that soft-deletion of BLOBs may have a negative performance impact. 
-Moreover, it may result in job failures depending on eventual consistency rules and timeframe between Overwatch actions.
-It&rsquo;s recommended that you do not enable soft deletes for Hierarchical namespace at this time for the Overwatch 
-storage account as it has not been fully tested. Container soft deletes are fine you you desire them.
-<img src="https://databrickslabs.github.io/overwatch/images/EnvironmentSetup/storage_acc_5.png" alt="storage5"></p>
-<h3 id="step-5">Step 5</h3>
-<p>Add relevant tags and create
-<img src="https://databrickslabs.github.io/overwatch/images/EnvironmentSetup/storage_acc_6.png" alt="storage6"></p>
-<h3 id="using-the-storage-account">Using the Storage Account</h3>
-<p>The overwatch output storage account may be accessed directly via:</p>
-<ul>
-<li>abfss://</li>
-<li>wasbs:// (not recommended)</li>
-<li>A mounted filed system within Databricks. More information on mounting storage accounts can be found 
-<a href="https://docs.databricks.com/data/data-sources/azure/adls-gen2/azure-datalake-gen2-sp-access.html#access-azure-data-lake-storage-gen2-using-oauth-20-with-an-azure-service-principal">here</a>.</li>
-</ul>
 
 
 <footer class="footline">
@@ -1041,21 +930,6 @@
     <div style="left: -1000px; overflow: scroll; position: absolute; top: -1000px; border: none; box-sizing: content-box; height: 200px; margin: 0px; padding: 0px; width: 200px;">
       <div style="border: none; box-sizing: content-box; height: 200px; margin: 0px; padding: 0px; width: 200px;"></div>
     </div>
-<<<<<<< HEAD
-    <script src="https://databrickslabs.github.io/overwatch/js/clipboard.min.js?1628279144"></script>
-    <script src="https://databrickslabs.github.io/overwatch/js/perfect-scrollbar.min.js?1628279144"></script>
-    <script src="https://databrickslabs.github.io/overwatch/js/perfect-scrollbar.jquery.min.js?1628279144"></script>
-    <script src="https://databrickslabs.github.io/overwatch/js/jquery.sticky.js?1628279144"></script>
-    <script src="https://databrickslabs.github.io/overwatch/js/featherlight.min.js?1628279144"></script>
-    <script src="https://databrickslabs.github.io/overwatch/js/highlight.pack.js?1628279144"></script>
-    <script>hljs.initHighlightingOnLoad();</script>
-    <script src="https://databrickslabs.github.io/overwatch/js/modernizr.custom-3.6.0.js?1628279144"></script>
-    <script src="https://databrickslabs.github.io/overwatch/js/learn.js?1628279144"></script>
-    <script src="https://databrickslabs.github.io/overwatch/js/hugo-learn.js?1628279144"></script>
-
-    <link href="https://databrickslabs.github.io/overwatch/mermaid/mermaid.css?1628279144" rel="stylesheet" />
-    <script src="https://databrickslabs.github.io/overwatch/mermaid/mermaid.js?1628279144"></script>
-=======
     <script src="https://databrickslabs.github.io/overwatch/js/clipboard.min.js?1628276979"></script>
     <script src="https://databrickslabs.github.io/overwatch/js/perfect-scrollbar.min.js?1628276979"></script>
     <script src="https://databrickslabs.github.io/overwatch/js/perfect-scrollbar.jquery.min.js?1628276979"></script>
@@ -1069,7 +943,6 @@
 
     <link href="https://databrickslabs.github.io/overwatch/mermaid/mermaid.css?1628276979" rel="stylesheet" />
     <script src="https://databrickslabs.github.io/overwatch/mermaid/mermaid.js?1628276979"></script>
->>>>>>> 7a9ede41
     <script>
         mermaid.initialize({ startOnLoad: true });
     </script>
