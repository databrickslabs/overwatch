--- conflicted
+++ resolved
@@ -12,41 +12,14 @@
 class SchemaToolsTest extends AnyFunSpec with SparkSessionTestWrapper with GivenWhenThen {
   import spark.implicits._
 
-<<<<<<< HEAD
-  describe("nestedColExists") {
-
-    it("Basic Nested Col Test Simple") {
-=======
 
   describe("cullNestedColumns") {
     it("return struct with all original columns except list of fields defined") {
->>>>>>> af68918c
       val strings = Seq(
         "{\"id\": 1, \"value\": {\"c1\": 123, \"c2\": \"ttt\", \"c3\": {\"c3_1\": 123, \"c3_2\": \"ttt\", \"c3_3\" : {\"c3_3_1\": \"mmm\", \"c3_3_2\": \"xxx\"}}}}",
         "{\"id\": 2, \"value\": {\"c1\": 234, \"c2\": \"bbb\", \"c3\": {\"c3_1\": 1234, \"c3_2\": \"tttt\", \"c3_3\" : {\"c3_3_1\": \"mmmm\", \"c3_3_2\": \"xxxx\"}}}}"
       ).toDS
       val df = spark.read.json(strings)
-<<<<<<< HEAD
-
-      assertResult(true) {
-        SchemaTools.nestedColExists(df.schema, "value.c3")
-      }
-    }
-
-    it("Basic Nested Col Test 2 Level") {
-      val strings = Seq(
-        "{\"id\": 1, \"value\": {\"c1\": 123, \"c2\": \"ttt\", \"c3\": {\"c3_1\": 123, \"c3_2\": \"ttt\", \"c3_3\" : {\"c3_3_1\": \"mmm\", \"c3_3_2\": \"xxx\"}}}}",
-        "{\"id\": 2, \"value\": {\"c1\": 234, \"c2\": \"bbb\", \"c3\": {\"c3_1\": 1234, \"c3_2\": \"tttt\", \"c3_3\" : {\"c3_3_1\": \"mmmm\", \"c3_3_2\": \"xxxx\"}}}}"
-      ).toDS
-      val df = spark.read.json(strings)
-
-      assertResult(true) {
-        SchemaTools.nestedColExists(df.schema, "value.c3.c3_2")
-      }
-    }
-
-    it("Basic Nested Col Test 3 Level") {
-=======
       val expectedSchema = s"""`id` BIGINT,`value` STRUCT<`c3`: STRUCT<`c3_1`: BIGINT, `c3_2`: STRING, `c3_3`: STRUCT<`c3_3_1`: STRING, `c3_3_2`: STRING>>>"""
 
       assertResult(expectedSchema) {
@@ -56,84 +29,11 @@
     }
 
     it("case sensitive return struct with all original columns except list of fields") {
->>>>>>> af68918c
       val strings = Seq(
         "{\"id\": 1, \"value\": {\"c1\": 123, \"c2\": \"ttt\", \"c3\": {\"c3_1\": 123, \"c3_2\": \"ttt\", \"c3_3\" : {\"c3_3_1\": \"mmm\", \"c3_3_2\": \"xxx\"}}}}",
         "{\"id\": 2, \"value\": {\"c1\": 234, \"c2\": \"bbb\", \"c3\": {\"c3_1\": 1234, \"c3_2\": \"tttt\", \"c3_3\" : {\"c3_3_1\": \"mmmm\", \"c3_3_2\": \"xxxx\"}}}}"
       ).toDS
       val df = spark.read.json(strings)
-<<<<<<< HEAD
-
-      assertResult(true) {
-        SchemaTools.nestedColExists(df.schema, "value.c3.c3_3.c3_3_2")
-      }
-    }
-
-    it("Column Doesn't Exist Nested Col Test ") {
-      val strings = Seq(
-        "{\"id\": 1, \"value\": {\"c1\": 123, \"c2\": \"ttt\", \"c3\": {\"c3_1\": 123, \"c3_2\": \"ttt\", \"c3_3\" : {\"c3_3_1\": \"mmm\", \"c3_3_2\": \"xxx\"}}}}",
-        "{\"id\": 2, \"value\": {\"c1\": 234, \"c2\": \"bbb\", \"c3\": {\"c3_1\": 1234, \"c3_2\": \"tttt\", \"c3_3\" : {\"c3_3_1\": \"mmmm\", \"c3_3_2\": \"xxxx\"}}}}"
-      ).toDS
-      val df = spark.read.json(strings)
-
-      assertResult(false) {
-        SchemaTools.nestedColExists(df.schema, "value.c4")
-      }
-    }
-    it("Non Nested Column used") {
-      val strings = Seq(
-        "{\"id\": 1, \"value\": {\"c1\": 123, \"c2\": \"ttt\", \"c3\": {\"c3_1\": 123, \"c3_2\": \"ttt\", \"c3_3\" : {\"c3_3_1\": \"mmm\", \"c3_3_2\": \"xxx\"}}}}",
-        "{\"id\": 2, \"value\": {\"c1\": 234, \"c2\": \"bbb\", \"c3\": {\"c3_1\": 1234, \"c3_2\": \"tttt\", \"c3_3\" : {\"c3_3_1\": \"mmmm\", \"c3_3_2\": \"xxxx\"}}}}"
-      ).toDS
-      val df = spark.read.json(strings)
-
-      assertResult(true) {
-        SchemaTools.nestedColExists(df.schema, "id")
-      }
-    }
-  }
-
-
-  describe("flattenSchema") {
-    it("Flatten Schema Recursive") {
-      val strings = Seq(
-        "{\"id\": 1, \"value\": {\"c1\": 123, \"c2\": \"ttt\", \"c3\": {\"c3_1\": 123, \"c3_2\": \"ttt\", \"c3_3\" : {\"c3_3_1\": \"mmm\", \"c3_3_2\": \"xxx\"}}}}",
-        "{\"id\": 2, \"value\": {\"c1\": 234, \"c2\": \"bbb\", \"c3\": {\"c3_1\": 1234, \"c3_2\": \"tttt\", \"c3_3\" : {\"c3_3_1\": \"mmmm\", \"c3_3_2\": \"xxxx\"}}}}"
-      ).toDS
-      val df = spark.read.json(strings)
-      val expectedSchema = Seq("id AS `id`", "value.c1 AS `value_c1`", "value.c2 AS `value_c2`", "value.c3.c3_1 AS `value_c3_c3_1`", "value.c3.c3_2 AS `value_c3_c3_2`", "value.c3.c3_3.c3_3_1 AS `value_c3_c3_3_c3_3_1`", "value.c3.c3_3.c3_3_2 AS `value_c3_c3_3_c3_3_2`")
-
-      assertResult(expectedSchema) {
-        SchemaTools.flattenSchema(df.schema).map(_.toString()).toSeq
-      }
-    }
-
-    it("Flatten Schema Recursive with Prefix") {
-      val strings = Seq(
-        "{\"id\": 1, \"value\": {\"c1\": 123, \"c2\": \"ttt\", \"c3\": {\"c3_1\": 123, \"c3_2\": \"ttt\", \"c3_3\" : {\"c3_3_1\": \"mmm\", \"c3_3_2\": \"xxx\"}}}}",
-        "{\"id\": 2, \"value\": {\"c1\": 234, \"c2\": \"bbb\", \"c3\": {\"c3_1\": 1234, \"c3_2\": \"tttt\", \"c3_3\" : {\"c3_3_1\": \"mmmm\", \"c3_3_2\": \"xxxx\"}}}}"
-      ).toDS
-      val df = spark.read.json(strings)
-      val expectedSchema = Seq("col_struct.id AS `col_struct_id`", "col_struct.value.c1 AS `col_struct_value_c1`", "col_struct.value.c2 AS `col_struct_value_c2`", "col_struct.value.c3.c3_1 AS `col_struct_value_c3_c3_1`", "col_struct.value.c3.c3_2 AS `col_struct_value_c3_c3_2`", "col_struct.value.c3.c3_3.c3_3_1 AS `col_struct_value_c3_c3_3_c3_3_1`", "col_struct.value.c3.c3_3.c3_3_2 AS `col_struct_value_c3_c3_3_c3_3_2`")
-
-      assertResult(expectedSchema) {
-        SchemaTools.flattenSchema(df.schema,"col_struct").map(_.toString()).toSeq
-      }
-    }
-
-    it("Flatten Schema without nested columns") {
-      val strings = Seq(
-        "{\"id\": 1, \"value\": \"abc\"}",
-        "{\"id\": 2, \"value\": \"xyz\"}"
-      ).toDS
-      val df = spark.read.json(strings)
-      val expectedSchema = Seq("id AS `id`", "value AS `value`")
-
-      df.printSchema()
-      assertResult(expectedSchema) {
-        SchemaTools.flattenSchema(df.schema).map(_.toString()).toSeq
-      }
-=======
       val expectedSchema = s"""`id` BIGINT,`value` STRUCT<`c2`: STRING>"""
 
       assertResult(expectedSchema) {
@@ -188,7 +88,6 @@
     assertThrows[com.databricks.labs.overwatch.utils.BadSchemaException](
       SchemaTools.cullNestedColumns(df, "val_ms", Array("c3.c3_3")).schema.toDDL
     )
->>>>>>> af68918c
     }
   }
 
