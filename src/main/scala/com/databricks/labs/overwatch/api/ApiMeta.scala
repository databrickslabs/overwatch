package com.databricks.labs.overwatch.api

import com.databricks.dbutils_v1.DBUtilsHolder.dbutils
import com.databricks.labs.overwatch.utils.ApiEnv
import com.fasterxml.jackson.databind.{JsonNode, ObjectMapper}
import com.fasterxml.jackson.module.scala.DefaultScalaModule
import org.apache.log4j.{Level, Logger}
import org.json.JSONObject
import scalaj.http.{Http, HttpRequest, HttpResponse}

/**
 * Configuration for each API.
 */
trait ApiMeta {

  val logger: Logger = Logger.getLogger(this.getClass)
  protected var _paginationKey: String = ""
  protected var _paginationToken: String = _
  protected var _dataframeColumn: String = "*"
  protected var _apiCallType: String = _
  protected var _batchPersist  = false
  protected var _apiV = "api/2.0"
  protected var _isDerivePaginationLogic = false
  protected var _apiEnv: ApiEnv = _
  protected var _apiName: String = _
  protected var _emptyResponseColumn: String = ""

  protected[overwatch] def apiName: String = _apiName
  protected[overwatch] def apiEnv: ApiEnv = _apiEnv
  protected[overwatch] def paginationKey: String = _paginationKey

  protected[overwatch] def paginationToken: String = _paginationToken

  protected[overwatch] def dataframeColumn: String = _dataframeColumn

  protected[overwatch] def apiCallType: String = _apiCallType

  protected[overwatch] def batchPersist : Boolean = _batchPersist

  protected[overwatch] def apiV: String = _apiV

  protected[overwatch] def isDerivePaginationLogic: Boolean = _isDerivePaginationLogic

  protected[overwatch] def emptyResponseColumn: String = _emptyResponseColumn

  private[overwatch] def setApiV(value: String): this.type = {
    _apiV = value
    this
  }

  private[overwatch] def setApiName(value: String): this.type = {
    _apiName = value
    this
  }
  private[overwatch] def setApiEnv(value: ApiEnv): this.type = {
    _apiEnv = value
    this
  }

  private[overwatch] def setBatchPersist(value: Boolean): this.type = {
    _batchPersist = value
    this
  }

  private[overwatch] def setIsDerivePaginationLogic(value: Boolean): this.type = {
    _isDerivePaginationLogic = value
    this
  }

  private[overwatch] def setApiCallType(value: String): this.type = {
    _apiCallType = value
    this
  }

  private[overwatch] def setDataframeColumn(value: String): this.type = {
    _dataframeColumn = value
    this
  }

  private[overwatch] def setPaginationKey(value: String): this.type = {
    _paginationKey = value
    this
  }

  private[overwatch] def setPaginationToken(value: String): this.type = {
    _paginationToken = value
    this
  }


  private[overwatch] def getPaginationLogicForSingleObject(jsonObject: JsonNode): (String) = {
    jsonObject.get(this._paginationKey).toString
  }

  private[overwatch] def getPaginationLogic(jsonObject: JsonNode, requestMap: Map[String, String]): Map[String, String] = {
    null
  }

  private[overwatch] def hasNextPage(jsonObject: JsonNode): Boolean = {
    true
  }

  private[overwatch] def setEmptyResponseColumn(value: String): this.type = {
    _emptyResponseColumn = value
    this
  }

  /**
   * Function generates a basic HttpRequest based on the ApiMeta.
   * @return
   */
  private[overwatch] def getBaseRequest(): HttpRequest = {
    var request = Http(s"""${apiEnv.workspaceURL}/${apiV}/${apiName}""")
      .copy(headers = httpHeaders)
    if (apiEnv.proxyHost.nonEmpty && apiEnv.proxyPort.nonEmpty) {
      request = request.proxy(apiEnv.proxyHost.get, apiEnv.proxyPort.get)
      logger.log(Level.INFO, s"""Proxy has been set to IP: ${apiEnv.proxyHost.get}  PORT:${apiEnv.proxyPort.get}""")
    }
    if (apiEnv.proxyUserName.nonEmpty && apiEnv.proxyPasswordScope.nonEmpty && apiEnv.proxyPasswordKey.nonEmpty) {
      val password = try {
        dbutils.secrets.get(scope = apiEnv.proxyPasswordScope.get, apiEnv.proxyPasswordKey.get)
      } catch {
        case e: IllegalArgumentException if e.getMessage.contains("Secret does not exist") =>
          val failMsg =
            s"""Error getting proxy secret details using:
               |ProxyPasswordScope: ${apiEnv.proxyPasswordScope}
               |ProxyPasswordKey: ${apiEnv.proxyPasswordKey}
               |""".stripMargin
          throw new Exception(failMsg, e)
      }
      request = request.proxyAuth(apiEnv.proxyUserName.get, password)
      logger.log(Level.INFO, s"""Proxy UserName set to IP: ${apiEnv.proxyUserName.get}  scope:${apiEnv.proxyPasswordScope.get} key:${apiEnv.proxyPasswordKey.get}""")
    }
    request
  }

  /**
   * Headers for the API call.
   */
  private def httpHeaders = Seq[(String, String)](
    ("Content-Type", "application/json"),
    ("Charset", "UTF-8"),
    ("User-Agent", s"databricks-labs-overwatch-${apiEnv.packageVersion}"),
    ("Authorization", s"Bearer ${apiEnv.rawToken}")
  )

  override def toString: String = {
    s"""API Meta paginationKey: ${paginationKey}
       |paginationToken: ${paginationToken}
       |dataframeColumns: ${dataframeColumn}
       |apiCallType: ${apiCallType}
       |storeInTempLocation: ${batchPersist}
       |apiV: ${apiV}
       |isDerivePaginationLogic: ${isDerivePaginationLogic}
       |""".stripMargin
  }

  private[overwatch] def getAPIJsonQuery(startValue: Long, endValue: Long, jsonInput: Map[String, String]): Map[String, String] = {
    logger.log(Level.INFO, s"""Needs to be override for specific API for manipulating the input JSON Query""")
    Map[String, String]()
  }

//  private[overwatch] def getParallelAPIParams(jsonInput: Map[String, String]): Map[String, String] = {
//    logger.log(Level.INFO, s"""Needs to be override for specific API for intializing Parallel API call function""")
//    Map[String, String]()
//  }

  private[overwatch]  def getParallelAPIParams(jsonInput: Map[String, String]): Map[String, String] = {
    Map(
      "start_value" -> s"""${jsonInput.get("start_value").get.toLong}""",
      "end_value" -> s"""${jsonInput.get("end_value").get.toLong}""",
      "increment_counter" -> s"""${jsonInput.get("increment_counter").get.toLong}""",
      "final_response_count" -> s"""${jsonInput.get("final_response_count").get.toLong}"""
    )
<<<<<<< HEAD
=======
  }

  /**
   * Function will add the meta info to the api response.
   *
   * @param response
   * @param jsonQuery
   * @param queryMap
   * @return a string containing the api response and the meta for the api call.
   */
  private[overwatch] def enrichAPIResponse(response: String, resopnseCode : Int, jsonQuery: String, queryMap: Map[String, String]): String = {
    val filter: String = if (apiCallType.equals("POST")) jsonQuery else {
      val mapper = new ObjectMapper()
      mapper.registerModule(DefaultScalaModule)
      mapper.writeValueAsString(queryMap)
    }
    val jsonObject = new JSONObject();
    val apiTraceabilityMeta = new JSONObject();
    apiTraceabilityMeta.put("endPoint", apiName)
    apiTraceabilityMeta.put("type", apiCallType)
    apiTraceabilityMeta.put("apiVersion", apiV)
    apiTraceabilityMeta.put("responseCode", resopnseCode)
    apiTraceabilityMeta.put("batchKeyFilter", filter)
    jsonObject.put("rawResponse", response.trim)
    jsonObject.put("apiTraceabilityMeta", apiTraceabilityMeta)
    jsonObject.toString
>>>>>>> 12fd6ac9
  }

  /**
   * Function will add the meta info to the api response.
   *
   * @param response
   * @param jsonQuery
   * @param queryMap
   * @return a string containing the api response and the meta for the api call.
   */
  private[overwatch] def enrichAPIResponse(response: String, resopnseCode : Int, jsonQuery: String, queryMap: Map[String, String]): String = {
    val filter: String = if (apiCallType.equals("POST")) jsonQuery else {
      val mapper = new ObjectMapper()
      mapper.registerModule(DefaultScalaModule)
      mapper.writeValueAsString(queryMap)
    }
    val jsonObject = new JSONObject();
    val apiTraceabilityMeta = new JSONObject();
    apiTraceabilityMeta.put("endPoint", apiName)
    apiTraceabilityMeta.put("type", apiCallType)
    apiTraceabilityMeta.put("apiVersion", apiV)
    apiTraceabilityMeta.put("responseCode", resopnseCode)
    apiTraceabilityMeta.put("batchKeyFilter", filter)
    jsonObject.put("rawResponse", response.trim)
    jsonObject.put("apiTraceabilityMeta", apiTraceabilityMeta)
    jsonObject.toString
  }

}

/**
 * Factory class for api Metadata.
 */
class ApiMetaFactory {
  private val logger: Logger = Logger.getLogger(this.getClass)

  def getApiClass(_apiName: String): ApiMeta = {

    val meta = _apiName match {
      case "jobs/list" => new JobListApi
      case "clusters/list" => new ClusterListApi
      case "clusters/get" => new ClusterGetApi
      case "clusters/events" => new ClusterEventsApi
      case "dbfs/list" => new DbfsListApi
      case "instance-pools/list" => new InstancePoolsListApi
      case "instance-profiles/list" => new InstanceProfileListApi
      case "workspace/list" => new WorkspaceListApi
      case "sql/history/queries" => new SqlQueryHistoryApi
      case "clusters/resize" => new ClusterResizeApi
      case "jobs/runs/get" => new JobRunGetApi
      case "dbfs/search-mounts" => new DbfsSearchMountsApi
      case "jobs/runs/list" => new JobRunsApi
      case "libraries/all-cluster-statuses" => new ClusterLibraryApi
      case "policies/clusters/list" => new ClusterPolicesApi
      case "token/list" => new TokensApi
      case "global-init-scripts" => new GlobalInitsScriptsApi
      case "sql/warehouses" => new WarehouseListApi
      case _ => new UnregisteredApi
    }
    logger.log(Level.INFO, meta.toString)
    meta
  }
}

class UnregisteredApi extends ApiMeta {
  setApiCallType("GET")
}

class DbfsSearchMountsApi extends ApiMeta{
  setApiCallType("GET")
  setDataframeColumn("mounts")
}

class JobRunGetApi extends ApiMeta{
  setApiCallType("GET")
}


class ClusterResizeApi extends ApiMeta {
  setApiCallType("POST")
}

class SqlQueryHistoryApi extends ApiMeta {
  setPaginationKey("has_next_page")
  setPaginationToken("next_page_token")
  setDataframeColumn("res")
  setApiCallType("GET")
  setBatchPersist(true)
  setIsDerivePaginationLogic(true)

  private[overwatch] override def hasNextPage(jsonObject: JsonNode): Boolean = {
    jsonObject.get(paginationKey).asBoolean()
  }

  private[overwatch] override def getPaginationLogic(jsonObject: JsonNode, requestMap: Map[String, String]): Map[String, String] = {
//    val jsonPageFilterKey = "page_token"
    val _jsonValue = jsonObject.get(paginationToken).asText()
//    logger.info(s"DEBUG - NEXT_PAGE_TOKEN = ${_jsonValue}")
    requestMap.filterNot { case (k, _) => k.toLowerCase.startsWith("filter_by")} ++ Map(s"page_token" -> s"${_jsonValue}")
  }

  private[overwatch] override def getAPIJsonQuery(startValue: Long, endValue: Long, jsonInput: Map[String, String]): Map[String, String] = {
    val (startTime, endTime) = if ((endValue - startValue)/(1000*60*60) > 1) {
      (startValue,
        startValue+(1000*60*60))
    }
    else{
      (startValue,
        endValue)
    }
    Map(
      "max_results" -> "50",
      "include_metrics" -> "true",
      "filter_by.query_start_time_range.start_time_ms" ->  s"$startTime",
      "filter_by.query_start_time_range.end_time_ms" ->  s"$endTime"
    )
  }
  private[overwatch] override def getParallelAPIParams(jsonInput: Map[String, String]): Map[String, String] = {
    super.getParallelAPIParams(jsonInput)
  }
}

class WorkspaceListApi extends ApiMeta {
  setDataframeColumn("objects")
  setApiCallType("GET")
}

class InstanceProfileListApi extends ApiMeta {
  setDataframeColumn("instance_profiles")
  setApiCallType("GET")
}

class InstancePoolsListApi extends ApiMeta {
  setDataframeColumn("instance_pools")
  setApiCallType("GET")
}

class DbfsListApi extends ApiMeta {
  setDataframeColumn("files")
  setApiCallType("GET")
}


class ClusterListApi extends ApiMeta {
  setDataframeColumn("clusters")
  setApiCallType("GET")
}

class ClusterGetApi extends ApiMeta {
  setDataframeColumn("cluster_name")
  setApiCallType("GET")
  setBatchPersist(true)
  private[overwatch] override def getAPIJsonQuery(startValue: Long, endValue: Long, jsonInput: Map[String, String]): Map[String, String] = {
    val clusterIDs = jsonInput.get("cluster_ids").get.split(",").map(_.trim).toArray
    Map("cluster_id" -> s"""${clusterIDs(startValue.toInt)}"""
    )
  }

  private[overwatch] override def getParallelAPIParams(jsonInput: Map[String, String]): Map[String, String] = {
    super.getParallelAPIParams(jsonInput)
  }
}

class JobListApi extends ApiMeta {
  setDataframeColumn("jobs")
  setApiCallType("GET")
  setPaginationKey("has_more")
  setPaginationToken("next_page_token")
  setIsDerivePaginationLogic(true)

  private[overwatch] override def hasNextPage(jsonObject: JsonNode): Boolean = {
    jsonObject.get(paginationKey).asBoolean()
  }

  private[overwatch] override def getPaginationLogic(jsonObject: JsonNode, requestMap: Map[String, String]): Map[String, String] = {
    val _jsonValue = jsonObject.get(paginationToken).asText()
    requestMap ++ Map(s"page_token" -> s"${_jsonValue}")
  }
}

class ClusterEventsApi extends ApiMeta{
  setPaginationKey("next_page")
  setPaginationToken("next_page")
  setDataframeColumn("events")
  setApiCallType("POST")
  setBatchPersist(true)

  private[overwatch] override def getAPIJsonQuery(startValue: Long, endValue: Long,jsonInput: Map[String, String]): Map[String, String] = {
    val clusterIDs = jsonInput.get("cluster_ids").get.split(",").map(_.trim).toArray
    val startTime = jsonInput.get("start_time").get.toLong
    val endTime = jsonInput.get("end_time").get.toLong

    Map("cluster_id" -> s"""${clusterIDs(startValue.toInt)}""",
      "start_time" -> s"""${startTime}""",
      "end_time" -> s"""${endTime}""",
      "limit" -> "500"
    )
  }
  private[overwatch] override def getParallelAPIParams(jsonInput: Map[String, String]): Map[String, String] = {
    super.getParallelAPIParams(jsonInput)
  }
}

class JobRunsApi extends ApiMeta {
  setDataframeColumn("runs")
  setApiCallType("GET")
  setPaginationKey("has_more")
  setPaginationToken("next_page_token")
  setIsDerivePaginationLogic(true)
  setBatchPersist(true)

  private[overwatch] override def hasNextPage(jsonObject: JsonNode): Boolean = {
    jsonObject.get(paginationKey).asBoolean()
  }

  private[overwatch] override def getPaginationLogic(jsonObject: JsonNode, requestMap: Map[String, String]): Map[String, String] = {
    val _jsonValue = jsonObject.get(paginationToken).asText()
    requestMap ++ Map(s"page_token" -> s"${_jsonValue}")
  }
}

class ClusterLibraryApi extends ApiMeta {
  setDataframeColumn("statuses")
  setApiCallType("GET")
}

class ClusterPolicesApi extends ApiMeta {
  setDataframeColumn("policies")
  setApiCallType("GET")
  setEmptyResponseColumn("total_count")
}

class TokensApi extends  ApiMeta {
  setDataframeColumn("token_infos")
  setApiCallType("GET")
}

class GlobalInitsScriptsApi extends ApiMeta {
  setDataframeColumn("scripts")
  setApiCallType("GET")
}

class WarehouseListApi extends ApiMeta {
  setDataframeColumn("warehouses")
  setApiCallType("GET")
}<|MERGE_RESOLUTION|>--- conflicted
+++ resolved
@@ -172,8 +172,7 @@
       "increment_counter" -> s"""${jsonInput.get("increment_counter").get.toLong}""",
       "final_response_count" -> s"""${jsonInput.get("final_response_count").get.toLong}"""
     )
-<<<<<<< HEAD
-=======
+
   }
 
   /**
@@ -200,7 +199,6 @@
     jsonObject.put("rawResponse", response.trim)
     jsonObject.put("apiTraceabilityMeta", apiTraceabilityMeta)
     jsonObject.toString
->>>>>>> 12fd6ac9
   }
 
   /**
