package com.databricks.labs.overwatch.api

import com.databricks.labs.overwatch.pipeline.PipelineFunctions
import com.databricks.labs.overwatch.utils.Helpers.createTraceabilityDF
import com.databricks.labs.overwatch.utils.JsonUtils.{createJsonFromString, mergeJson}
import com.databricks.labs.overwatch.utils._
import com.fasterxml.jackson.databind.ObjectMapper
import com.fasterxml.jackson.module.scala.DefaultScalaModule
import org.apache.log4j.{Level, Logger}
import org.apache.spark.sql.functions._
import org.apache.spark.sql.{AnalysisException, DataFrame}
import org.apache.spark.util.LongAccumulator
import org.json.JSONObject
import scalaj.http.{HttpOptions, HttpResponse}

import java.util
import java.util.Collections
import java.util.concurrent.Executors
import scala.annotation.tailrec
import scala.concurrent.{ExecutionContext, ExecutionContextExecutor, Future}
import scala.util.{Failure, Success}

/**
 * Companion object for APICallV2.
 */
object ApiCallV2 extends SparkSessionWrapper {

  /**
   * Companion Object which takes two parameter and initialise the ApiCallV2.
   * @param apiEnv ApiEnv which contains api related information.
   * @param apiName Name of the api.
   * @return
   */
  def apply(apiEnv: ApiEnv, apiName: String): ApiCallV2 = {
    new ApiCallV2(apiEnv)
      .setEndPoint(apiName)
      .buildMeta(apiName)
  }

  /**
   * Companion Object which takes three parameter and initialise the ApiCallV2.
   *
   * @param apiEnv  ApiEnv which contains api related information.
   * @param apiName Name of the api.
   * @param queryJsonString query as json string.
   * @return
   */
  def apply(apiEnv: ApiEnv, apiName: String, queryJsonString: String): ApiCallV2 = {
    new ApiCallV2(apiEnv)
      .setEndPoint(apiName)
      .buildMeta(apiName)
      .setQuery(queryJsonString)
  }


  /**
   * Companion Object which takes five parameter and initialise the ApiCallV2.
   * @param apiEnv ApiEnv which contains api related information.
   * @param apiName Name of the api.
   * @param queryMap Map containing the filter conditions.
   * @param tempSuccessPath Path in which the api response will be written.
   * @param accumulator To make track of number of api request.
   * @return
   */
  def apply(apiEnv: ApiEnv, apiName: String, queryMap: Map[String, String], tempSuccessPath: String
            ): ApiCallV2 = {
    new ApiCallV2(apiEnv)
      .setEndPoint(apiName)
      .buildMeta(apiName)
      .setQueryMap(queryMap)
      .setSuccessTempPath(tempSuccessPath)
  }


  /**
   * Companion Object which takes three parameter and initialise the ApiCallV2.
   *
   * @param apiEnv ApiEnv which contains api related information.
   * @param apiName Name of the api.
   * @param queryMap Map containing the filter conditions.
   * @return
   */
  def apply(apiEnv: ApiEnv, apiName: String, queryMap: Map[String, String]): ApiCallV2 = {
    new ApiCallV2(apiEnv)
      .setEndPoint(apiName)
      .buildMeta(apiName)
      .setQueryMap(queryMap)
  }

  /**
   * Companion Object which takes three parameter and initialise the ApiCallV2.
   *
   * @param apiEnv   ApiEnv which contains api related information.
   * @param apiName  Name of the api.
   * @param queryMap Map containing the filter conditions.
   * @param apiVersion Version of the Api call.
   * @return
   */
  def apply(apiEnv: ApiEnv, apiName: String, queryMap: Map[String, String], apiVersion: Double = 2.0): ApiCallV2 = {
    new ApiCallV2(apiEnv)
      .setEndPoint(apiName)
      .buildMeta(apiName)
      .setQueryMap(queryMap)
      .setApiV(apiVersion)
  }

  /**
   *
   * @param apiEnv
   * @param apiName
   * @param queryMap
   * @param tempSuccessPath
   * @param apiVersion
   * @return
   */
  def apply(apiEnv: ApiEnv, apiName: String, queryMap: Map[String, String],
            tempSuccessPath: String, apiVersion: Double): ApiCallV2 = {
    new ApiCallV2(apiEnv)
      .setEndPoint(apiName)
      .buildMeta(apiName)
      .setQueryMap(queryMap)
      .setSuccessTempPath(tempSuccessPath)
      .setApiV(apiVersion)
  }

}

/**
 * Api class is used to perform the API calls to different API end points and give the result back in the form of DataFrame.
 *
 * @param apiEnv param contains the workspace url and the PAT token which will be used to create the URL and authenticate the request.
 */
class ApiCallV2(apiEnv: ApiEnv) extends SparkSessionWrapper {

  import spark.implicits._

  private val logger: Logger = Logger.getLogger(this.getClass)
  private var _endPoint: String = _ //API end point.
  private var _jsonQuery: String = _ //Extra parameters for API request.
  private var _apiResponseArray: util.ArrayList[String] = new util.ArrayList[String]() //JsonArray containing the responses from API call.
  private var _serverBusyCount: Int = 0 // Keep track of 429 error occurrence.
  private var _successTempPath: Option[String] = None //Unique String which is used as folder name in a temp location to save the responses.
  private var _unsafeSSLErrorCount = 0; //Keep track of SSL error occurrence.
  private var _apiMeta: ApiMeta = null //Metadata for the API call.
  private var _allowUnsafeSSL: Boolean = false //Flag to make the unsafe ssl.
  private val readTimeoutMS = 60000 //Read timeout.
  private val connTimeoutMS = 10000 //Connection timeout.
  private var _printFlag: Boolean = true
  private var _totalSleepTime: Int = 0
  private var _apiSuccessCount: Int = 0
  private var _apiFailureCount: Int = 0
  private var _printFinalStatusFlag: Boolean = true
  private var _queryMap: Map[String, String] = Map[String, String]()
  private var _accumulator: LongAccumulator = sc.longAccumulator("ApiAccumulator") //Multithreaded call accumulator will make track of the request.

  protected def apiSuccessCount: Int = _apiSuccessCount

  protected def apiFailureCount: Int = _apiFailureCount

  protected def totalSleepTime: Int = _totalSleepTime

  protected def endPoint: String = _endPoint

  protected def jsonQuery: String = _jsonQuery

  protected def serverBusyCount: Int = _serverBusyCount

  protected def successTempPath: Option[String] = _successTempPath

  protected def unsafeSSLErrorCount: Int = _unsafeSSLErrorCount

  protected def apiMeta: ApiMeta = _apiMeta

  protected def queryMap: Map[String, String] = _queryMap

  private[overwatch] def setAccumulator(value: LongAccumulator): this.type = {
    _accumulator = value
    this
  }

  private[overwatch] def setApiV(value: Double): this.type = {
    apiMeta.setApiV("api/"+value)
    this
  }

  private[overwatch] def setQueryMap(value: Map[String, String]): this.type = {
    _queryMap = value
    val mapper = new ObjectMapper()
    mapper.registerModule(DefaultScalaModule)
    _jsonQuery = mapper.writeValueAsString(value)
    this
  }

  private[overwatch] def setApiResponseArray(value: util.ArrayList[String]): this.type = {
    _apiResponseArray = value
    this
  }


  private[overwatch] def setAllowUnsafeSSL(value: Boolean): this.type = {
    _allowUnsafeSSL = value
    this
  }

  private[overwatch] def setPrintFinalStatsFlag(value: Boolean): this.type = {
    _printFinalStatusFlag = value
    this
  }

  private[overwatch] def setApiMeta(value: ApiMeta): this.type = {
    _apiMeta = value
    this
  }

  private[overwatch] def setUnsafeSSLErrorCount(value: Int): this.type = {
    _unsafeSSLErrorCount = value
    this
  }

  private[overwatch] def setApiSuccessCount(value: Int): this.type = {
    _apiSuccessCount = value
    this
  }

  private[overwatch] def setApiFailureCount(value: Int): this.type = {
    _apiFailureCount = value
    this
  }

  private[overwatch] def setTotalSleepTime(value: Int): this.type = {
    _totalSleepTime = value
    this
  }

  private[overwatch] def setSuccessTempPath(value: String): this.type = {
    _successTempPath = Some(value)
    this
  }

  private[overwatch] def setEndPoint(value: String): this.type = {
    _endPoint = value
    this
  }

  private[overwatch] def setJsonQuery(value: String): this.type = {
    _jsonQuery = value
    this
  }

  private[overwatch] def setPrintFlag(value: Boolean): this.type = {
    _printFlag = value
    this
  }

  private[overwatch] def setServerBusyCount(value: Int): this.type = {
    _serverBusyCount = value
    this
  }

  def asStrings: Array[String] = _apiResponseArray.toArray(new Array[String](_apiResponseArray.size))

  /**
   * Setting up the api name and api metadata for that api.
   *
   * @param value
   * @return
   */
  private def buildMeta(value: String): this.type = {
    setApiMeta(new ApiMetaFactory().getApiClass(endPoint))
    apiMeta.setApiEnv(apiEnv).setApiName(endPoint)
    this
  }

  /**
   * Setting the extra parameters which can be used to fetch the data from API.
   *
   * @param query
   * @return
   */
  private def setQuery(query: String): this.type = {
    setJsonQuery(query)
    setQueryMap(Map[String, String]())
    this
  }


  private def buildDetailMessage(): String = {
    s"""API call Endpoint: ${apiEnv.workspaceURL}/${apiMeta.apiV}/${endPoint}
       |queryString: ${jsonQuery}
       |Server Busy Count:${serverBusyCount}
       |Total Sleep Time:${totalSleepTime} seconds
       |Successful api response count:${apiSuccessCount}
       |""".stripMargin
  }


  /**
   * Hibernate in-case of too many API call request.
   *
   * @param response
   */
  private def hibernate(response: HttpResponse[String]): Unit = { //TODO work in progress
    println("Received response code 429: Too many request per second")
    setServerBusyCount(serverBusyCount + 1)
    if (serverBusyCount < 40) { //40 and expose it  10 sec sleep 5 mints ,failuer count and success count  broth in log in println warn.
      val sleepFactor = 1 + serverBusyCount % 5
      if (serverBusyCount > 5) {
        setTotalSleepTime(totalSleepTime + 10)
        println(buildDetailMessage() + "Current action: Sleeping for 10 seconds")
        logger.log(Level.WARN, buildDetailMessage() + "Current action: Sleeping for 10seconds")
        Thread.sleep(10 * 1000) //Sleeping for 10 secs
      }
      else {
        setTotalSleepTime(totalSleepTime + sleepFactor)
        println(buildDetailMessage() + "Current action: Sleeping for " + sleepFactor + " seconds")
        logger.log(Level.WARN, buildDetailMessage() + "Current action: Sleeping for " + sleepFactor + " seconds")
        Thread.sleep(sleepFactor * 1000)
      }

    } else {
      println("Too many request 429 error, Total waiting time " + totalSleepTime)
      logger.log(Level.ERROR, buildDetailMessage() + "Current action: Shutting Down...")
      throw new ApiCallFailure(response, buildDetailMessage() + "Current action: Shutting Down...", debugFlag = false)

    }

  }

  /**
   * Check the response code from the response which got received from the API request and perform actions accordingly.
   *
   * @param responseCode
   * @param response
   */
  private def responseCodeHandler(response: HttpResponse[String]): Unit = {

    if (response.code == 200) { //200 for all good
      setServerBusyCount(0)
      setApiSuccessCount(apiSuccessCount + 1)
    } else if (response.code == 429 || (response.code > 499 && response.code < 600)) { //The Databricks REST API supports a maximum of 30 requests/second per workspace.
      // Requests that exceed the rate limit will receive a 429 response status code.
      setApiFailureCount(apiFailureCount + 1)
      hibernate(response)
      execute()
    } else {
      throw new ApiCallFailure(response, buildGenericErrorMessage, debugFlag = false)
    }

  }

  /**
   * Check if the response contains the key for next page and creates the required variable which can be used to create the API call for next page.
   *
   * @param jsonObject response as jsonObject received from API call.
   */
  private def paginate(response: String): Boolean = {
    var paginate = false
    val mapper = new ObjectMapper()
    val jsonObject = mapper.readTree(response);
    if (jsonObject.get(apiMeta.paginationKey) != null) {
      if (apiMeta.hasNextPage(jsonObject)) { //Pagination key for sql/history/queries can return true or false
        if (apiMeta.isDerivePaginationLogic) {
          val nextPageParams = apiMeta.getPaginationLogic(jsonObject, queryMap)
          if (nextPageParams != null) {
            setQueryMap(nextPageParams)
            paginate = true
          }
        } else {
          setJsonQuery(apiMeta.getPaginationLogicForSingleObject(jsonObject))
          paginate = true
        }
      }
    }
    paginate
  }


  /**
   * Headers for the API call.
   */
  private val httpHeaders = Seq[(String, String)](
    ("Content-Type", "application/json"),
    ("Charset", "UTF-8"),
    ("User-Agent", s"databricks-labs-overwatch-${apiEnv.packageVersion}"),
    ("Authorization", s"Bearer ${apiEnv.rawToken}")
  )

  /**
   * Options for the API call.
   *
   * @return
   */
  private def reqOptions: Seq[HttpOptions.HttpOption] = {
    val baseOptions = Seq(
      HttpOptions.connTimeout(connTimeoutMS),
      HttpOptions.connTimeout(readTimeoutMS)
    )
    if (_allowUnsafeSSL) baseOptions :+ HttpOptions.allowUnsafeSSL else baseOptions

  }


  private def buildApiDetailMessage: String = {
    s"""API call Endpoint: ${apiEnv.workspaceURL}/${apiMeta.apiV}/${endPoint}
       |Api call type: ${apiMeta.apiCallType}
       |queryString: ${jsonQuery}
       |queryMap: ${queryMap}
       |""".stripMargin
  }

  /**
   * Perform the API call and get the response.
   *
   * @return response which is received on performing the API call.
   */
  private def getResponse: HttpResponse[String] = {
    var response: HttpResponse[String] = null
    if (_printFlag) {
      var commonMsg = buildApiDetailMessage
      httpHeaders.foreach(header =>
        if (header._2.contains("Bearer")) {
          commonMsg = commonMsg + header._1 + " : REDACTED "
        }
        else {
          commonMsg = commonMsg + header._1 + " : " + header._2 + " "
        }
      ).toString
      logger.log(Level.INFO, commonMsg)
      setPrintFlag(false)
    }
    apiMeta.apiCallType match {
      case "POST" =>
        response =
          try {
            apiMeta.getBaseRequest()
              .postData(jsonQuery)
              .options(reqOptions)
              .asString
          } catch {
            case e: javax.net.ssl.SSLHandshakeException => // for PVC with ssl errors
              handleSSLHandShakeException(e)
            case e: Throwable => throw e
          }

      case "GET" =>
        response = try {
            apiMeta.getBaseRequest()
            .params(queryMap)
            .options(reqOptions)
            .asString
        } catch {
          case e: javax.net.ssl.SSLHandshakeException => // for PVC with ssl errors
            handleSSLHandShakeException(e)
          case e: Throwable => throw e
        }
    }
    response
  }

  def handleSSLHandShakeException(e: Exception): HttpResponse[String] = {
    val sslMSG = "ALERT: DROPPING BACK TO UNSAFE SSL: SSL handshake errors were detected, allowing unsafe " +
      "ssl. If this is unexpected behavior, validate your ssl certs."
    logger.log(Level.WARN, sslMSG)
    if (unsafeSSLErrorCount == 0) { //Check for 1st occurrence of SSL Handshake error.
      setUnsafeSSLErrorCount(unsafeSSLErrorCount + 1)
      setAllowUnsafeSSL(true)
      getResponse
    } else {
      logger.log(Level.ERROR, e)
      throw new Exception(sslMSG)
    }
  }


  /**
   * Creating a generic error message
   *
   * @return
   */
  private def buildGenericErrorMessage: String = {
    s"""API CALL FAILED: Endpoint: ${endPoint}
       |_jsonQuery:${jsonQuery}
       |""".stripMargin
  }


  /**
   * Get the required columns from the received dataframe.
   *
   * @param rawDF The raw dataframe which is received as part of API response.
   * @return Dataframe which contains the required columns.
   */
  private def extrapolateSupportedStructure(rawDF: DataFrame): DataFrame = {
    val resultDFFieldNames = rawDF.schema.fieldNames
    if (!resultDFFieldNames.contains(apiMeta.dataframeColumn) && apiMeta.dataframeColumn != "*") { // if known API but return column doesn't exist
      val asDFErrMsg = s"The API endpoint is not returning the " +
        s"expected structure, column ${apiMeta.dataframeColumn} is expected and is not present in the dataframe.\nIf this module " +
        s"references data that does not exist or to which the Overwatch account does have access, please remove the " +
        s"scope. For example: if you have 'pools' scope enabled but there are no pools or Overwatch PAT doesn't " +
        s"have access to any pools, this scope must be removed."
      logger.log(Level.ERROR, asDFErrMsg)
      throw new Exception(asDFErrMsg)
    } else if (apiMeta.dataframeColumn == "*") { //Selecting all of the column.
      rawDF
    }
    else { //Selecting specific columns as per the metadata.
      rawDF.select(explode(col(apiMeta.dataframeColumn)).alias(apiMeta.dataframeColumn)).select(col(apiMeta.dataframeColumn + ".*"))
    }
  }

  /**
   * Converting the API response to Dataframe.
   *
   * @return Dataframe which is created from the API response.
   */
  def asDF(): DataFrame = {
    var apiResultDF: DataFrame = null;
    if (_apiResponseArray.size == 0 && !apiMeta.storeInTempLocation) { //If response contains no Data.
      val errMsg = s"API CALL Resulting DF is empty BUT no errors detected, progressing module. " +
        s"Details Below:\n$buildGenericErrorMessage"
      throw new ApiCallEmptyResponse(errMsg, true)
    } else if (_apiResponseArray.size != 0 && successTempPath.isEmpty) { //If API response don't have pagination/volume of response is not huge then we directly convert the response which is in-memory to spark DF.
      apiResultDF = spark.read.json(Seq(_apiResponseArray.toString).toDS())
    } else if (apiMeta.storeInTempLocation && successTempPath.nonEmpty) { //Read the response from the Temp location/Disk and convert it to Dataframe.
      apiResultDF = try {
        spark.read.json(successTempPath.get)
      } catch {
        case e: AnalysisException if e.getMessage().contains("Path does not exist") => spark.emptyDataFrame
      }

    }

    if (emptyDFCheck(apiResultDF)) {
      val errMsg =
        s"""API CALL Resulting DF is empty BUT no errors detected, progressing module.
           |Details Below:\n$buildGenericErrorMessage""".stripMargin
      logger.error(errMsg)
      spark.emptyDataFrame
    }else {
      extrapolateSupportedStructure(apiResultDF)
    }
  }

  private def jsonQueryToApiErrorDetail(e: ApiCallFailure): String = {
    val mapper = new ObjectMapper()
    val jsonObject = mapper.readTree(jsonQuery);
    val clusterId = jsonObject.get("cluster_id").toString.replace("\"", "")
    val start_time = jsonObject.get("start_time").asLong()
    val end_time = jsonObject.get("end_time").asLong()
    val errorObj = mapper.readTree(e.getMessage);
    val newJsonObject = new JSONObject();
    newJsonObject.put("cluster_id", clusterId)
    newJsonObject.put("from_epoch", start_time)
    newJsonObject.put("until_epoch", end_time)
    newJsonObject.put("error", errorObj.get("error_code").toString.replace("\"", "") + " " + errorObj.get("message").toString.replace("\"", ""))
    newJsonObject.toString
  }

  /**
   * Checks the contains of the response and decide whether the response contains actual data or not.
   * @param apiResultDF
   * @return
   */
  private def emptyDFCheck(apiResultDF: DataFrame): Boolean = {
    if (apiResultDF.columns.length == 0) { //Check number of columns in result Dataframe
      true
    } else if (apiResultDF.columns.size == 1 && apiResultDF.columns.contains(apiMeta.paginationKey)) { //Check if only pagination key in present in the response
      true
    } else {
      false
    }
  }

  /**
   * Function to create the required final dataframe for traceability and persist it.
   *
   * @param dataFrame
   */
  def createTraceabilityDF(dataFrame: DataFrame) = {
    //Read from temp location if required and create a DF(cluster/events , sql/history)
    //For other api calls spark.read.json(Seq(_apiResponseArray.toString).toDS())
  }


  /**
   * Performs api calls in parallel.
   * @return
   */
  def executeMultiThread(accumulator: LongAccumulator): util.ArrayList[String] = {
    @tailrec def executeThreadedHelper(): util.ArrayList[String] = {
      val response = getResponse
      responseCodeHandler(response)
      // TOMES -- does jsonQuery hold all the meta we want? Don't forget ow run id
      _apiResponseArray.add(apiMeta.addTraceability(response,jsonQuery))//for GET request we have to convert queryMap to Json
    //  _apiResponseArray.add(response.body)
      if (apiMeta.storeInTempLocation && successTempPath.nonEmpty) {
        accumulator.add(1)
        if (apiEnv.successBatchSize <= _apiResponseArray.size()) { //Checking if its right time to write the batches into persistent storage
          val responseFlag = PipelineFunctions.writeMicroBatchToTempLocation(successTempPath.get, _apiResponseArray.toString)
          if (responseFlag) { //Clearing the resultArray in-case of successful write
            setApiResponseArray(new util.ArrayList[String]())
          }
        }
      }
      if (_printFinalStatusFlag) {
        logger.log(Level.INFO, buildDetailMessage())
        setPrintFinalStatsFlag(false)
      }
      if (paginate(response.body)) executeThreadedHelper() else {
        createTraceabilityDF(spark.read.json(successTempPath.get))
        _apiResponseArray
      }
    }
    try {
      executeThreadedHelper()
    } catch {
      case e: java.lang.NoClassDefFoundError => {
        val excMsg = "DEPENDENCY MISSING: scalaj. Ensure that the proper scalaj library is attached to your cluster"
        logger.log(Level.ERROR, excMsg, e)
        throw e
      }
      case e: ApiCallFailure => {
        val excMsg = "Got the exception while performing get request "
        logger.log(Level.WARN, excMsg, e)
        if (e.failPipeline) {
          throw e
        }
        logger.log(Level.ERROR, excMsg, e)
        throw new ApiCallFailureV2(jsonQueryToApiErrorDetail(e))
      }
      case e: Throwable => {
        val excMsg = "Got the exception while performing get request "
        logger.log(Level.WARN, excMsg, e)
        throw e
      }

    }
  }


  /**
   * Performs the Api call.
   *
   * @return
   */
  def execute(): this.type = {
    @tailrec def executeHelper(): this.type = {
      val response = getResponse
      responseCodeHandler(response)
<<<<<<< HEAD
      // TOMES - why diff func here? Why not sending in jsonQuery?
      _apiResponseArray.add(addTraceabilityMeta(response))
=======
      _apiResponseArray.add(apiMeta.addTraceability(response,jsonQuery))
>>>>>>> 1c27d2ab
      if (apiMeta.storeInTempLocation && successTempPath.nonEmpty) {
        if (apiEnv.successBatchSize <= _apiResponseArray.size()) { //Checking if its right time to write the batches into persistent storage
          val responseFlag = PipelineFunctions.writeMicroBatchToTempLocation(successTempPath.get, _apiResponseArray.toString)
          if (responseFlag) { //Clearing the resultArray in-case of successful write
            setApiResponseArray(new util.ArrayList[String]())
          }
        }
      }
      if (_printFinalStatusFlag) {
        logger.log(Level.INFO, buildDetailMessage())
        setPrintFinalStatsFlag(false)
      }
      if (paginate(response.body)) executeHelper() else {
        createTraceabilityDF(spark.read.json(successTempPath.get))
        this
      }
    }
    try {
      executeHelper()
    } catch {
      case e: java.lang.NoClassDefFoundError => {
        val excMsg = "DEPENDENCY MISSING: scalaj. Ensure that the proper scalaj library is attached to your cluster"
        logger.log(Level.ERROR, excMsg, e)
        throw e
      }
      case e: ApiCallFailure => {
        val excMsg = "Got the exception while performing get request "
        logger.log(Level.WARN, excMsg, e)
        if (e.failPipeline) {
          throw e
        }
        throw new Exception(e)
      }
      case e: Throwable => {
        val excMsg = "Got the exception while performing get request "
        e.printStackTrace()
        logger.log(Level.WARN, excMsg, e)
        throw e
      }
    }
  }

  /**
   * Function to make parallel API calls. Currently this functions supports only SqlQueryHistory and ClusterEvents
   * @param endpoint
   * @param jsonInput
   * @param config
   * @return
   */
  def makeParallelApiCalls(endpoint: String, jsonInput: Map[String, String], config: Config): String = {
    val tempEndpointLocation = endpoint.replaceAll("/","")
    val acc = sc.longAccumulator(tempEndpointLocation)

    val tmpSuccessPath = if(jsonInput.contains("tmp_success_path")) jsonInput.get("tmp_success_path").get
    else s"${config.tempWorkingDir}/${tempEndpointLocation}/${System.currentTimeMillis()}"

    val tmpErrorPath = if(jsonInput.contains("tmp_error_path")) jsonInput.get("tmp_error_path").get
    else s"${config.tempWorkingDir}/errors/${tempEndpointLocation}/${System.currentTimeMillis()}"

    var apiResponseArray = Collections.synchronizedList(new util.ArrayList[String]())
    var apiErrorArray = Collections.synchronizedList(new util.ArrayList[String]())
    val apiResponseCounter = Collections.synchronizedList(new util.ArrayList[Int]())
    implicit val ec: ExecutionContextExecutor = ExecutionContext.fromExecutor(
      Executors.newFixedThreadPool(config.apiEnv.threadPoolSize))
    val apiMetaFactoryObj = new ApiMetaFactory().getApiClass(endpoint)
    val dataFrame_column = apiMetaFactoryObj.dataframeColumn
    val parallelApiCallsParams = apiMetaFactoryObj.getParallelAPIParams(jsonInput)
    var startValue = parallelApiCallsParams.get("start_value").get.toLong
    val endValue = parallelApiCallsParams.get("end_value").get.toLong
    val incrementCounter = parallelApiCallsParams.get("increment_counter").get.toLong
    val finalResponseCount = parallelApiCallsParams.get("final_response_count").get.toLong

    while (startValue < endValue){
      val jsonQuery = apiMetaFactoryObj.getAPIJsonQuery(startValue, endValue, jsonInput)

      //call future
      val future = Future {
      val apiObj = ApiCallV2(
        config.apiEnv,
        endpoint,
        jsonQuery,
        tempSuccessPath = tmpSuccessPath
      ).executeMultiThread(acc)

        synchronized {
          apiObj.forEach(
            obj=>if(obj.contains(dataFrame_column)){
              apiResponseArray.add(obj)
            }
          )
          if (apiResponseArray.size() >= config.apiEnv.successBatchSize) {
            PipelineFunctions.writeMicroBatchToTempLocation(tmpSuccessPath, apiResponseArray.toString)
            apiResponseArray = Collections.synchronizedList(new util.ArrayList[String]())
          }
        }
      }
      future.onComplete {
        case Success(_) =>
          apiResponseCounter.add(1)

        case Failure(e) =>
          if (e.isInstanceOf[ApiCallFailureV2]) {
            synchronized {
              apiErrorArray.add(e.getMessage)
              if (apiErrorArray.size() >= config.apiEnv.errorBatchSize) {
                PipelineFunctions.writeMicroBatchToTempLocation(tmpErrorPath, apiErrorArray.toString)
                apiErrorArray = Collections.synchronizedList(new util.ArrayList[String]())
              }
            }
            logger.log(Level.ERROR, "Future failure message: " + e.getMessage, e)
          }
          apiResponseCounter.add(1)
      }
      startValue = startValue + incrementCounter
    }

    val timeoutThreshold = config.apiEnv.apiWaitingTime // 5 minutes
    var currentSleepTime = 0
    var accumulatorCountWhileSleeping = acc.value
    while (apiResponseCounter.size() < finalResponseCount && currentSleepTime < timeoutThreshold) {
      //As we are using Futures and running 4 threads in parallel, We are checking if all the treads has completed
      // the execution or not. If we have not received the response from all the threads then we are waiting for 5
      // seconds and again revalidating the count.
      if (currentSleepTime > 120000) //printing the waiting message only if the waiting time is more than 2 minutes.
      {
        println(
          s"""Waiting for other queued API Calls to complete; cumulative wait time ${currentSleepTime / 1000}
             |seconds; Api response yet to receive ${finalResponseCount - apiResponseCounter.size()}""".stripMargin)
      }
      Thread.sleep(5000)
      currentSleepTime += 5000
      if (accumulatorCountWhileSleeping < acc.value) { //new API response received while waiting.
        currentSleepTime = 0 //resetting the sleep time.
        accumulatorCountWhileSleeping = acc.value
      }
    }
    if (apiResponseCounter.size() != finalResponseCount) { // Checking whether all the api responses has been received or not.
      logger.log(Level.ERROR,
        s"""Unable to receive all the ${endpoint} api responses; Api response
           |received ${apiResponseCounter.size()};Api response not
           |received ${finalResponseCount - apiResponseCounter.size()}""".stripMargin)
      throw new Exception(
        s"""Unable to receive all the ${endpoint} api responses; Api response received
           |${apiResponseCounter.size()};
           |Api response not received ${finalResponseCount - apiResponseCounter.size()}""".stripMargin)
    }
    if (apiResponseArray.size() > 0) { //In case of response array didn't hit the batch-size as a
      // final step we will write it to the persistent storage.
      PipelineFunctions.writeMicroBatchToTempLocation(tmpSuccessPath, apiResponseArray.toString)
      apiResponseArray = Collections.synchronizedList(new util.ArrayList[String]())


    }
    if (apiErrorArray.size() > 0) { //In case of error array didn't hit the batch-size
      // as a final step we will write it to the persistent storage.
      PipelineFunctions.writeMicroBatchToTempLocation(tmpErrorPath, apiErrorArray.toString)
      apiErrorArray = Collections.synchronizedList(new util.ArrayList[String]())
    }
    //TOMES -- database.write
    tmpSuccessPath
  }

}

<|MERGE_RESOLUTION|>--- conflicted
+++ resolved
@@ -647,12 +647,8 @@
     @tailrec def executeHelper(): this.type = {
       val response = getResponse
       responseCodeHandler(response)
-<<<<<<< HEAD
       // TOMES - why diff func here? Why not sending in jsonQuery?
-      _apiResponseArray.add(addTraceabilityMeta(response))
-=======
       _apiResponseArray.add(apiMeta.addTraceability(response,jsonQuery))
->>>>>>> 1c27d2ab
       if (apiMeta.storeInTempLocation && successTempPath.nonEmpty) {
         if (apiEnv.successBatchSize <= _apiResponseArray.size()) { //Checking if its right time to write the batches into persistent storage
           val responseFlag = PipelineFunctions.writeMicroBatchToTempLocation(successTempPath.get, _apiResponseArray.toString)
