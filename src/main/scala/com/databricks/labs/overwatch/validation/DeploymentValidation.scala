--- conflicted
+++ resolved
@@ -773,10 +773,7 @@
       case "Validate_Mount" => "Number of mount points in the workspace should not exceed 50"
       case "Validate_SystemTablesAudit" => "System table name should be system.access.audit"
       case "Validate_Wasbs" => "Wasbs path should not be provided"
-<<<<<<< HEAD
-=======
       case "Validate_SqlEndpoint_Config" => "SqlEndpoint is not required for Driver Workspace"
->>>>>>> 12fd6ac9
     }
   }
 
