package com.databricks.labs.overwatch

import com.databricks.labs.overwatch.env.Workspace
import com.databricks.labs.overwatch.pipeline.TransformFunctions._
import com.databricks.labs.overwatch.pipeline._
import com.databricks.labs.overwatch.utils._
import com.databricks.labs.overwatch.validation.DeploymentValidation
import org.apache.log4j.{Level, Logger}
import org.apache.spark.sql.DataFrame
import org.apache.spark.sql.functions._

import java.text.SimpleDateFormat
import java.time.LocalDateTime
import java.util.Date
import java.util.concurrent.Executors
import scala.collection.mutable.ArrayBuffer
import scala.concurrent.duration.Duration
import scala.concurrent.{Await, ExecutionContext, ExecutionContextExecutor, Future}
import scala.language.postfixOps

/** *
 * MultiWorkspaceDeployment class is the main class which runs the deployment for multiple workspaces.
 *
 * @params configLocation: can be either a delta table or path of the delta table or fully qualified path of the csv file which contains the configuration,
 * @params tempOutputPath: location which will be used as a temp storage.It will be automatically cleaned after each run.
 * @params apiEnvConfig: configs related to api call.
 */
object MultiWorkspaceDeployment extends SparkSessionWrapper {


  def apply(configLocation: String): MultiWorkspaceDeployment = {
    apply(configLocation, "/mnt/tmp/overwatch")
  }

  /**
   *
   * @param configLocation can be either a delta table or path of the delta table or fully qualified path of the csv file which contains the configuration,
   * @param tempOutputPath location which will be used as a temp storage.It will be automatically cleaned after each run.
   * @return
   */
  def apply(configLocation: String, tempOutputPath: String) = {
    new MultiWorkspaceDeployment()
      .setConfigLocation(configLocation)
      .setOutputPath(tempOutputPath)
      .setPipelineSnapTime()
  }
}


class MultiWorkspaceDeployment extends SparkSessionWrapper {

  import spark.implicits._

  private val logger: Logger = Logger.getLogger(this.getClass)

  private var _configLocation: String = _

  private var _outputPath: String = _

  private val _deploymentReport: ArrayBuffer[MultiWSDeploymentReport] = ArrayBuffer()

  private val _deploymentId: String = java.util.UUID.randomUUID.toString

  private def deploymentId = _deploymentId

  private def deploymentReport: ArrayBuffer[MultiWSDeploymentReport] = _deploymentReport

  private def outputPath: String = _outputPath

  protected def configLocation: String = _configLocation

  private var _pipelineSnapTime: Long = _


  private def setConfigLocation(value: String): this.type = {
    _configLocation = value
    this
  }

  private def setOutputPath(value: String): this.type = {
    _outputPath = value
    this
  }

  private def pipelineSnapTime: TimeTypes = {
    Pipeline.createTimeDetail(_pipelineSnapTime)
  }

  private def setPipelineSnapTime(): this.type = {
    _pipelineSnapTime = LocalDateTime.now(Pipeline.systemZoneId).toInstant(Pipeline.systemZoneOffset).toEpochMilli
    logger.log(Level.INFO, s"INIT: Pipeline Snap TS: ${pipelineSnapTime.asUnixTimeMilli}-${pipelineSnapTime.asTSString}")
    this
  }


  /**
   * Creating overwatch parameters
   *
   * @param config each row of the csv config file
   * @return
   */
  private def buildParams(config: MultiWorkspaceConfig): MultiWorkspaceParams = {
    try {
      val dataTarget = DataTarget(
        Some(config.etl_database_name),
        Some(s"${config.storage_prefix}/${config.etl_database_name}.db"),
        Some(s"${config.storage_prefix}/global_share"),
        Some(s"${config.consumer_database_name}"),
        Some(s"${config.storage_prefix}/${config.consumer_database_name}.db")
      )
      val tokenSecret = TokenSecret(config.secret_scope, config.secret_key_dbpat)
      val badRecordsPath = s"${config.storage_prefix}/${config.workspace_id}/sparkEventsBadrecords"
      // TODO -- ISSUE 781 - quick fix to support non-json audit logs but needs to be added back to external parameters
      val auditLogFormat = spark.conf.getOption("overwatch.aws.auditlogformat").getOrElse("json")
<<<<<<< HEAD
      val auditLogConfig = if (s"${config.cloud}" == "AWS") {
        AuditLogConfig(rawAuditPath = config.auditlogprefix_source_path, auditLogFormat = auditLogFormat)
=======
      val auditLogConfig = if (s"${config.cloud.toLowerCase()}" != "azure") {
        AuditLogConfig(rawAuditPath = config.auditlogprefix_source_aws, auditLogFormat = auditLogFormat)
>>>>>>> 10e8692c
      } else {
        val ehConnString = s"{{secrets/${config.secret_scope}/${config.eh_scope_key.get}}}"
        val ehStatePath = s"${config.storage_prefix}/${config.workspace_id}/ehState"
        val azureLogConfig = AzureAuditLogEventhubConfig(connectionString = ehConnString, eventHubName = config.eh_name.get, auditRawEventsPrefix = ehStatePath)
        AuditLogConfig(azureAuditLogEventhubConfig = Some(azureLogConfig))
      }
      val interactiveDBUPrice: Double = config.interactive_dbu_price
      val automatedDBUPrice: Double = config.automated_dbu_price
      val sqlComputerDBUPrice: Double = config.sql_compute_dbu_price
      val jobsLightDBUPrice: Double = config.jobs_light_dbu_price
      val customWorkspaceName: String = config.workspace_name
      val standardScopes = "audit,sparkEvents,jobs,clusters,clusterEvents,notebooks,pools,accounts,dbsql".split(",")
      val scopesToExecute = (standardScopes.map(_.toLowerCase).toSet --
        config.excluded_scopes.getOrElse("").split(":").map(_.toLowerCase).toSet).toArray

      val maxDaysToLoad: Int = config.max_days
      val primordialDateString: Date = config.primordial_date
      val dateFormat = new SimpleDateFormat("yyyy-MM-dd")
      val stringDate = dateFormat.format(primordialDateString)
      val apiEnvConfig = getProxyConfig(config)

      val params = OverwatchParams(
        auditLogConfig = auditLogConfig,
        dataTarget = Some(dataTarget),
        tokenSecret = Some(tokenSecret),
        badRecordsPath = Some(badRecordsPath),
        overwatchScope = Some(scopesToExecute),
        maxDaysToLoad = maxDaysToLoad,
        databricksContractPrices = DatabricksContractPrices(interactiveDBUPrice, automatedDBUPrice, sqlComputerDBUPrice, jobsLightDBUPrice),
        primordialDateString = Some(stringDate),
        workspace_name = Some(customWorkspaceName),
        externalizeOptimize = true,
        apiEnvConfig = Some(apiEnvConfig)
      )
      MultiWorkspaceParams(JsonUtils.objToJson(params).compactString,
        s"""${config.api_url}""",
        s"""${config.workspace_id}""",
        s"""${config.deployment_id}""")
    } catch {
      case exception: Exception =>
        val fullMsg = PipelineFunctions.appendStackStrace(exception, "Got Exception while building params")
        logger.log(Level.ERROR, fullMsg)
        deploymentReport.append(
          MultiWSDeploymentReport(s"""${config.workspace_id}""",
            "",
            Some(s"""WorkspaceId: ${config.workspace_id}"""),
            fullMsg,
            Some(config.deployment_id)
          ))
        null
    }
  }

  private def getProxyConfig(config: MultiWorkspaceConfig): ApiEnvConfig = {
    val apiProxyConfig = ApiProxyConfig(config.proxy_host, config.proxy_port, config.proxy_user_name, config.proxy_password_scope, config.proxy_password_key)
    val apiEnvConfig = ApiEnvConfig(config.success_batch_size.getOrElse(200),
      config.error_batch_size.getOrElse(500),
      config.enable_unsafe_SSL.getOrElse(false),
      config.thread_pool_size.getOrElse(4),
      config.api_waiting_time.getOrElse(300000),
      Some(apiProxyConfig),
      config.mount_mapping_path)
    apiEnvConfig
  }

  private def startBronzeDeployment(workspace: Workspace, deploymentId: String): MultiWSDeploymentReport = {
    val workspaceId = workspace.getConfig.organizationId
    val args = JsonUtils.objToJson(workspace.getConfig.inputConfig)
    println(s"""************Bronze Deployment Started workspaceID:$workspaceId\nargs:${args.prettyString}**********  """)
    try {
      Bronze(workspace).run()
      println(s"""************Bronze Deployment Completed workspaceID:$workspaceId************ """)
      MultiWSDeploymentReport(workspaceId, "Bronze", Some(args.compactString),
        "SUCCESS",
        Some(deploymentId)
      )
    } catch {
      case exception: Exception =>
        val fullMsg = PipelineFunctions.appendStackStrace(exception, "Got Exception while Deploying,")
        logger.log(Level.ERROR, fullMsg)
        MultiWSDeploymentReport(workspaceId, "Bronze", Some(args.compactString),
          fullMsg,
          Some(deploymentId)
        )
    } finally {
      clearThreadFromSessionsMap()
    }
  }

  private def startSilverDeployment(workspace: Workspace, deploymentId: String): MultiWSDeploymentReport = {
    val workspaceId = workspace.getConfig.organizationId
    val args = JsonUtils.objToJson(workspace.getConfig.inputConfig)
    try {
      println(s"""************Silver Deployment Started workspaceID:$workspaceId\nargs:${args.prettyString} ************""")

      Silver(workspace).run()
      println(s"""************Silver Deployment Completed workspaceID:$workspaceId************""")
      MultiWSDeploymentReport(workspaceId, "Silver", Some(args.compactString),
        "SUCCESS",
        Some(deploymentId)
      )
    } catch {
      case exception: Exception =>
        val fullMsg = PipelineFunctions.appendStackStrace(exception, "Got Exception while Deploying,")
        logger.log(Level.ERROR, fullMsg)
        MultiWSDeploymentReport(workspaceId, "Silver", Some(args.compactString),
          fullMsg,
          Some(deploymentId)
        )
    } finally {
      clearThreadFromSessionsMap()
    }
  }

  private def startGoldDeployment(workspace: Workspace, deploymentId: String): MultiWSDeploymentReport = {
    val workspaceId = workspace.getConfig.organizationId
    val args = JsonUtils.objToJson(workspace.getConfig.inputConfig)
    try {
      println(s"""************Gold Deployment Started workspaceID:$workspaceId args:${args.prettyString} ************"""")

      Gold(workspace).run()
      println(s"""************Gold Deployment Completed workspaceID:$workspaceId************""")
      MultiWSDeploymentReport(workspaceId, "Gold", Some(args.compactString),
        "SUCCESS",
        Some(deploymentId)
      )
    } catch {
      case exception: Exception =>
        val fullMsg = PipelineFunctions.appendStackStrace(exception, "Got Exception while Deploying,")
        logger.log(Level.ERROR, fullMsg)
        MultiWSDeploymentReport(workspaceId, "Gold", Some(args.compactString),
          fullMsg,
          Some(deploymentId)
        )
    }finally {
      clearThreadFromSessionsMap()
    }
  }

  /**
   * Takes a snapshot of the config and saves it to /report/configTable
   *
   * @param configDF
   */
  private def snapshotConfig(multiworkspaceConfigs: Array[MultiWorkspaceConfig]) = {
<<<<<<< HEAD
    var configWriteLocation = multiworkspaceConfigs.head.storage_prefix
    if (!configWriteLocation.startsWith("dbfs:") && !configWriteLocation.startsWith("s3") && !configWriteLocation.startsWith("abfss")) {
=======
    var configWriteLocation = multiworkspaceConfigs.head.etl_storage_prefix
    if (!configWriteLocation.startsWith("dbfs:")
      && !configWriteLocation.startsWith("s3")
      && !configWriteLocation.startsWith("abfss")
      && !configWriteLocation.startsWith("gs")) {
>>>>>>> 10e8692c
      configWriteLocation = s"""dbfs:${configWriteLocation}"""
    }
    multiworkspaceConfigs.toSeq.toDS().toDF()
      .withColumn("snapTS", lit(pipelineSnapTime.asTSString))
      .withColumn("timestamp", lit(pipelineSnapTime.asUnixTimeMilli))
      .withColumn("configFile", lit(configLocation))
      .write.format("delta")
      .mode("append")
      .option("mergeSchema", "true")
      .save(s"""${configWriteLocation}/report/configTable""")
  }

  /**
   * Takes a snapshot of the validation result
   *
   * @param validationDF
   * @param path
   * @param reportName
   */
  private def snapShotValidation(validationArray: Array[DeploymentValidationReport], path: String, reportName: String, deploymentId: String): Unit = {
    var validationPath = path
    if (!path.startsWith("dbfs:") && !path.startsWith("s3") && !path.startsWith("abfss") && !path.startsWith("gs")) {
      validationPath = s"""dbfs:${path}"""
    }
    validationArray.toSeq.toDS().toDF()
      .withColumn("deployment_id", lit(deploymentId))
      .withColumn("snapTS", lit(pipelineSnapTime.asTSString))
      .withColumn("timestamp", lit(pipelineSnapTime.asUnixTimeMilli))
      .write.format("delta")
      .option("mergeSchema", "true")
      .mode("append")
      .save(s"""${validationPath}/report/${reportName}""")
    println("Validation report has been saved to " + s"""${validationPath}/report/${reportName}""")
  }

  /**
   * Saves the deployment report.
   *
   * @param validationDF
   * @param path
   * @param reportName
   */
  private def saveDeploymentReport(validationArray: Array[MultiWSDeploymentReport], path: String, reportName: String): Unit = {
    var reportPath = path
    if (!path.startsWith("dbfs:") && !path.startsWith("s3") && !path.startsWith("abfss") && !path.startsWith("gs")) {
      reportPath = s"""dbfs:${path}"""
    }
    validationArray.toSeq.toDF()
      .withColumn("snapTS", lit(pipelineSnapTime.asTSString))
      .withColumn("timestamp", lit(pipelineSnapTime.asUnixTimeMilli))
      .write.format("delta").mode("append").save(s"""${reportPath}/report/${reportName}""")
  }

  /**
   * Validates the config csv file existence.
   */
  private[overwatch] def validateFileExistence(configLocation: String): Boolean = {
    if (!Helpers.pathExists(configLocation)) {
      throw new BadConfigException("Unable to find config file in the given location:" + configLocation)
    }
    true
  }


  private def generateBaseConfig(configLocation: String): DataFrame = {
    val rawBaseConfigDF = try {
      if (configLocation.toLowerCase().endsWith(".csv")) { // CSV file
        println(s"Config source: csv path ${configLocation}")
        validateFileExistence(configLocation)
        spark.read.option("header", "true")
          .option("ignoreLeadingWhiteSpace", true)
          .option("ignoreTrailingWhiteSpace", true)
          .csv(configLocation)
      } else if (configLocation.contains("/")) { // delta path
        println(s"Config source: delta path ${configLocation}")
        validateFileExistence(configLocation)
        spark.read.format("delta").load(configLocation)
      } else { // delta table
        println(s"Config source: delta table ${configLocation}")
        if (!spark.catalog.tableExists(configLocation)) {
          throw new BadConfigException("Unable to find Delta table" + configLocation)
        }
        spark.read.table(configLocation)
      }
    } catch {
      case e: Exception =>
        println("Exception while reading config , please provide config csv path/config delta path/config delta table")
        throw e
    }

    val deploymentSelectsNoNullStrings = Schema.deployementMinimumSchema.fields.map(f => {
      when(trim(lower(col(f.name))) === "null", lit(null).cast(f.dataType)).otherwise(col(f.name)).alias(f.name)
    })

    checkStoragePrefixColumnName(rawBaseConfigDF)
    rawBaseConfigDF
      .verifyMinimumSchema(Schema.deployementMinimumSchema)
      .select(deploymentSelectsNoNullStrings: _*)

  }

  /**
   * For overwatch version < 0.7.2 We have etl_storage_prefix as a column in config.csv.
   * As we have completed Unity Catalogue integration on overwatch version 0.7.2 we are not supporting column etl_storage_prefix.
   * This column name has been changed to storage_prefix. This function checks whether the config.csv contains storage_prefix or not.
   *
   * @param config
   * @return
   */
  private def checkStoragePrefixColumnName(rawBaseConfigDF: DataFrame): Unit ={
    if (rawBaseConfigDF.hasFieldNamed("etl_storage_prefix")) {
      throw new BadConfigException("WE DO NOT support etl_storage_prefix column anymore please change the column name to  storage_prefix")
    }
  }


  private def generateMultiWorkspaceConfig(
                                            configLocation: String,
                                            deploymentId: String,
                                            outputPath: String = ""
                                          ): Array[MultiWorkspaceConfig] = { // Array[MultiWorkspaceConfig] = {
    try {
      val baseConfig = generateBaseConfig(configLocation)
      val multiWorkspaceConfig = baseConfig
        .withColumn("api_url", when('api_url.endsWith("/"), 'api_url.substr(lit(0), length('api_url) - 1)).otherwise('api_url))
        .withColumn("deployment_id", lit(deploymentId))
        .withColumn("output_path", lit(outputPath))
        .as[MultiWorkspaceConfig]
        .filter(_.active)
        .collect()
      if(multiWorkspaceConfig.length < 1){
        throw new BadConfigException("Config file has 0 record, config file:" + configLocation)
      }
      multiWorkspaceConfig
    } catch {
      case e: Exception =>
        val fullMsg = PipelineFunctions.appendStackStrace(e, "Unable to create Config Dataframe")
        logger.log(Level.ERROR, fullMsg)
        throw e
    }

  }


  /**
   * crate pipeline executions as futures and return the deployment reports
   * @param deploymentParams deployment params for a specific workspace
   * @param medallions medallions to execute (bronze, silver, gold)
   * @param ec futures executionContext
   * @return future deployment report
   */
  private def executePipelines(
                                deploymentParams: MultiWorkspaceParams,
                                medallions: String,
                                ec: ExecutionContextExecutor
                              ): Future[Array[MultiWSDeploymentReport]] = {

    Future {
      val threadDeploymentReport = ArrayBuffer[MultiWSDeploymentReport]()
      val deploymentId = deploymentParams.deploymentId
      val workspace = Initializer(deploymentParams.args,
        apiURL = Some(deploymentParams.apiUrl),
        organizationID = Some(deploymentParams.workspaceId))

      val zonesLower = medallions.toLowerCase
      if (zonesLower.contains("bronze")) threadDeploymentReport.append(startBronzeDeployment(workspace, deploymentId))
      if (zonesLower.contains("silver")) threadDeploymentReport.append(startSilverDeployment(workspace, deploymentId))
      if (zonesLower.contains("gold")) threadDeploymentReport.append(startGoldDeployment(workspace, deploymentId))
      threadDeploymentReport.toArray
    }(ec)

  }


  /**
   * Performs the multi workspace deployment
   *
   * @param parallelism the number of threads which will run in parallel to perform the deployment
   * @param zones       the zone can be Bronze,Silver or Gold by default it will be Bronze
   */
  def deploy(parallelism: Int = 4, zones: String = "Bronze,Silver,Gold"): Unit = {
    val processingStartTime = System.currentTimeMillis();
    try {
      // initialize spark overrides for global spark conf
      // global overrides should be set BEFORE parSessionsOn is set to true
      PipelineFunctions.setSparkOverrides(spark(globalSession = true), SparkSessionWrapper.globalSparkConfOverrides)

      if (parallelism > 1) SparkSessionWrapper.parSessionsOn = true
      SparkSessionWrapper.sessionsMap.clear()
      SparkSessionWrapper.globalTableLock.clear()

      println("ParallelismLevel :" + parallelism)
      val multiWorkspaceConfig = generateMultiWorkspaceConfig(configLocation, deploymentId, outputPath)
      snapshotConfig(multiWorkspaceConfig)
      val params = DeploymentValidation
        .performMandatoryValidation(multiWorkspaceConfig, parallelism)
        .map(buildParams)
      println("Workspaces to be Deployed :" + params.length)
      val ec: ExecutionContextExecutor = ExecutionContext.fromExecutor(Executors.newFixedThreadPool(parallelism))
      val deploymentReports = params.filter(param => param != null)
        .map(executePipelines(_, zones, ec))
        .flatMap(f => Await.result(f, Duration.Inf))

      deploymentReport.appendAll(deploymentReports)
      saveDeploymentReport(deploymentReport.toArray, multiWorkspaceConfig.head.storage_prefix, "deploymentReport")
    } catch {
      case e: Exception =>
        val failMsg = s"FAILED DEPLOYMENT WITH EXCEPTION"
        println(failMsg)
        logger.log(Level.ERROR, failMsg, e)
        throw e
    } finally {
      SparkSessionWrapper.sessionsMap.clear()
      SparkSessionWrapper.globalTableLock.clear()
    }
    println(s"""Deployment completed in sec ${(System.currentTimeMillis() - processingStartTime) / 1000}""")
  }


  /**
   * Validates all the parameters provided in config csv file and generates a report which is stored at /etl_storrage_prefix/report/validationReport
   *
   *
   * @param parallelism number of threads which will be running in parallel to complete the task
   */
  def validate(parallelism: Int = 4): Unit = {
    val processingStartTime = System.currentTimeMillis()
    val multiWorkspaceConfig = generateMultiWorkspaceConfig(configLocation, deploymentId, outputPath)
    val currentOrgID = Initializer.getOrgId
    val validations = DeploymentValidation.performValidation(multiWorkspaceConfig, parallelism,currentOrgID)
    val notValidatedCount = validations.filterNot(_.validated).length

    snapShotValidation(validations, multiWorkspaceConfig.head.storage_prefix, "validationReport", deploymentId)
    val processingEndTime = System.currentTimeMillis();
    val msg =
      s"""Validation report details
         |Total validation count: ${validations.length}
         |Failed validation count:${notValidatedCount}
         |Report run duration in sec : ${(processingEndTime - processingStartTime) / 1000}
         |""".stripMargin
    println(msg)
  }

}<|MERGE_RESOLUTION|>--- conflicted
+++ resolved
@@ -112,13 +112,8 @@
       val badRecordsPath = s"${config.storage_prefix}/${config.workspace_id}/sparkEventsBadrecords"
       // TODO -- ISSUE 781 - quick fix to support non-json audit logs but needs to be added back to external parameters
       val auditLogFormat = spark.conf.getOption("overwatch.aws.auditlogformat").getOrElse("json")
-<<<<<<< HEAD
       val auditLogConfig = if (s"${config.cloud}" == "AWS") {
         AuditLogConfig(rawAuditPath = config.auditlogprefix_source_path, auditLogFormat = auditLogFormat)
-=======
-      val auditLogConfig = if (s"${config.cloud.toLowerCase()}" != "azure") {
-        AuditLogConfig(rawAuditPath = config.auditlogprefix_source_aws, auditLogFormat = auditLogFormat)
->>>>>>> 10e8692c
       } else {
         val ehConnString = s"{{secrets/${config.secret_scope}/${config.eh_scope_key.get}}}"
         val ehStatePath = s"${config.storage_prefix}/${config.workspace_id}/ehState"
@@ -264,16 +259,11 @@
    * @param configDF
    */
   private def snapshotConfig(multiworkspaceConfigs: Array[MultiWorkspaceConfig]) = {
-<<<<<<< HEAD
     var configWriteLocation = multiworkspaceConfigs.head.storage_prefix
-    if (!configWriteLocation.startsWith("dbfs:") && !configWriteLocation.startsWith("s3") && !configWriteLocation.startsWith("abfss")) {
-=======
-    var configWriteLocation = multiworkspaceConfigs.head.etl_storage_prefix
     if (!configWriteLocation.startsWith("dbfs:")
       && !configWriteLocation.startsWith("s3")
       && !configWriteLocation.startsWith("abfss")
       && !configWriteLocation.startsWith("gs")) {
->>>>>>> 10e8692c
       configWriteLocation = s"""dbfs:${configWriteLocation}"""
     }
     multiworkspaceConfigs.toSeq.toDS().toDF()
