--- conflicted
+++ resolved
@@ -117,21 +117,13 @@
       val auditLogConfig = if (s"${config.cloud.toLowerCase()}" != "azure") {
         AuditLogConfig(rawAuditPath = config.auditlogprefix_source_path, auditLogFormat = auditLogFormat)
       } else {
-<<<<<<< HEAD
 
         val ehStatePath = s"${config.storage_prefix}/${config.workspace_id}/ehState"
-=======
-        val ehStatePath = s"${config.etl_storage_prefix}/${config.workspace_id}/ehState"
->>>>>>> 9039b32d
         val isAAD = config.aad_client_id.nonEmpty &&
           config.aad_tenant_id.nonEmpty &&
           config.aad_client_secret_key.nonEmpty &&
           config.eh_conn_string.nonEmpty
-<<<<<<< HEAD
         val azureLogConfig = if(isAAD){
-=======
-        val azureLogConfig = if (isAAD) {
->>>>>>> 9039b32d
           AzureAuditLogEventhubConfig(connectionString = config.eh_conn_string.get, eventHubName = config.eh_name.get
             , auditRawEventsPrefix = ehStatePath,
             azureClientId = Some(config.aad_client_id.get),
@@ -139,15 +131,9 @@
             azureTenantId = Some(config.aad_tenant_id.get),
             azureAuthEndpoint = config.aad_authority_endpoint.getOrElse("https://login.microsoftonline.com/")
           )
-<<<<<<< HEAD
         }else{
           val ehConnString = s"{{secrets/${config.secret_scope}/${config.eh_scope_key.get}}}"
-         AzureAuditLogEventhubConfig(connectionString = ehConnString, eventHubName = config.eh_name.get, auditRawEventsPrefix = ehStatePath)
-=======
-        } else {
-          val ehConnString = s"{{secrets/${config.secret_scope}/${config.eh_scope_key.get}}}"
           AzureAuditLogEventhubConfig(connectionString = ehConnString, eventHubName = config.eh_name.get, auditRawEventsPrefix = ehStatePath)
->>>>>>> 9039b32d
         }
         AuditLogConfig(azureAuditLogEventhubConfig = Some(azureLogConfig))
       }
