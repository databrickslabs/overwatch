package com.databricks.labs.overwatch.utils

import com.databricks.labs.overwatch.env.Workspace
import com.databricks.labs.overwatch.pipeline.{Module, PipelineFunctions, PipelineTable}
import com.databricks.labs.overwatch.utils.OverwatchScope.OverwatchScope
import com.databricks.labs.overwatch.validation.SnapReport
import org.apache.log4j.{Level, Logger}
import org.apache.spark.sql.catalyst.ScalaReflection
import org.apache.spark.sql.functions._
import org.apache.spark.sql.types.{StructField, StructType}
import org.apache.spark.sql.{Column, DataFrame}
import org.json.{JSONArray, JSONObject}
import scalaj.http.HttpResponse

import java.sql.Timestamp
import java.text.SimpleDateFormat
import java.time.{LocalDate, LocalDateTime, ZonedDateTime}
import java.util
import java.util.Date

case class DBDetail()

case class SparkDetail()

case class GangliaDetail()

case class TokenSecret(scope: String, key: String)

case class DataTarget(databaseName: Option[String], databaseLocation: Option[String], etlDataPathPrefix: Option[String],
                      consumerDatabaseName: Option[String] = None, consumerDatabaseLocation: Option[String] = None)

case class DatabricksContractPrices(
                                     interactiveDBUCostUSD: Double = 0.55,
                                     automatedDBUCostUSD: Double = 0.15,
                                     sqlComputeDBUCostUSD: Double = 0.22,
                                     jobsLightDBUCostUSD: Double = 0.10
                                   )

<<<<<<< HEAD
case class ApiEnv(isLocal: Boolean, workspaceURL: String, rawToken: String, packageVersion: String,successBatchSize:Int=50,errorBatchSize:Int=50,runID:String="",enableUnsafeSSL:Boolean=false,threadPoolSize:Int=4,apiWaitingTime:Long=300000)

case class ApiEnvConfig(successBatchSize:Int=200,errorBatchSize:Int=500,enableUnsafeSSL:Boolean=false,threadPoolSize:Int=4,apiWaitingTime:Long=300000)
=======
case class ApiEnv(
                   isLocal: Boolean,
                   workspaceURL: String,
                   rawToken: String,
                   packageVersion: String,
                   successBatchSize: Int = 200,
                   errorBatchSize: Int = 500,
                   runID: String = "",
                   enableUnsafeSSL: Boolean = false,
                   threadPoolSize: Int = 4,
                   apiWaitingTime: Long = 300000,
                   proxyHost: Option[String] = None,
                   proxyPort: Option[Int] = None,
                   proxyUserName: Option[String] = None,
                   proxyPasswordScope: Option[String] = None,
                   proxyPasswordKey: Option[String] = None
                 )


case class ApiEnvConfig(
                         successBatchSize: Int = 200,
                         errorBatchSize: Int = 500,
                         enableUnsafeSSL: Boolean = false,
                         threadPoolSize: Int = 4,
                         apiWaitingTime: Long = 300000,
                         apiProxyConfig: Option[ApiProxyConfig] = None
                       )

case class ApiProxyConfig(
                           proxyHost: Option[String] = None,
                           proxyPort: Option[Int] = None,
                           proxyUserName: Option[String] = None,
                           proxyPasswordScope: Option[String] = None,
                           proxyPasswordKey: Option[String] = None
                         )

>>>>>>> 9456ea73

case class ValidatedColumn(
                            column: Column,
                            fieldToValidate: Option[StructField] = None,
                            requiredStructure: Option[StructField] = None
                          )

object TimeTypesConstants {
  val dtStringFormat: String = "yyyy-MM-dd"
  val tsStringFormat: String = "yyyy-MM-dd HH:mm:ss"
  val tsFormat: SimpleDateFormat = new SimpleDateFormat(tsStringFormat)
  val dtFormat: SimpleDateFormat = new SimpleDateFormat(dtStringFormat)
}

case class TimeTypes(asUnixTimeMilli: Long, asColumnTS: Column, asJavaDate: Date,
                     asUTCDateTime: ZonedDateTime, asLocalDateTime: LocalDateTime, asMidnightEpochMilli: Long) {

  lazy val asUnixTimeS: Long = asUnixTimeMilli / 1000
  lazy val asTSString: String = TimeTypesConstants.tsFormat.format(asJavaDate)
  lazy val asDTString: String = TimeTypesConstants.dtFormat.format(asJavaDate)
}

case class AzureAuditLogEventhubConfig(
                                        connectionString: String,
                                        eventHubName: String,
                                        auditRawEventsPrefix: String,
                                        maxEventsPerTrigger: Int = 10000,
                                        minEventsPerTrigger: Int = 10,
                                        auditRawEventsChk: Option[String] = None,
                                        auditLogChk: Option[String] = None,
                                        azureClientId: Option[String] = None,
                                        azureClientSecret: Option[String] = None,
                                        azureTenantId: Option[String] = None,
                                        azureAuthEndpoint: String = "https://login.microsoftonline.com/"
                                      )

case class AuditLogConfig(
                           rawAuditPath: Option[String] = None,
                           auditLogFormat: String = "json",
                           azureAuditLogEventhubConfig: Option[AzureAuditLogEventhubConfig] = None
                         )

case class IntelligentScaling(enabled: Boolean = false, minimumCores: Int = 4, maximumCores: Int = 512, coeff: Double = 1.0)

case class OverwatchParams(auditLogConfig: AuditLogConfig,
                           tokenSecret: Option[TokenSecret] = None,
                           dataTarget: Option[DataTarget] = None,
                           badRecordsPath: Option[String] = None,
                           overwatchScope: Option[Seq[String]] = None,
                           maxDaysToLoad: Int = 60,
                           databricksContractPrices: DatabricksContractPrices = DatabricksContractPrices(),
                           primordialDateString: Option[String] = None,
                           intelligentScaling: IntelligentScaling = IntelligentScaling(),
                           workspace_name: Option[String] = None,
                           externalizeOptimize: Boolean = false,
<<<<<<< HEAD
                           apiURL: Option[String] = None,
                           organizationID: Option[String] = None,
=======
                           apiEnvConfig: Option[ApiEnvConfig] = None,
>>>>>>> 9456ea73
                           tempWorkingDir: String = "" // will be set after data target validated if not overridden
                          )

case class ParsedConfig(
                         auditLogConfig: AuditLogConfig,
                         overwatchScope: Seq[String],
                         tokenUsed: String, //TODO - Convert to enum
                         targetDatabase: String,
                         targetDatabaseLocation: String,
                         passthroughLogPath: Option[String],
                         packageVersion: String
                       )

case class ModuleStatusReport(
                               organization_id: String,
                               workspace_name: String,
                               moduleID: Int,
                               moduleName: String,
                               primordialDateString: Option[String],
                               runStartTS: Long,
                               runEndTS: Long,
                               fromTS: Long,
                               untilTS: Long,
                               status: String,
                               writeOpsMetrics: Map[String, String],
                               lastOptimizedTS: Long,
                               vacuumRetentionHours: Int,
                               inputConfig: OverwatchParams,
                               parsedConfig: ParsedConfig,
                               externalizeOptimize: Boolean
                             ) {
  def simple: SimplifiedModuleStatusReport = {
    SimplifiedModuleStatusReport(
      organization_id,
      workspace_name,
      moduleID,
      moduleName,
      primordialDateString,
      runStartTS,
      runEndTS,
      fromTS,
      untilTS,
      status,
      writeOpsMetrics,
      lastOptimizedTS,
      vacuumRetentionHours,
      externalizeOptimize
    )
  }
}

case class SimplifiedModuleStatusReport(
                                         organization_id: String,
                                         workspace_name: String,
                                         moduleID: Int,
                                         moduleName: String,
                                         primordialDateString: Option[String],
                                         runStartTS: Long,
                                         runEndTS: Long,
                                         fromTS: Long,
                                         untilTS: Long,
                                         status: String,
                                         writeOpsMetrics: Map[String, String],
                                         lastOptimizedTS: Long,
                                         vacuumRetentionHours: Int,
                                         externalizeOptimize: Boolean
                                       )

case class IncrementalFilter(cronField: StructField, low: Column, high: Column)

case class DBUCostDetail(
                          organization_id: String,
                          sku: String,
                          contract_price: Double,
                          activeFrom: LocalDate,
                          activeUntil: Option[LocalDate],
                          isActive: Boolean
                        )

case class UpgradeReport(
                          db: String,
                          tbl: String,
                          statusMsg: Option[String] = None,
                          step: Option[String] = None,
                          failUpgrade: Boolean = false
                        )

case class WorkspaceDataset(path: String, name: String)

case class DeploymentValidationReport(
                                       validated: Boolean = false,
                                       simpleMsg:  String,
                                       validationRule: String,
                                       validationMsg: Option[String] = None,
                                       workspaceId: Option[String]
                                     )

case class MultiWSDeploymentReport(
                                    workspaceId: String,
                                    zone: String,
                                    workspaceDetails: Option[String],
                                    errorMsg: String,
                                    deploymentId: Option[String]
                                  )

case class WorkspaceMetastoreRegistrationReport(workspaceDataset: WorkspaceDataset, registerStatement: String, status: String)

case class CloneDetail(source: String, target: String, asOfTS: Option[String] = None, cloneLevel: String = "DEEP")

case class CloneReport(cloneSpec: CloneDetail, cloneStatement: String, status: String)

case class OrgConfigDetail(organization_id: String, latestParams: OverwatchParams)

case class OrgWorkspace(organization_id: String, workspace: Workspace)

case class NamedColumn(fieldName: String, column: Column)

case class DeltaHistory(version: Long, timestamp: java.sql.Timestamp, operation: String, clusterId: String, operationMetrics: Map[String, String], userMetadata: String)

/**
 * Rule for sanitizing schemas.
 * @param from regex search string
 * @param to replace string
 */
case class SanitizeRule(from: String, to: String)

/**
 * Exception to global schema sanitization rules by field
 * @param field field to which different rules should be applied
 * @param rules ordered list of rules to be applied. The rules will be applied in order incrementing
 *              from the lowest index
 * @param recursive Whether or not to recurse down a struct and apply the parent rule to all children of the struct
 */
case class SanitizeFieldException(field: StructField, rules: List[SanitizeRule], recursive: Boolean)

object OverwatchScope extends Enumeration {
  type OverwatchScope = Value
  val jobs, clusters, clusterEvents, sparkEvents, audit, notebooks, accounts, dbsql, pools = Value
  // Todo Issue_77
}

object WriteMode extends Enumeration {
  type WriteMode = Value
  val append: Value = Value("append")
  val overwrite: Value = Value("overwrite")
  val merge: Value = Value("merge")
}

// Todo Issue_56
private[overwatch] class NoNewDataException(s: String, val level: Level, val allowModuleProgression: Boolean = false) extends Exception(s) {}

private[overwatch] class UnhandledException(s: String) extends Exception(s) {}

private[overwatch] class IncompleteFilterException(s: String) extends Exception(s) {}

private[overwatch] class ApiCallEmptyResponse(val apiCallDetail: String, val allowModuleProgression: Boolean) extends Exception(apiCallDetail)

private[overwatch] class ApiCallFailureV2(s: String) extends Exception(s) {}

private[overwatch] class ApiCallFailure(
                                         val httpResponse: HttpResponse[String],
                                         apiCallDetail: String,
                                         t: Throwable = null,
                                         debugFlag: Boolean = false
                                       ) extends Exception (httpResponse.body) {
  private val logger = Logger.getLogger("ApiCall")
  private val hardFailErrors = Array(401, 404, 407)
  var failPipeline: Boolean = false

  private def buildAPIErrorMessage(r: HttpResponse[String]): String = {
    s"API CALL FAILED: ErrorCode: ${r.code} Databricks Message: " +
      s"${r.headers.getOrElse("x-databricks-reason-phrase", Vector("NA")).reduce(_ + " " + _)} " +
      s"StatusLine: ${r.statusLine} " +
      s"\nHTML Response Body: -- ${r.body}\n" +
      s"API CALL DETAILS: \n " +
      s"$apiCallDetail"
  }

  if (hardFailErrors.contains(httpResponse.code)) failPipeline = true
  private val logLevel = if (failPipeline) Level.ERROR else Level.WARN
  val msg: String = buildAPIErrorMessage(httpResponse)
  if (debugFlag) println(msg)
  if (t != null) logger.log(logLevel, msg, t) else logger.log(logLevel, msg)
}

private[overwatch] class TokenError(s: String) extends Exception(s) {}

/**
 * Specialized error to
 *
 * @param target          Pipeline Source throwing the error
 * @param invalidReportDF details of keys causing the error
 * @param fromCol         column name of the active start date or time
 * @param untilCol        column name of the expiry date or time, null == active
 */
private[overwatch] class InvalidType2Input(
                                            target: PipelineTable,
                                            invalidReportDF: DataFrame,
                                            fromCol: String,
                                            untilCol: String
                                          )
  extends Exception() with SparkSessionWrapper {

  import spark.implicits._

  private val erroredRecordsReport = target.asDF
    .join(
      invalidReportDF,
      target.keys
    )
    .orderBy(target.keys.map(col) ++ Array(col(fromCol), col(untilCol)): _*)

  println("InstanceDetails Error Report: ")
  erroredRecordsReport.show(numRows = 1000, false)

  private val badRecords = invalidReportDF.count()
  private val badRawKeys = invalidReportDF.select(target.keys.map(col): _*).drop("organization_id").distinct()
    .as[String].collect().mkString(", ")
  private val errMsg = s"${target.tableFullName} Invalid: ${target.keys.mkString(", ")} keys with errors are: $badRawKeys. " +
    s"A total of $badRecords records were found in conflict. " +
    s"There cannot be any gaps or overlaps in time for a specific key such that " +
    s"datediff($fromCol --> $untilCol) returns 0 for all keys. Please correct the data in the table " +
    s"before continuing with Gold Pipeline."
  throw new BadConfigException(errMsg)
}

private[overwatch] class PipelineStateException(s: String, val target: Option[PipelineTable]) extends Exception(s) {
  println(s)
}

private[overwatch] class BadConfigException(s: String, val failPipeline: Boolean = true) extends Exception(s) {
  println(s)
}

private[overwatch] class FailedModuleException(s: String, val target: PipelineTable) extends Exception(s) {
  println(s)
}

private[overwatch] class UnsupportedTypeException(s: String) extends Exception(s) {
  println(s)
}

private[overwatch] class BadSchemaException(s: String) extends Exception(s) {
  println(s)
}

private[overwatch] class UpgradeException(s: String, target: PipelineTable, step: Option[String] = None, failUpgrade: Boolean = false) extends Exception(s) {
  def getUpgradeReport: UpgradeReport = {
    UpgradeReport(target.databaseName, target.name, Some(PipelineFunctions.appendStackStrace(this, s)), step, failUpgrade)
  }
}

private[overwatch] class SimplifiedUpgradeException(s: String, db: String, table: String, step: Option[String] = None, failUpgrade: Boolean = false) extends Exception(s) {
  def getUpgradeReport: UpgradeReport = {
    UpgradeReport(db, table, Some(PipelineFunctions.appendStackStrace(this, s)), step, failUpgrade)
  }
}

private[overwatch] class BronzeSnapException(
                                              s: String,
                                              target: PipelineTable,
                                              module: Module
                                            ) extends Exception(s) {
  private val pipeline = module.pipeline
  private val emptyModule = pipeline.getModuleState(module.moduleId).isEmpty
  private val fromTime = if (emptyModule) {
    new Timestamp(pipeline.primordialTime.asUnixTimeMilli)
  } else {
    new Timestamp(module.fromTime.asUnixTimeMilli)
  }

  private val untilTime = if (emptyModule) {
    new Timestamp(pipeline.pipelineSnapTime.asUnixTimeMilli)
  } else {
    new Timestamp(module.untilTime.asUnixTimeMilli)
  }

  val errMsg = s"FAILED SNAP: ${target.tableFullName} --> MODULE: ${module.moduleName}: SNAP ERROR:\n$s"
  val snapReport: SnapReport = SnapReport(
    target.tableFullName,
    fromTime,
    untilTime,
    errMsg
  )
}

object OverwatchEncoders {
  implicit def overwatchScopeValues: org.apache.spark.sql.Encoder[Array[OverwatchScope.Value]] =
    org.apache.spark.sql.Encoders.kryo[Array[OverwatchScope.Value]]

  implicit def overwatchScope: org.apache.spark.sql.Encoder[OverwatchScope] =
    org.apache.spark.sql.Encoders.kryo[OverwatchScope]

  implicit def tokenSecret: org.apache.spark.sql.Encoder[TokenSecret] =
    org.apache.spark.sql.Encoders.kryo[TokenSecret]

  implicit def dataTarget: org.apache.spark.sql.Encoder[DataTarget] =
    org.apache.spark.sql.Encoders.kryo[DataTarget]

  implicit def parsedConfig: org.apache.spark.sql.Encoder[ParsedConfig] =
    org.apache.spark.sql.Encoders.kryo[ParsedConfig]

  implicit def overwatchParams: org.apache.spark.sql.Encoder[OverwatchParams] =
    org.apache.spark.sql.Encoders.kryo[OverwatchParams]

  implicit def moduleStatusReport: org.apache.spark.sql.Encoder[ModuleStatusReport] =
    org.apache.spark.sql.Encoders.kryo[ModuleStatusReport]
}

object Schemas {

  final val reportSchema: StructType = ScalaReflection.schemaFor[ModuleStatusReport].dataType.asInstanceOf[StructType]

}<|MERGE_RESOLUTION|>--- conflicted
+++ resolved
@@ -36,11 +36,6 @@
                                      jobsLightDBUCostUSD: Double = 0.10
                                    )
 
-<<<<<<< HEAD
-case class ApiEnv(isLocal: Boolean, workspaceURL: String, rawToken: String, packageVersion: String,successBatchSize:Int=50,errorBatchSize:Int=50,runID:String="",enableUnsafeSSL:Boolean=false,threadPoolSize:Int=4,apiWaitingTime:Long=300000)
-
-case class ApiEnvConfig(successBatchSize:Int=200,errorBatchSize:Int=500,enableUnsafeSSL:Boolean=false,threadPoolSize:Int=4,apiWaitingTime:Long=300000)
-=======
 case class ApiEnv(
                    isLocal: Boolean,
                    workspaceURL: String,
@@ -77,7 +72,6 @@
                            proxyPasswordKey: Option[String] = None
                          )
 
->>>>>>> 9456ea73
 
 case class ValidatedColumn(
                             column: Column,
@@ -133,12 +127,7 @@
                            intelligentScaling: IntelligentScaling = IntelligentScaling(),
                            workspace_name: Option[String] = None,
                            externalizeOptimize: Boolean = false,
-<<<<<<< HEAD
-                           apiURL: Option[String] = None,
-                           organizationID: Option[String] = None,
-=======
                            apiEnvConfig: Option[ApiEnvConfig] = None,
->>>>>>> 9456ea73
                            tempWorkingDir: String = "" // will be set after data target validated if not overridden
                           )
 
