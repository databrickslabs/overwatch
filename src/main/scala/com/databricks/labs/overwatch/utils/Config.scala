--- conflicted
+++ resolved
@@ -130,11 +130,7 @@
   private[overwatch] def orderedOverwatchScope: Seq[OverwatchScope.Value] = {
     import OverwatchScope._
     //    jobs, clusters, clusterEvents, sparkEvents, pools, audit, passthrough, profiles
-<<<<<<< HEAD
-    Seq(audit, notebooks, accounts, pools, clusters, clusterEvents, sqlHistory, sparkEvents, jobs)
-=======
     Seq(audit, notebooks, accounts, pools, clusters, clusterEvents, sparkEvents, jobs, dbsql)
->>>>>>> e0480bba
   }
 
   def overwatchScope: Seq[OverwatchScope.Value] = _overwatchScope
