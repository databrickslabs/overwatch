package com.databricks.labs.overwatch.utils

import com.databricks.dbutils_v1.DBUtilsHolder.dbutils
import com.databricks.labs.overwatch.pipeline.PipelineFunctions
import org.apache.log4j.{Level, Logger}
import org.apache.spark.sql.Column
import org.apache.spark.sql.functions.col

import java.util.UUID

class Config() {

  private final val _runID = UUID.randomUUID().toString.replace("-", "")
  private final val packageVersion: String = getClass.getPackage.getImplementationVersion
  private val _isLocalTesting: Boolean = System.getenv("OVERWATCH") == "LOCAL"
  private var _debugFlag: Boolean = false
  private var _overwatchSchemaVersion = "0.700"
  private var _organizationId: String = _
  private var _workspaceName: String = _
  private var _tempWorkingDir: String = _
  private var _isPVC: Boolean = false
  private var _externalizeOptimize: Boolean = false
  private var _databaseName: String = _
  private var _databaseLocation: String = _
  private var _etlDataPathPrefix: String = _
  private var _consumerDatabaseName: String = _
  private var _consumerDatabaseLocation: String = _
  private var _workspaceUrl: String = _
  private var _cloudProvider: String = _
  private var _tokenType: String = _
  private var _apiEnv: ApiEnv = _
  private var _auditLogConfig: AuditLogConfig = _
  private var _badRecordsPath: String = _
  private var _primordialDateString: Option[String] = None
  private var _maxDays: Int = 60
  private var _initialWorkerCount: Int = _
  private var _intelligentScaling: IntelligentScaling = IntelligentScaling()
  private var _passthroughLogPath: Option[String] = None
  private var _inputConfig: OverwatchParams = _
  private var _overwatchScope: Seq[OverwatchScope.Value] = OverwatchScope.values.toSeq
  private var _initialSparkConf: Map[String, String] = Map()
  private var _intialShuffleParts: Int = 200
  private var _contractInteractiveDBUPrice: Double = _
  private var _contractAutomatedDBUPrice: Double = _
  private var _contractSQLComputeDBUPrice: Double = _
  private var _contractJobsLightDBUPrice: Double = _
  private var _isMultiworkspaceDeployment: Boolean = false


  private val logger: Logger = Logger.getLogger(this.getClass)

  /**
   * BEGIN GETTERS
   * The next section is getters that provide access to local configuration variables. Only adding details where
   * the getter may be obscure or more complicated.
   */
  def isMultiworkspaceDeployment: Boolean = _isMultiworkspaceDeployment

  def overwatchSchemaVersion: String = _overwatchSchemaVersion

  def isLocalTesting: Boolean = _isLocalTesting

  def debugFlag: Boolean = _debugFlag

  def organizationId: String = _organizationId

  def workspaceName: String = _workspaceName

  def tempWorkingDir: String = _tempWorkingDir

  def isPVC: Boolean = _isPVC

  def externalizeOptimize: Boolean = _externalizeOptimize

  def cloudProvider: String = _cloudProvider

  def initialShuffleParts: Int = _intialShuffleParts

  def maxDays: Int = _maxDays

  def initialWorkerCount: Int = _initialWorkerCount

  def databaseName: String = _databaseName

  def databaseLocation: String = _databaseLocation

  def etlDataPathPrefix: String = _etlDataPathPrefix

  def consumerDatabaseName: String = _consumerDatabaseName

  def consumerDatabaseLocation: String = _consumerDatabaseLocation

  def workspaceURL: String = _workspaceUrl

  def apiEnv: ApiEnv = _apiEnv

  def auditLogConfig: AuditLogConfig = _auditLogConfig

  def badRecordsPath: String = _badRecordsPath

  def passthroughLogPath: Option[String] = _passthroughLogPath

  def inputConfig: OverwatchParams = _inputConfig

  def runID: String = _runID

  def contractInteractiveDBUPrice: Double = _contractInteractiveDBUPrice

  def contractAutomatedDBUPrice: Double = _contractAutomatedDBUPrice

  def contractSQLComputeDBUPrice: Double = _contractSQLComputeDBUPrice

  def contractJobsLightDBUPrice: Double = _contractJobsLightDBUPrice

  def primordialDateString: Option[String] = _primordialDateString

  def intelligentScaling: IntelligentScaling = _intelligentScaling

  def globalFilters: Seq[Column] = {
    Seq(
      col("organization_id") === organizationId
    )
  }

  /**
   * OverwatchScope defines the modules active for the current run
   * Some have been disabled for the moment in a sprint to v1.0 release but this acts as the
   * cononical module inventory
   *
   * @return
   */
  private[overwatch] def orderedOverwatchScope: Seq[OverwatchScope.Value] = {
    import OverwatchScope._
    //    jobs, clusters, clusterEvents, sparkEvents, pools, audit, passthrough, profiles
    Seq(audit, notebooks, accounts, pools, clusters, clusterEvents, sparkEvents, jobs, dbsql)
  }

  def overwatchScope: Seq[OverwatchScope.Value] = _overwatchScope

  private[overwatch] def registerInitialSparkConf(value: Map[String, String]): this.type = {
    val manualOverrides = Map(
      "spark.databricks.delta.properties.defaults.autoOptimize.autoCompact" ->
        value.getOrElse("spark.databricks.delta.properties.defaults.autoOptimize.autoCompact", "false"),
      "spark.databricks.delta.properties.defaults.autoOptimize.optimizeWrite" ->
        value.getOrElse("spark.databricks.delta.properties.defaults.autoOptimize.optimizeWrite", "false"),
      "spark.databricks.delta.optimize.maxFileSize" ->
        value.getOrElse("spark.databricks.delta.optimize.maxFileSize", (1024 * 1024 * 128).toString),
      "spark.databricks.delta.retentionDurationCheck.enabled" ->
        value.getOrElse("spark.databricks.delta.retentionDurationCheck.enabled", "true"),
      "spark.databricks.delta.optimizeWrite.numShuffleBlocks" ->
        value.getOrElse("spark.databricks.delta.optimizeWrite.numShuffleBlocks", "50000"),
      "spark.databricks.delta.optimizeWrite.binSize" ->
        value.getOrElse("spark.databricks.delta.optimizeWrite.binSize", "512"),
      "spark.sql.shuffle.partitions" -> "400", // allow aqe to shrink
      "spark.sql.caseSensitive" -> "false",
      "spark.sql.autoBroadcastJoinThreshold" -> "10485760",
      "spark.sql.adaptive.autoBroadcastJoinThreshold" -> "10485760",
      "spark.databricks.delta.schema.autoMerge.enabled" -> "true",
      "spark.sql.optimizer.collapseProjectAlwaysInline" -> "true" // temporary workaround ES-318365
    )
    _initialSparkConf = value ++ manualOverrides
    this
  }

  private[overwatch] def initialSparkConf: Map[String, String] = {
    _initialSparkConf
  }

  private[overwatch] def parsedConfig: ParsedConfig = {
    ParsedConfig(
      auditLogConfig = auditLogConfig,
      overwatchScope = overwatchScope.map(_.toString),
      tokenUsed = _tokenType,
      targetDatabase = databaseName,
      targetDatabaseLocation = databaseLocation,
      passthroughLogPath = passthroughLogPath,
      packageVersion = packageVersion
    )
  }

  /**
   * BEGIN SETTERS
   */

  /**
   * Identify the initial value before overwatch for shuffle partitions. This value gets modified a lot through
   * this process but should be set back to the same as the value before Overwatch process when Overwatch finishes
   * its work
   *
   * @param value number of shuffle partitions to be set
   * @return
   */
  private[overwatch] def setInitialShuffleParts(value: Int): this.type = {
    _intialShuffleParts = value
    this
  }

  private[overwatch] def setMaxDays(value: Int): this.type = {
    _maxDays = value
    this
  }

  private[overwatch] def setIsMultiworkspaceDeployment(value: Boolean): this.type = {
    _isMultiworkspaceDeployment = value
    this
  }


  private[overwatch] def setInitialWorkerCount(value: Int): this.type = {
    _initialWorkerCount = value
    this
  }


  private[overwatch] def setCloudProvider(value: String): this.type = {
    _cloudProvider = value
    this
  }

  private[overwatch] def setPrimordialDateString(value: Option[String]): this.type = {
    if (value.nonEmpty) {
      logger.log(Level.INFO, s"CONFIG SET: Primordial Date String = ${value.get}")
    } else {
      logger.log(Level.INFO, "CONFIG NOT SET: Primordial Date String")
    }
    _primordialDateString = value
    this
  }

  /**
   * Set the Overwatch Scope in the correct order as per the ordered Seq. This is important for processing the
   * modules in the correct order inside the pipeline
   *
   * @param value
   * @return
   */
  private[overwatch] def setOverwatchScope(value: Seq[OverwatchScope.Value]): this.type = {
    val orderedScope = orderedOverwatchScope.filter(scope => value.contains(scope))
    _overwatchScope = orderedScope
    this
  }

  def setDebugFlag(value: Boolean): this.type = {
    _debugFlag = value
    this
  }

  private[overwatch] def setOverwatchSchemaVersion(value: String): this.type = {
    _overwatchSchemaVersion = value
    this
  }

  private[overwatch] def setContractInteractiveDBUPrice(value: Double): this.type = {
    _contractInteractiveDBUPrice = value
    this
  }

  private[overwatch] def setContractAutomatedDBUPrice(value: Double): this.type = {
    _contractAutomatedDBUPrice = value
    this
  }

  private[overwatch] def setContractSQLComputeDBUPrice(value: Double): this.type = {
    _contractSQLComputeDBUPrice = value
    this
  }

  private[overwatch] def setContractJobsLightDBUPrice(value: Double): this.type = {
    _contractJobsLightDBUPrice = value
    this
  }

  private[overwatch] def setIntelligentScaling(value: IntelligentScaling): this.type = {
    _intelligentScaling = value
    this
  }

  private[overwatch] def setOrganizationId(value: String): this.type = {
    val msg = s"organization ID set to $value"
    logger.log(Level.INFO, msg)
    if (debugFlag) println(msg)
    _organizationId = value
    this
  }

  private[overwatch] def setWorkspaceName(value: String): this.type = {
    val msg = s"workspaceName set to $value"
    logger.log(Level.INFO, msg)
    if (debugFlag) println(msg)
    _workspaceName = value
    this
  }

  private[overwatch] def setTempWorkingDir(value: String): this.type = {
    _tempWorkingDir = value
    this
  }

  private[overwatch] def setIsPVC(value: Boolean): this.type = {
    _isPVC = value
    this
  }

  private[overwatch] def setExternalizeOptimize(value: Boolean): this.type = {
    val msg = s"Pipeline Optimize DISABLED: You have elected to complete the optimizations externally. It's " +
      s"imperative that you schedule a periodic optimization job using the Optimize main class. See documentation " +
      s"for further instructions. If you do not complete optimizations outside or insdie the pipeline, the " +
      s"performance will degrade."
    if (value) logger.log(Level.INFO, msg)
    if (debugFlag && value) println(msg)
    _externalizeOptimize = value
    this
  }

  private def setApiEnv(value: ApiEnv): this.type = {
    _apiEnv = value
    this
  }

  /**
   * After the input parameters have been serialized into the OverwatchParams object, set it
   *
   * @param value
   * @return
   */

  def setInputConfig(value: OverwatchParams): this.type = {
    _inputConfig = value
    this
  }

  /**
   * This function wraps all requisite parameters required for API calls and sets the complex type: APIEnv.
   * Also sets all required details to enable API calls.
   * An additional review should be completed to determine if all setters can be removed except the APIEnv registration.
   *
   * @param tokenSecret Optional input of the Token Secret. If left null, the token secret will be initialized
   *                    as the job owner or notebook user (if called from notebook)
   * @return
   */
<<<<<<< HEAD
  private[overwatch] def registerWorkspaceMeta(tokenSecret: Option[TokenSecret], apiURL: Option[String]): this.type = {
=======
  private[overwatch] def registerWorkspaceMeta(tokenSecret: Option[TokenSecret],apiEnvConfig: Option[ApiEnvConfig]): this.type = {
>>>>>>> 9456ea73
    var rawToken = ""
    var scope = ""
    var key = ""
    try {
      // Token secrets not supported in local testing
      if (tokenSecret.nonEmpty && !_isLocalTesting) { // not local testing and secret passed
        //For multiworksspace deployment get api url from config file
        //For single deployment get the api url from notebook context.
        _workspaceUrl = apiURL.getOrElse(dbutils.notebook.getContext().apiUrl.get)
        println("setting workspace URL" + _workspaceUrl)
        _cloudProvider = if (_workspaceUrl.toLowerCase().contains("azure")) "azure" else "aws"
        scope = tokenSecret.get.scope
        key = tokenSecret.get.key
        rawToken = dbutils.secrets.get(scope, key)
        val authMessage = s"Valid Secret Identified: Executing with token located in secret, $scope : $key"
        logger.log(Level.INFO, authMessage)
        _tokenType = "Secret"
      } else {
        if (_isLocalTesting) { // Local testing env vars
          _workspaceUrl = System.getenv("OVERWATCH_ENV")
          _cloudProvider = if (_workspaceUrl.toLowerCase().contains("azure")) "azure" else "aws"
          rawToken = System.getenv("OVERWATCH_TOKEN")
          _tokenType = "Environment"
        } else { // Use default token for job owner
          _workspaceUrl = dbutils.notebook.getContext().apiUrl.get
          _cloudProvider = if (_workspaceUrl.toLowerCase().contains("azure")) "azure" else "aws"
          rawToken = dbutils.notebook.getContext().apiToken.get
          val authMessage = "No secret parameters provided: attempting to continue with job owner's token."
          logger.log(Level.WARN, authMessage)
          println(authMessage)
          _tokenType = "Owner"
        }
      }
      if (!rawToken.matches("^(dapi|dkea)[a-zA-Z0-9-]*$")) throw new BadConfigException(s"contents of secret " +
        s"at scope:key $scope:$key is not in a valid format. Please validate the contents of your secret. It must be " +
        s"a user access token. It should start with 'dapi' ")
<<<<<<< HEAD
      setApiEnv(ApiEnv(isLocalTesting, workspaceURL, rawToken, packageVersion, 200, 500, runID, false, 4))
=======
      val derivedApiEnvConfig = apiEnvConfig.getOrElse(ApiEnvConfig())
      val derivedApiProxy = derivedApiEnvConfig.apiProxyConfig.getOrElse(ApiProxyConfig())
      setApiEnv(ApiEnv(isLocalTesting, workspaceURL, rawToken, packageVersion, derivedApiEnvConfig.successBatchSize,
        derivedApiEnvConfig.errorBatchSize, runID, derivedApiEnvConfig.enableUnsafeSSL, derivedApiEnvConfig.threadPoolSize,
        derivedApiEnvConfig.apiWaitingTime, derivedApiProxy.proxyHost, derivedApiProxy.proxyPort,
        derivedApiProxy.proxyUserName, derivedApiProxy.proxyPasswordScope, derivedApiProxy.proxyPasswordKey
      ))

>>>>>>> 9456ea73
      this
    } catch {
      case e: IllegalArgumentException if e.getMessage.toLowerCase.contains("secret does not exist with scope") =>
        throw new BadConfigException(e.getMessage, failPipeline = true)
      case e: Throwable =>
        logger.log(Level.FATAL, "No valid credentials and/or Databricks URI", e)
        throw new BadConfigException(e.getMessage, failPipeline = true)
        this
    }
  }




  /**
   * Set Overwatch DB and location
   *
   * @param dbName
   * @param dbLocation
   * @return
   */
  private[overwatch] def setDatabaseNameAndLoc(dbName: String, dbLocation: String, dataLocation: String): this.type = {
    val cleanDBLocation = PipelineFunctions.cleansePathURI(dbLocation)
    val cleanETLDataLocation = PipelineFunctions.cleansePathURI(dataLocation)
    _databaseLocation = cleanDBLocation
    _databaseName = dbName
    _etlDataPathPrefix = dataLocation
    println(s"DEBUG: Database Name and Location set to ${_databaseName} and ${_databaseLocation}.\n\n " +
      s"DATA Prefix set to: $dataLocation")
    if (dbLocation.contains("/user/hive/warehouse/")) println("\n\nWARNING!! You have chosen a database location in " +
      "/user/hive/warehouse prefix. While the tables are created as external tables this still presents a risk that " +
      "'drop database cascade' command will permanently delete all data for all Overwatch workspaces." +
      "It's strongly recommended to specify a database outside of the /user/hive/warehouse prefix to prevent this.")
    if (cleanDBLocation.toLowerCase == cleanETLDataLocation.toLowerCase) println("\n\nWARNING!! The ETL Database " +
      "AND ETL Data Prefix locations " +
      "are equal. If ETL database is accidentally dropped ALL data from all workspaces will be lost in spite of the " +
      "tables being external. Specify a separate prefix for the ETL data to avoid this from happening.")
    this
  }

  private[overwatch] def setConsumerDatabaseNameandLoc(consumerDBName: String, consumerDBLocation: String): this.type = {
    val cleanConsumerDBLocation = PipelineFunctions.cleansePathURI(consumerDBLocation)
    _consumerDatabaseLocation = cleanConsumerDBLocation
    _consumerDatabaseName = consumerDBName
    println(s"DEBUG: Consumer Database Name and Location set to ${_consumerDatabaseName} and ${_consumerDatabaseLocation}")
    this
  }

  /**
   * Sets audit log config
   *
   * @param value
   * @return
   */
  private[overwatch] def setAuditLogConfig(value: AuditLogConfig): this.type = {
    _auditLogConfig = value
    this
  }

  /**
   * Sets Passthrough log path
   * Passthrough logs will be enabled post v1.0.
   *
   * @param value
   * @return
   */
  private[overwatch] def setPassthroughLogPath(value: Option[String]): this.type = {
    _passthroughLogPath = value
    this
  }

  /**
   * Some input files have corrupted records, this sets the quarantine path for all such scenarios
   *
   * @param value
   * @return
   */
  private[overwatch] def setBadRecordsPath(value: String): this.type = {
    _badRecordsPath = value
    this
  }

<<<<<<< HEAD
=======
  /**
   * Manual setters for DB Remote and Local Testing. This is not used if "isLocalTesting" == false
   * This function allows for hard coded parameters for rapid integration testing and prototyping
   *
   * @return
   */
  def buildLocalOverwatchParams(): String = {

    registerWorkspaceMeta(None,None)
    _overwatchScope = Array(OverwatchScope.audit, OverwatchScope.clusters)
    _databaseName = "overwatch_local"
    _badRecordsPath = "/tmp/tomes/overwatch/sparkEventsBadrecords"
    //    _databaseLocation = "/Dev/git/Databricks--Overwatch/spark-warehouse/overwatch.db"

    // AWS TEST
    _cloudProvider = "azure"
    """
      |{String for testing. Run string without escape chars. Do not commit secrets to git}
      |""".stripMargin

  }
>>>>>>> 9456ea73
}<|MERGE_RESOLUTION|>--- conflicted
+++ resolved
@@ -14,7 +14,7 @@
   private final val packageVersion: String = getClass.getPackage.getImplementationVersion
   private val _isLocalTesting: Boolean = System.getenv("OVERWATCH") == "LOCAL"
   private var _debugFlag: Boolean = false
-  private var _overwatchSchemaVersion = "0.700"
+  private var _overwatchSchemaVersion = "0.701"
   private var _organizationId: String = _
   private var _workspaceName: String = _
   private var _tempWorkingDir: String = _
@@ -338,11 +338,7 @@
    *                    as the job owner or notebook user (if called from notebook)
    * @return
    */
-<<<<<<< HEAD
-  private[overwatch] def registerWorkspaceMeta(tokenSecret: Option[TokenSecret], apiURL: Option[String]): this.type = {
-=======
   private[overwatch] def registerWorkspaceMeta(tokenSecret: Option[TokenSecret],apiEnvConfig: Option[ApiEnvConfig]): this.type = {
->>>>>>> 9456ea73
     var rawToken = ""
     var scope = ""
     var key = ""
@@ -379,9 +375,6 @@
       if (!rawToken.matches("^(dapi|dkea)[a-zA-Z0-9-]*$")) throw new BadConfigException(s"contents of secret " +
         s"at scope:key $scope:$key is not in a valid format. Please validate the contents of your secret. It must be " +
         s"a user access token. It should start with 'dapi' ")
-<<<<<<< HEAD
-      setApiEnv(ApiEnv(isLocalTesting, workspaceURL, rawToken, packageVersion, 200, 500, runID, false, 4))
-=======
       val derivedApiEnvConfig = apiEnvConfig.getOrElse(ApiEnvConfig())
       val derivedApiProxy = derivedApiEnvConfig.apiProxyConfig.getOrElse(ApiProxyConfig())
       setApiEnv(ApiEnv(isLocalTesting, workspaceURL, rawToken, packageVersion, derivedApiEnvConfig.successBatchSize,
@@ -390,7 +383,6 @@
         derivedApiProxy.proxyUserName, derivedApiProxy.proxyPasswordScope, derivedApiProxy.proxyPasswordKey
       ))
 
->>>>>>> 9456ea73
       this
     } catch {
       case e: IllegalArgumentException if e.getMessage.toLowerCase.contains("secret does not exist with scope") =>
@@ -473,28 +465,4 @@
     this
   }
 
-<<<<<<< HEAD
-=======
-  /**
-   * Manual setters for DB Remote and Local Testing. This is not used if "isLocalTesting" == false
-   * This function allows for hard coded parameters for rapid integration testing and prototyping
-   *
-   * @return
-   */
-  def buildLocalOverwatchParams(): String = {
-
-    registerWorkspaceMeta(None,None)
-    _overwatchScope = Array(OverwatchScope.audit, OverwatchScope.clusters)
-    _databaseName = "overwatch_local"
-    _badRecordsPath = "/tmp/tomes/overwatch/sparkEventsBadrecords"
-    //    _databaseLocation = "/Dev/git/Databricks--Overwatch/spark-warehouse/overwatch.db"
-
-    // AWS TEST
-    _cloudProvider = "azure"
-    """
-      |{String for testing. Run string without escape chars. Do not commit secrets to git}
-      |""".stripMargin
-
-  }
->>>>>>> 9456ea73
 }