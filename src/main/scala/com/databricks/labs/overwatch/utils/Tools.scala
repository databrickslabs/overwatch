--- conflicted
+++ resolved
@@ -1123,9 +1123,7 @@
       }
     })
   }
-<<<<<<< HEAD
-=======
-
+  
   def getQueryListener(query: StreamingQuery, config: Config, minEventsPerTrigger: Long): StreamingQueryListener = {
     val streamManager = new StreamingQueryListener() {
       override def onQueryStarted(queryStarted: QueryStartedEvent): Unit = {
@@ -1148,5 +1146,4 @@
     }
     streamManager
   }
->>>>>>> fda4ae7f
 }