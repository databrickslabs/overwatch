package com.databricks.labs.overwatch.utils

import com.amazonaws.services.s3.model.AmazonS3Exception
import com.databricks.labs.overwatch.env.Workspace
import com.databricks.dbutils_v1.DBUtilsHolder.dbutils

import java.io.FileNotFoundException
import com.databricks.labs.overwatch.pipeline.TransformFunctions._
import com.databricks.labs.overwatch.pipeline._
import com.fasterxml.jackson.annotation.JsonInclude.{Include, Value}
import com.fasterxml.jackson.core.io.JsonStringEncoder
import com.fasterxml.jackson.databind.ObjectMapper
import com.fasterxml.jackson.module.scala.DefaultScalaModule
import io.delta.tables.DeltaTable
import org.apache.commons.lang3.StringEscapeUtils
import org.apache.hadoop.conf._
import org.apache.hadoop.fs.{FileSystem, Path}
import org.apache.log4j.{Level, Logger}
import org.apache.spark.sql.{Column, DataFrame, SparkSession}
import org.apache.spark.sql.expressions.Window
import org.apache.spark.sql.functions._
import org.apache.spark.util.SerializableConfiguration
import org.apache.spark.sql.streaming.{StreamingQuery, StreamingQueryListener}
import org.apache.spark.sql.streaming.StreamingQueryListener.{QueryProgressEvent, QueryStartedEvent, QueryTerminatedEvent}

import java.net.URI
import java.time.LocalDate
import scala.collection.parallel.ForkJoinTaskSupport
import scala.concurrent.forkjoin.ForkJoinPool

// TODO -- Add loggers to objects with throwables
object JsonUtils {

  private val logger: Logger = Logger.getLogger(this.getClass)

  case class JsonStrings(prettyString: String, compactString: String, fromObj: Any) {
    lazy val escapedString = new String(encoder.quoteAsString(compactString))
  }

  private def createObjectMapper(includeNulls: Boolean = false, includeEmpty: Boolean = false): ObjectMapper = {
    val obj = new ObjectMapper()
    obj.registerModule(DefaultScalaModule)
    // order of sets does matter...
    if (!includeNulls) {
      obj.setSerializationInclusion(Include.NON_NULL)
      obj.configOverride(classOf[java.util.Map[String, Object]])
        .setInclude(Value.construct(Include.NON_NULL, Include.NON_NULL))
    }
    if (!includeEmpty) {
      obj.setSerializationInclusion(Include.NON_EMPTY)
      obj.configOverride(classOf[java.util.Map[String, Object]])
        .setInclude(Value.construct(Include.NON_EMPTY, Include.NON_EMPTY))
    }
    obj
  }

  /**
   * Extracts the key and value from Json String.This function only extracts the key and value if jsonString contains only one key and value.
   * If the Json contains more then one key and value then this function will return the first pair of key and value.
   *
   * @param jsonString
   * @return
   */
  private[overwatch] def getJsonKeyValue(jsonString: String): (String, String) = {
    try {
      val mapper = new ObjectMapper()
      val actualObj = mapper.readTree(jsonString);
      val key = actualObj.fields().next().getKey
      val value = actualObj.fields().next().getValue.asText()
      (key, value)
    } catch {
      case e: Throwable => {
        logger.log(Level.ERROR, s"ERROR: Could not extract key and value from json. \nJSON: $jsonString", e)
        throw e
      }
    }

  }

  private[overwatch] lazy val defaultObjectMapper: ObjectMapper =
    createObjectMapper(includeNulls = true, includeEmpty = true)

  // map of (includeNulls, includeEmpty) to corresponding ObjectMapper
  // we need all combinations because we must not change configuration of already existing objects
  private lazy val mappersMap = Map[(Boolean, Boolean), ObjectMapper](
    (true, true) -> defaultObjectMapper,
    (true, false) -> createObjectMapper(includeNulls = true),
    (false, true) -> createObjectMapper(includeEmpty = true),
    (false, false) -> createObjectMapper()
  )

  private val encoder = JsonStringEncoder.getInstance

  /**
   * Converts json strings to map using default scala module.
   *
   * @param message JSON-formatted string
   * @return
   */
  def jsonToMap(message: String): Map[String, Any] = {
    try {
      // TODO: remove this workaround when we know that new Jobs UI is rolled out everywhere...
      val cleanMessage = StringEscapeUtils.unescapeJson(message)
      defaultObjectMapper.readValue(cleanMessage, classOf[Map[String, Any]])
    } catch {
      case _: Throwable =>
        try {
          defaultObjectMapper.readValue(message, classOf[Map[String, Any]])
        } catch {
          case e: Throwable =>
            logger.log(Level.ERROR, s"ERROR: Could not convert json to Map. \nJSON: $message", e)
            Map("ERROR" -> "")
        }
    }
  }

  /**
   * Take in a case class and output the equivalent json string object with the proper schema. The output is a
   * custom type, "JsonStrings" which includes a pretty print json, a compact string, and a quote escaped string
   * so the json output can be used in any case.
   *
   * @param obj          Case Class instance to be converted to JSON
   * @param includeNulls Whether to include nulled fields in the json output
   * @param includeEmpty Whether to include empty fields in the json output.
   *                     By default, setting includeEmpty to false automatically disables nulls as well
   * @return
   *
   */
  def objToJson(obj: Any, includeNulls: Boolean = false, includeEmpty: Boolean = false): JsonStrings = {
    val objMapper = mappersMap.getOrElse((includeNulls, includeEmpty), defaultObjectMapper)

    JsonStrings(
      objMapper.writerWithDefaultPrettyPrinter.writeValueAsString(obj),
      objMapper.writeValueAsString(obj),
      obj
    )
  }

}

/**
 * Helpers object is used throughout like a utility object.
 */
object Helpers extends SparkSessionWrapper {

  private val logger: Logger = Logger.getLogger(this.getClass)
  private val driverCores = java.lang.Runtime.getRuntime.availableProcessors()

  import spark.implicits._

  /**
   * Checks whether the provided String value is numeric.//We also need to check for double/float,
   * ticket TODO#770 has been created for the same.
   *        TODO Unit test case for the function.
   *
   * @param value
   * @return
   */
  def isNumeric(value:String):Boolean={
    value.forall(Character.isDigit)
  }

  /**
   * Getter for parallelism between 8 and driver cores
   *
   * @return
   *
   * TODO: rename to defaultParallelism
   */
  private def parallelism: Int = {
    driverCores
  }

  /**
   * Check whether a path exists
   *
   * @param name file/directory name
   * @return
   */
  def pathExists(name: String): Boolean = {
    val path = new Path(name)
    val fs = path.getFileSystem(spark.sparkContext.hadoopConfiguration)
    fs.exists(path)
  }

  /**
   * Check the existence of a path. This input path can also be a regular expression.
   *
   * @param name file/directory name as a regex
   * @return
   */
  def pathPatternExists(name: String): Boolean = {
    val path = new Path(name)
    val fs = path.getFileSystem(spark.sparkContext.hadoopConfiguration)
    val globPath = fs.globStatus(path)
    if (globPath.isEmpty)
      false
    else
      true
  }


  /**
   * Serialized / parallelized method for rapidly listing paths under a sub directory
   *
   * @param path path to the file/directory
   * @return
   */
  def parListFiles(path: String, conf: SerializableConfiguration): Array[String] = {
    try {
      val fs = new Path(path).getFileSystem(conf.value)
      fs.listStatus(new Path(path)).map(_.getPath.toString)
    } catch {
      case _: Throwable => Array(path)
    }
  }

  /**
   *
   * @param fromDT  inclusive
   * @param untilDT until date is exclusive
   * @return array of strings of dates between fromDT and untilDT in YYYY-mm-dd format
   */
  def getDatesGlob(fromDT: LocalDate, untilDT: LocalDate): Array[String] = {
    datesStream(fromDT).takeWhile(_.isBefore(untilDT)).map(_.toString).toArray
  }

  /**
   * Serializable path expander from wildcard paths. Given an input like /path/to/<asterisk>/wildcards/<asterisk>
   * all paths in that wildcard path will be returned in the array. The key to the performance of this function
   * is ensuring spark is used to serialize it meaning make sure that it's called from the lambda of a Dataset
   *
   * TODO - This function can be easily enhanced to take in String* so that multiple, unrelated wildcards can be
   * globbed simultaneously
   *
   * @param pathString wildcard path as string
   * @return list of all paths contained within the wildcard path
   */

  case class PathStringFileStatus(
                                   pathString: String,
                                   fileCreateEpochMS: Option[Long],
                                   fileSize: Option[Long],
                                   withinSpecifiedTimeRange: Boolean,
                                   failed: Boolean,
                                   failMsg: Option[String]
                                 )

  def globPath(path: String, fromEpochMillis: Option[Long] = None, untilEpochMillis: Option[Long] = None): Array[PathStringFileStatus] = {
    globPath(path, spark.sparkContext.hadoopConfiguration, fromEpochMillis, untilEpochMillis)
  }

  def globPath(path: String, conf: SerializableConfiguration, fromEpochMillis: Option[Long],
               untilEpochMillis: Option[Long]): Array[PathStringFileStatus] = {
    globPath(path, conf.value, fromEpochMillis, untilEpochMillis)
  }

  def globPath(path: String, conf: Configuration, fromEpochMillis: Option[Long], untilEpochMillis: Option[Long]): Array[PathStringFileStatus] = {
    logger.log(Level.DEBUG, s"PATH PREFIX: $path")
    try {
      val fs = new Path(path).getFileSystem(conf)
      val paths = fs.globStatus(new Path(path))
      logger.log(Level.DEBUG, s"$path expanded in ${paths.length} files")
      paths.map(wildString => {
        val path = wildString.getPath
        val pathString = path.toString
        val fileStatusOp = fs.listStatus(path).find(_.isFile)
        if (fileStatusOp.nonEmpty) {
          val fileStatus = fileStatusOp.get
          val lastModifiedTS = fileStatus.getModificationTime
          val debugProofMsg = s"PROOF: $pathString --> ${fromEpochMillis.getOrElse(0L)} <= " +
            s"$lastModifiedTS < ${untilEpochMillis.getOrElse(Long.MaxValue)}"
          logger.log(Level.DEBUG, debugProofMsg)
          val isWithinSpecifiedRange = fromEpochMillis.getOrElse(0L) <= lastModifiedTS &&
            untilEpochMillis.getOrElse(Long.MaxValue) > lastModifiedTS
          PathStringFileStatus(pathString, Some(lastModifiedTS), Some(fileStatus.getLen), isWithinSpecifiedRange, failed = false, None)
        } else {
          val msg = s"Could not retrieve FileStatus for path: $pathString"
          logger.log(Level.ERROR, msg)
          // Return failed if timeframe specified but fileStatus is Empty
          val isFailed = if (fromEpochMillis.nonEmpty || untilEpochMillis.nonEmpty) true else false
          PathStringFileStatus(pathString, None, None, withinSpecifiedTimeRange = false, failed = isFailed, Some(msg))
        }
      })
    } catch {
      case e: AmazonS3Exception =>
        val errMsg = s"ACCESS DENIED: " +
          s"Cluster Event Logs at path $path are inaccessible with given the Databricks account used to run Overwatch. " +
          s"Validate access & try again.\n${e.getMessage}"
        logger.log(Level.ERROR, errMsg)
        Array(PathStringFileStatus(path, None, None, withinSpecifiedTimeRange = false, failed = true, Some(errMsg)))
      case e: Throwable =>
        val msg = s"Failed to retrieve FileStatus for Path: $path. ${e.getMessage}"
        logger.log(Level.ERROR, msg)
        Array(PathStringFileStatus(path, None, None, withinSpecifiedTimeRange = false, failed = true, Some(msg)))
    }
  }

  /**
   * Return tables from a given database. Try to use Databricks' fast version if that fails for some reason, revert
   * back to using standard open source version
   *
   * @param db name of the database
   * @return list of tables in given database
   */
  // TODO: switch to the "SHOW TABLES" instead - it's much faster
  // TODO: also, should be a flag showing if we should omit temporary tables, etc.
  def getTables(db: String): Array[String] = {
    try {
      // TODO: change to spark.sessionState.catalog.listTables(db).map(_.table).toArray
      spark.sessionState.catalog.listTables(db).map(_.table).toArray
    } catch {
      case _: Throwable =>
        // TODO: change to spark.catalog.listTables(db).select("name").as[String].collect()
        spark.catalog.listTables(db).select("name").as[String].collect()
    }
  }

  // TODO -- Simplify and combine the functionality of all three parOptimize functions below.

  /**
   * Parallel optimizer with support for vacuum and zordering. This version of parOptimize will optimize (and zorder)
   * all tables in a Database
   *
   * @param db             Database to optimize
   * @param parallelism    How many tables to optimize at once. Be careful here -- if the parallelism is too high relative
   *                       to the cluster size issues will arise. There are also optimize parallelization configs to take
   *                       into account as well (i.e. spark.databricks.delta.optimize.maxThreads)
   * @param zOrdersByTable Map of tablename -> Array(field names) to be zordered. Order matters here
   * @param vacuum         Whether or not to vacuum the tables
   * @param retentionHrs   Number of hours for retention regarding vacuum. Defaulted to standard 168 hours (7 days) but
   *                       can be overridden. NOTE: the safeguard has been removed here, so if 0 hours is used, no error
   *                       will be thrown.
   */
  def parOptimize(db: String, parallelism: Int = parallelism - 1,
                  zOrdersByTable: Map[String, Array[String]] = Map(),
                  vacuum: Boolean = true, retentionHrs: Int = 168): Unit = {
    spark.conf.set("spark.databricks.delta.optimize.maxFileSize", 1024 * 1024 * 256)
    spark.conf.set("spark.databricks.delta.retentionDurationCheck.enabled", "false")
    val tables = getTables(db)
    val tablesPar = tables.par
    val taskSupport = new ForkJoinTaskSupport(new ForkJoinPool(parallelism))
    tablesPar.tasksupport = taskSupport

    tablesPar.foreach(tbl => {
      try {
        val zorderColumns = if (zOrdersByTable.contains(tbl)) s"ZORDER BY (${zOrdersByTable(tbl).mkString(", ")})" else ""
        val sql = s"""optimize $db.$tbl $zorderColumns"""
        println(s"optimizing: $db.$tbl --> $sql")
        spark.sql(sql)
        if (vacuum) {
          println(s"vacuuming: $db.$tbl")
          spark.sql(s"vacuum $db.$tbl RETAIN $retentionHrs HOURS")
        }
        println(s"Complete: $db.$tbl")
      } catch {
        case e: Throwable => println(e.printStackTrace())
      }
    })
    spark.conf.set("spark.databricks.delta.retentionDurationCheck.enabled", "true")
  }

  /**
   * Same purpose as parOptimize above but instead of optimizing an entire database, only specific tables are
   * optimized.
   *
   * @param tables        Array of Overwatch PipelineTable
   * @param maxFileSizeMB Optimizer's max file size in MB. Default is 1000 but that's too large so it's commonly
   *                      reduced to improve parallelism
   */
  def parOptimize(tables: Array[PipelineTable], maxFileSizeMB: Int, includeVacuum: Boolean): Unit = {
    spark.conf.set("spark.databricks.delta.retentionDurationCheck.enabled", "false")
    spark.conf.set("spark.databricks.delta.optimize.maxFileSize", 1024 * 1024 * maxFileSizeMB)

    val tablesPar = tables.par
    val taskSupport = new ForkJoinTaskSupport(new ForkJoinPool(parallelism - 1))
    tablesPar.tasksupport = taskSupport

    tablesPar.foreach(tbl => {
      try {
        val zorderColumns = if (tbl.zOrderBy.nonEmpty) s"ZORDER BY (${tbl.zOrderBy.mkString(", ")})" else ""
        val sql = s"""optimize delta.`${tbl.tableLocation}` $zorderColumns"""
        println(s"optimizing: ${tbl.tableLocation} --> $sql")
        spark.sql(sql)
        if (tbl.vacuum_H > 0 && includeVacuum) {
          println(s"vacuuming: ${tbl.tableLocation}, Retention == ${tbl.vacuum_H}")
          spark.sql(s"VACUUM delta.`${tbl.tableLocation}` RETAIN ${tbl.vacuum_H} HOURS")
        }
        println(s"Complete: ${tbl.tableLocation}")
      } catch {
        case e: Throwable => println(e.printStackTrace())
      }
    })
    spark.conf.set("spark.databricks.delta.retentionDurationCheck.enabled", "true")
  }

  def parOptimize(tables: Array[PipelineTable], maxFileSizeMB: Int): Unit = {
    parOptimize(tables, maxFileSizeMB, includeVacuum = true)
  }

  /**
   * Simplified version of parOptimize that allows for the input of array of string where the strings are the fully
   * qualified database.tablename
   *
   * @param tables      Fully-qualified database.tablename
   * @param parallelism Number of tables to optimize simultaneously
   */
  def parOptimizeTables(tables: Array[String],
                        parallelism: Int = parallelism - 1): Unit = {
    val tablesPar = tables.par
    val taskSupport = new ForkJoinTaskSupport(new ForkJoinPool(parallelism))
    tablesPar.tasksupport = taskSupport

    tablesPar.foreach(tbl => {
      try {
        println(s"optimizing: $tbl")
        spark.sql(s"optimize $tbl")
        println(s"Complete: $tbl")
      } catch {
        case e: Throwable => println(e.printStackTrace())
      }
    })
  }

  /**
   * drop database cascade / drop table the standard functionality is serial. This function completes the deletion
   * of files in serial along with the call to the drop table command. A faster way to do this is to call truncate and
   * then vacuum to 0 hours which allows for eventual consistency to take care of the cleanup in the background.
   * Be VERY CAREFUL with this function as it's a nuke. There's a different methodology to make this work depending
   * on the cloud platform. At present Azure and AWS are both supported
   *
   * @param target        target table
   * @param cloudProvider - name of the cloud provider
   */
  @throws(classOf[UnhandledException])
  private[overwatch] def fastDrop(target: PipelineTable, cloudProvider: String): String = {
    require(target.exists, s"TARGET DOES NOT EXIST: ${target.tableFullName}")
    spark.conf.set("spark.databricks.delta.vacuum.parallelDelete.enabled", "true")
    if (cloudProvider == "aws") {
      spark.conf.set("spark.databricks.delta.retentionDurationCheck.enabled", "false")
      spark.sql(s"truncate table ${target.tableFullName}")
      spark.sql(s"VACUUM ${target.tableFullName} RETAIN 0 HOURS")
      spark.sql(s"drop table if exists ${target.tableFullName}")
      fastrm(Array(target.tableLocation))
      spark.conf.set("spark.databricks.delta.retentionDurationCheck.enabled", "true")
    } else {
      Seq("").toDF("HOLD")
        .write
        .mode("overwrite")
        .format("delta")
        .option("overwriteSchema", "true")
        .saveAsTable(target.tableFullName)
      spark.sql(s"drop table if exists ${target.tableFullName}")
      fastrm(Array(target.tableLocation))
    }
    spark.conf.set("spark.databricks.delta.vacuum.parallelDelete.enabled", "false")
    s"SHRED COMPLETE: ${target.tableFullName}"
  }

  /**
   * Execute a parallelized clone to follow the instructions provided through CloneDetail class
   *
   * @param cloneDetails details required to execute the parallelized clone
   * @return
   */
  def parClone(cloneDetails: Seq[CloneDetail]): Seq[CloneReport] = {
    val cloneDetailsPar = cloneDetails.par
    val taskSupport = new ForkJoinTaskSupport(new ForkJoinPool(parallelism))
    cloneDetailsPar.tasksupport = taskSupport

    logger.log(Level.INFO, "CLONE START:")
    cloneDetailsPar.map(cloneSpec => {
      val baseCloneStatement = s"CREATE OR REPLACE TABLE delta.`${cloneSpec.target}` ${cloneSpec.cloneLevel} CLONE " +
        s"delta.`${cloneSpec.source}`"
      val stmt = if (cloneSpec.asOfTS.isEmpty) { // asofTS empty
        baseCloneStatement
      } else { // asofTS provided
        val temporalCloneStatement = s"$baseCloneStatement TIMESTAMP AS OF '${cloneSpec.asOfTS.get}'"
        temporalCloneStatement
      }
      logger.log(Level.INFO, stmt)
      try {
        spark.sql(stmt)
        logger.log(Level.INFO, s"CLONE COMPLETE: ${cloneSpec.source} --> ${cloneSpec.target}")
        CloneReport(cloneSpec, stmt, "SUCCESS")
      } catch {
        case e: Throwable if (e.getMessage.contains("is after the latest commit timestamp of")) => {
          val msg = s"SUCCESS WITH WARNINGS: The timestamp provided, ${cloneSpec.asOfTS.get} " +
            s"resulted in a temporally unsafe exception. Cloned the source without the as of timestamp arg. " +
            s"\nDELTA ERROR MESSAGE: ${e.getMessage()}"
          logger.log(Level.WARN, msg)
          spark.sql(baseCloneStatement)
          CloneReport(cloneSpec, baseCloneStatement, msg)
        }
        case e: Throwable => CloneReport(cloneSpec, stmt, e.getMessage)
      }
    }).toArray.toSeq
  }

  def getLatestTableVersionByPath(spark: SparkSession, tablePath: String): Long = {
    DeltaTable.forPath(spark, tablePath).history(1).select('version).as[Long].head
  }

  def getLatestTableVersionByName(spark: SparkSession, tableName: String): Long = {
    DeltaTable.forName(spark, tableName).history(1).select('version).as[Long].head
  }

  def getURI(pathString: String): URI = {
    val path = PipelineFunctions.cleansePathURI(pathString)
    new URI(path)
  }

  /**
   * Helper private function for fastrm. Enables serialization
   * This version only supports dbfs but s3 is easy to add it just wasn't necessary at the time this was written
   * TODO -- add support for s3/abfs direct paths
   *
   * @param file path to file
   */
  private def rmSer(file: String): Unit = {
    rmSer(file, spark.sparkContext.hadoopConfiguration)
  }

  private def rmSer(file: String, conf: SerializableConfiguration): Unit = {
    rmSer(file, conf.value)
  }

  private def rmSer(file: String, conf: Configuration): Unit = {
    val fsURI = getURI(file)
    val fs = FileSystem.get(fsURI, conf)
    try {
      fs.delete(new Path(file), true)
    } catch {
      case e: Throwable =>
        logger.log(Level.ERROR, s"ERROR: Could not delete file $file, skipping", e)
    }
  }


  /**
   * SERIALIZABLE drop function
   * Drop all files from an array of top-level paths in parallel. Top-level paths can have wildcards.
   * BE VERY CAREFUL with this function, it's a nuke.
   *
   * @param topPaths Array of wildcard strings to act as parent paths. Every path that is returned from the glob of
   *                 globs will be dropped in parallel
   */
  private[overwatch] def fastrm(topPaths: Array[String]): Unit = {
    val conf = new SerializableConfiguration(spark.sparkContext.hadoopConfiguration)
    topPaths.map(p => {
      if (p.reverse.head.toString == "/") s"${p}*" else s"${p}/*"
    }).toSeq.toDF("pathsToDrop")
      .as[String]
      .map(p => Helpers.globPath(p, conf, None, None))
      .select(explode('value).alias("pathsToDrop"))
      .select($"pathsToDrop.pathString")
      .as[String]
      .foreach(f => rmSer(f, conf))

    topPaths.foreach(dir => {
      val fsURI = getURI(dir)
      val fs = FileSystem.get(fsURI, conf.value)
      fs.delete(new Path(dir), true)
    })
  }

  /**
   * Simplifies the acquisition of the workspace
   * Requires that the ETLDB exists and has had successful previous runs
   * As of 0.6.0.4
   * Cannot derive schemas < 0.6.0.3
   *
   * @param etlDB Overwatch ETL database
   * @param organization_id Optional - Use only when trying to instantiate remote deployment - org id of remote workspace
   * @param apiUrl Optiona - Use only when trying to instantiate remote deployment apiURL of remote workspace
   * @param successfullOnly Only consider successful runs when looking for latest config
   * @param disableValidations Whether or not to have initializer disable validations
   * @return
   */
  def getWorkspaceByDatabase(
                              etlDB: String,
                              organization_id: Option[String] = None,
                              apiUrl: Option[String] = None,
                              successfullOnly: Boolean = true,
                              disableValidations: Boolean = false
                            ): Workspace = {
    // verify database exists
    val initialCatalog = getCurrentCatalogName(spark)
    val etlDBWithOutCatalog = if(etlDB.contains(".")){
      setCurrentCatalog(spark, etlDB.split("\\.").head)
      etlDB.split("\\.").last
    } else etlDB

    assert(spark.catalog.databaseExists(etlDBWithOutCatalog),
      s"The database provided, $etlDBWithOutCatalog, does not exist.")
    val dbMeta = spark.sessionState.catalog.getDatabaseMetadata(etlDBWithOutCatalog)
    val dbProperties = dbMeta.properties
    val isRemoteWorkspace = organization_id.nonEmpty

    // verify database is owned and managed by Overwatch
    assert(dbProperties.getOrElse("OVERWATCHDB", "FALSE") == "TRUE", s"The database provided," +
      s" $etlDBWithOutCatalog, is not an Overwatch managed Database. Please provide an Overwatch managed database")
    val workspaceID = if (isRemoteWorkspace) organization_id.get else Initializer.getOrgId(apiUrl)

    val statusFilter = if (successfullOnly) 'status === "SUCCESS" else lit(true)

    val latestConfigByOrg = Window.partitionBy('organization_id).orderBy('Pipeline_SnapTS.desc)
    val testConfig = spark.table(s"${etlDBWithOutCatalog}.pipeline_report")
      .filter(statusFilter)
      .withColumn("rnk", rank().over(latestConfigByOrg))
      .withColumn("rn", row_number().over(latestConfigByOrg))
      .filter('rnk === 1 && 'rn === 1)
      .filter('organization_id === workspaceID)
      .select(to_json('inputConfig).alias("compactString"))
      .as[String].first()

    val workspace = if (isRemoteWorkspace) { // single workspace deployment
      Initializer(testConfig, disableValidations = true)
    } else { // multi workspace deployment
      Initializer(
        testConfig,
        disableValidations = disableValidations,
        apiURL = apiUrl,
        organizationID = organization_id
      )
    }

    // set cloud provider for remote workspaces
    if (isRemoteWorkspace && workspace.getConfig.auditLogConfig.rawAuditPath.nonEmpty) {
      workspace.getConfig.setCloudProvider("aws")
    }
    if (isRemoteWorkspace && workspace.getConfig.auditLogConfig.rawAuditPath.isEmpty) {
      workspace.getConfig.setCloudProvider("azure")
    }
    setCurrentCatalog(spark, initialCatalog)
    workspace
  }

  /**
   * Enable Overwatch to retrieve a remote workspace as it's configured on a remote workspace.
   * Key differences in the way this workspace is initialized is 1) all validations are disabled; thus no
   * errors regarding remote keys not being present, etc. and 2) the database is not initialized since it's
   * likely that the user doesn't want to start a new Overwatch database in the local workspace
   * as it's defined in the remote workspace.
   * Lastly, Pipelines that are build from this workspace instance cannot be run as all pipelines built from
   * this workspace will be set to read only since validations have not been executed.
   *
   * @param pipelineReportPath path to remote "pipeline_report" table. Usually some_prefix/global_share/pipeline_report
   * @param workspaceID        A single organization_id that has been run and successfully completed and reported data
   *                           to this pipeline_report output
   * @return
   */

  def getRemoteWorkspaceByPath(pipelineReportPath: String, successfulOnly: Boolean = true,workspaceID: String): Workspace = {

    //val workspaceID = Initializer.getOrgId

    val statusFilter = if (successfulOnly) 'status === "SUCCESS" else lit(true)
    val latestConfigByOrg = Window.partitionBy('organization_id).orderBy('Pipeline_SnapTS.desc)
    val testConfig = spark.read.format("delta").load(pipelineReportPath)
      .filter(statusFilter)
      .withColumn("rnk", rank().over(latestConfigByOrg))
      .withColumn("rn", row_number().over(latestConfigByOrg))
      .filter('rnk === 1 && 'rn === 1)
      .filter('organization_id === workspaceID)
      .select(to_json('inputConfig).alias("compactString"))
      .as[String].first()
    Initializer(testConfig, disableValidations = true, initializeDatabase = false)
  }

  /**
   * Enables users to create a database with all the Overwatch datasets linked to their remote source WITHOUT needing
   * to run Overwatch on the local workspace.
   * Get the remote workspace using 'getRemoteWorkspaceByPath' function, build a localDataTarget to define the local
   * etl and consumer database details
   *
   * @param remoteStoragePrefix remote storage prefix for the remote workspace where overwatch has been deployed
   * @param remoteWorkspaceID   workSpaceID for the remoteworkspace which will be used in getRemoteWorkspaceByPath
   * @param localETLDatabaseName ETLDatabaseName that user want to override. If not provided then etlDatabase name
   *                             from the remoteWorkspace would be used as etlDatabase for current workspace
   * @param localConsumerDatabaseName ConsumerDatabase that user want to override. If not provided then ConsumerDatabase name
   *                             from the remoteWorkspace would be used as ConsumerDatabase for current workspace
   * @param remoteETLDataPathPrefixOverride Param to override StoragePrefix. If not provided then remoteStoragePrefix+"/global_share"
   *                                        would be used as StoragePrefix
   * @param usingExternalMetastore If user using any ExternalMetastore.
   * @param workspacesAllowed  If we want to fill the data for a specific workSpaceID. In that case only ConsumerDB would be
   *                           visible to the customer
   * @return
   */
  def registerRemoteOverwatchIntoLocalMetastore(
                                                 remoteStoragePrefix: String,
                                                 remoteWorkspaceID: String,
                                                 localETLDatabaseName: String = "",
                                                 localConsumerDatabaseName: String = "",
                                                 remoteETLDataPathPrefixOverride: String = "",
                                                 usingExternalMetastore: Boolean = false,
                                                 workspacesAllowed: Array[String] = Array()
                                               ): Seq[WorkspaceMetastoreRegistrationReport] = {

    // Derive eltDatapathPrefix
    val eltDataPathPrefix = if (remoteETLDataPathPrefixOverride == "") {
      remoteStoragePrefix + "/global_share"
    } else remoteETLDataPathPrefixOverride

    // Check whether eltDatapathPrefix Contains PipReport
    val pipReportPath = eltDataPathPrefix+"/pipeline_report"
    try{
      dbutils.fs.ls(s"$pipReportPath/_delta_log").nonEmpty
      logger.log(Level.INFO, s"Overwatch has being deployed with ${pipReportPath} location...proceed")
    }catch {
      case e: FileNotFoundException =>
        val msg = s"Overwatch has not been deployed with ${pipReportPath} location...can not proceed"
        logger.log(Level.ERROR, msg)
        throw new BadConfigException(msg)
    }

    // Derive Remote Workspace
    val remoteWorkspace = Helpers.getRemoteWorkspaceByPath(pipReportPath,successfulOnly= true,remoteWorkspaceID)

    val remoteConfig = remoteWorkspace.getConfig
    val etlDatabaseNameToCreate = if (localETLDatabaseName == "" & !usingExternalMetastore)  {remoteConfig.databaseName} else {localETLDatabaseName}
    val consumerDatabaseNameToCreate = 	if (localConsumerDatabaseName == "" & !usingExternalMetastore) {remoteConfig.consumerDatabaseName} else {localConsumerDatabaseName}
    val LocalWorkSpaceID = Initializer.getOrgId

    val localETLDBPath = if (!usingExternalMetastore ){
      Some(s"${remoteStoragePrefix}/${LocalWorkSpaceID}/${etlDatabaseNameToCreate}.db")
    }else{
      val storagePrefix = remoteETLDataPathPrefixOverride.split("/").dropRight(1).mkString("/")
      Some(s"${storagePrefix}/${LocalWorkSpaceID}/${etlDatabaseNameToCreate}.db")
    }
    val localConsumerDBPath = if (!usingExternalMetastore) {
      Some(s"${remoteStoragePrefix}/${LocalWorkSpaceID}/${consumerDatabaseNameToCreate}.db")
    }else{
      val storagePrefix = remoteETLDataPathPrefixOverride.split("/").dropRight(1).mkString("/")
      Some(s"${storagePrefix}/${LocalWorkSpaceID}/${consumerDatabaseNameToCreate}.db")
    }


    if (usingExternalMetastore){
      try {
        if (localConsumerDatabaseName == localETLDatabaseName) {
          logger.log(Level.INFO, s"ExternalMetastore Flag is true and localConsumerDatabaseName is same as localETLDatabaseName")
        } else {
          throw new BadConfigException(s"ExternalMetastore Flag is true and localConsumerDatabaseName is not same as localETLDatabaseName")
        }
      }catch{
        case e: BadConfigException =>
          val msg = s"TABLE REGISTRATION FAILED: ${e.getMessage}"
          logger.log(Level.ERROR, msg)
          throw new BadConfigException(msg)
      }
    }else{
      logger.log(Level.INFO, s"External Metastore Flag set as ${usingExternalMetastore}")
    }

    //    if (usingExternalMetastore & localConsumerDatabaseName == localETLDatabaseName){
    //      println("localConsumerDatabaseName and localETLDatabaseName both are same...Proceed")
    //    }else{
    //      println("localConsumerDatabaseName and localETLDatabaseName both are Not same...Does not Proceed")
    //    }

    val localDataTarget = DataTarget(
      Some(etlDatabaseNameToCreate), localETLDBPath, Some(eltDataPathPrefix),
      Some(consumerDatabaseNameToCreate), localConsumerDBPath
    )
    val newConfigParams = remoteWorkspace.getConfig.inputConfig.copy(dataTarget = Some(localDataTarget))
    val newConfigArgs = JsonUtils.objToJson(newConfigParams).compactString
    val localTempWorkspace = Initializer(newConfigArgs, disableValidations = true)
    val registrationReport = localTempWorkspace.addToMetastore()
    val b = Bronze(localTempWorkspace, suppressReport = true, suppressStaticDatasets = false)
    val g = Gold(localTempWorkspace, suppressReport = true, suppressStaticDatasets = false)

    b.refreshViews(workspacesAllowed)
    g.refreshViews(workspacesAllowed)
    if (workspacesAllowed.nonEmpty){
      if (spark.catalog.databaseExists(etlDatabaseNameToCreate)) spark.sql(s"Drop Database ${etlDatabaseNameToCreate} cascade")
    }
    registrationReport
  }

  private def rollbackTargetToTimestamp(
                                         targetsToRollbackByTS: Array[TargetRollbackTS],
                                         dryRun: Boolean
                                       ): Unit = {
    val deleteLogger = Logger.getLogger("ROLLBACK Logger")
    val taskSupport = new ForkJoinTaskSupport(new ForkJoinPool(parallelism - 1))
    val targetsToRollback = targetsToRollbackByTS.par
    targetsToRollback.tasksupport = taskSupport

    targetsToRollback.foreach(rollbackTarget => {
      val target = rollbackTarget.target
      val rollbackToTime = Pipeline.createTimeDetail(rollbackTarget.rollbackTS)
      val targetSchema = target.asDF.schema
      val incrementalFields = targetSchema.filter(f => target.incrementalColumns.map(_.toLowerCase).contains(f.name.toLowerCase))
      val incrementalFilters = incrementalFields.map(f => {
        f.dataType.typeName match {
          case "long" => s"${f.name} >= ${rollbackToTime.asUnixTimeMilli}"
          case "double" => s"""cast(${f.name} as long) >= ${rollbackToTime.asUnixTimeMilli}"""
          case "date" => s"${f.name} >= '${rollbackToTime.asDTString}'"
          case "timestamp" => s"${f.name} >= '${rollbackToTime.asTSString}'"
        }
      })
      val orgIdFilter = s" and organization_id = '${rollbackTarget.organization_id}'"
      val deleteClause = incrementalFilters.reduce((x, y) => s"$x and $y ") + orgIdFilter
      val deleteStatement =
        s"""
           |delete from ${target.tableFullName}
           |where $deleteClause
           |""".stripMargin
      deleteLogger.info(s"DELETE STATEMENT: $deleteStatement")
      try {
        if (!dryRun) spark.sql(deleteStatement)
      } catch {
        case e: Throwable =>
          val failMsg = s"FAILED DELETE FROM TARGET: ${target.tableFullName}\n\nDELETE STATEMENT: ${deleteStatement}"
          println(PipelineFunctions.appendStackStrace(e, failMsg))
          deleteLogger.error(PipelineFunctions.appendStackStrace(e, failMsg))
      }
    })

  }

  private def rollbackPipelineStateToTimestamp(
                                                rollbackTSByModule: Array[ModuleRollbackTS],
                                                customRollbackStatus: String,
                                                config: Config,
                                                dryRun: Boolean
                                              ): Unit = {
    val rollbackLogger = Logger.getLogger("Overwatch_State: ROLLBACK Logger")

    rollbackTSByModule.foreach(rollbackDetail => {
      val updateClause =
        s"""
           |update ${config.databaseName}.pipeline_report
           |set status = concat('$customRollbackStatus', ' - ', status)
           |where organization_id = '${rollbackDetail.organization_id}'
           |and fromTS >= ${rollbackDetail.rollbackTS}
           |and moduleId = ${rollbackDetail.moduleId}
           |""".stripMargin
      rollbackLogger.info(updateClause)
      try {
        if (!dryRun) spark.sql(updateClause)
      } catch {
        case e: Throwable =>
          val failMsg = s"FAILED TARGET STATE UPDATE:\n MODULE ID: " +
            s"${rollbackDetail.moduleId}\nRollbackTS: ${rollbackDetail.rollbackTS}\nORGID: " +
            s"${rollbackDetail.organization_id}"
          println(PipelineFunctions.appendStackStrace(e, failMsg))
          rollbackLogger.error(PipelineFunctions.appendStackStrace(e, failMsg))
      }
    })
  }

  def rollbackPipelineForModule(
                                 workspace: Workspace,
                                 rollbackToTimeEpochMS: Long,
                                 moduleIds: Array[Int],
                                 workspaceIds: Array[String],
                                 dryRun: Boolean = true,
                                 customRollbackStatus: String = "ROLLED BACK"
                               ): Unit = {
    if (dryRun) println("DRY RUN: Nothing will be changed")
    val config = workspace.getConfig
    val orgFilter = if (workspaceIds.isEmpty) {
      throw new Exception("""workspaceIDs cannot be empty. To rollback all workspaces use "global" in the array """)
    } else if (workspaceIds.headOption.getOrElse(config.organizationId) == "global") {
      lit(true)
    } else {
      'organization_id.isin(workspaceIds: _*)
    }
    val latestRunW = Window.partitionBy('organization_id, 'moduleId).orderBy('fromTS)

    val rollbackTSByModule = spark.table(s"${config.databaseName}.pipeline_report")
      .filter(orgFilter)
      .filter('moduleId.isin(moduleIds: _*))
      .filter('untilTS >= rollbackToTimeEpochMS)
      .withColumn("rnk", rank().over(latestRunW))
      .withColumn("rn", row_number().over(latestRunW))
      .filter('rnk === 1 && 'rn === 1)
      .select('organization_id, 'moduleId, 'fromTS.alias("rollbackTS"))
      .as[ModuleRollbackTS]
      .collect()

    println(s"BEGINNING PIPELINE STATE ROLLBACK for modules " +
      s"${rollbackTSByModule.map(_.moduleId).distinct.mkString(", ")} for ORGANIZATION IDs " +
      s"${rollbackTSByModule.map(_.organization_id).distinct.mkString(", ")}")
    rollbackPipelineStateToTimestamp(rollbackTSByModule, customRollbackStatus, config, dryRun)

    val allTargets = (Bronze(workspace, suppressReport = true, suppressStaticDatasets = true).getAllTargets ++
      Silver(workspace, suppressReport = true, suppressStaticDatasets = true).getAllTargets ++
      Gold(workspace, suppressReport = true, suppressStaticDatasets = true).getAllTargets)
      .filter(_.exists(pathValidation = false, catalogValidation = true))

    val targetsToRollback = rollbackTSByModule.map(rollback => {
      val targetTableName = PipelineFunctions.getTargetTableNameByModule(rollback.moduleId)
      val targetToRollback = allTargets.find(_.name.toLowerCase == targetTableName.toLowerCase)
      assert(targetToRollback.nonEmpty, s"Target with name: $targetTableName not found")
      TargetRollbackTS(
        rollback.organization_id,
        targetToRollback.get,
        rollback.rollbackTS
      )
    })

    println(s"BEGINNING TARGET ROLLBACK FOR TABLES " +
      s"${targetsToRollback.map(_.target.tableFullName).distinct.mkString(", ")} for WORKSPACE IDs " +
      s"${targetsToRollback.map(_.organization_id).distinct.mkString(", ")}"
    )
    rollbackTargetToTimestamp(targetsToRollback, dryRun)

  }

  private def buildPipReport(
                              etlDB: String,
                              noOfRecords: Int,
                              orgIdFilter: Column,
                              moduleIDFilter: Column,
                              verbose: Boolean = false
                            ): DataFrame = {
    try{
      spark.catalog.getTable(s"${etlDB}.pipeline_report")
      logger.log(Level.INFO, s"Overwatch has being deployed with  ${etlDB}")
    }catch {
      case e: Exception =>
        val msg = s"Overwatch has not been deployed with  ${etlDB}"
        logger.log(Level.ERROR, msg)
        throw new BadConfigException(msg)
    }

    val pipReport = spark.table(s"${etlDB}.pipeline_report")
      .filter(orgIdFilter)
      .filter(moduleIDFilter)
    val priorityFields = Array("organization_id", "workspace_name", "moduleID", "moduleName", "from_time",
      "until_time", "primordialDateString", "status", "parsedConfig.packageVersion",
      "Pipeline_SnapTS", "Overwatch_RunID")
    val baseReport = pipReport
      .orderBy('Pipeline_SnapTS.desc,'moduleID)
      .withColumn("from_time", from_unixtime('fromTS.cast("double") / lit(1000)).cast("timestamp"))
      .withColumn("until_time", from_unixtime('untilTS.cast("double") / lit(1000)).cast("timestamp"))

    val organizedReport = if (verbose) {
      baseReport
        .moveColumnsToFront(priorityFields)
    } else {
      baseReport.select(priorityFields map col: _*)
    }
    if (noOfRecords == -1){
      organizedReport
    }else{
      val w = Window.partitionBy('organization_id, 'moduleID).orderBy('Pipeline_SnapTS.desc)
      organizedReport
        .withColumn("rnk", rank().over(w))
        .filter('rnk <= noOfRecords)
        .drop("rnk")
    }

  }



  def pipReport(
                 etlDB: String,
                 noOfRecords:Int = -1,
                 moduleIds: Array[Int] = Array[Int](),
                 verbose: Boolean = false,
                 orgId: Seq[String] = Seq[String]()
               ): DataFrame = {
    val orgIDFilter = if (orgId.nonEmpty) col("organization_id").isin(orgId: _*) else lit(true)
    val moduleIdFilter = if (moduleIds.nonEmpty) col("moduleId").isin(moduleIds: _*) else lit(true)
    buildPipReport(etlDB, noOfRecords, orgIDFilter, moduleIdFilter, verbose)
  }

  def pipReport(etlDB: String, orgId: String*): DataFrame = {
    pipReport(etlDB, orgId = orgId)
  }

  def pipReport(etlDB: String, moduleIds: Array[Int], orgId: String*): DataFrame = {
    pipReport(etlDB, moduleIds = moduleIds, orgId = orgId)
  }
  /**
   * Function removes the trailing slashes and double slashes of the given URL.
   * @param url
   * @return
   */
  def sanitizeURL(url:String):String={
    val inputUrl = url.trim
    removeDuplicateSlashes(removeTrailingSlashes(inputUrl))
  }

  /**
   * FUnction removes the double slashes of the given URL.
   * @param url
   * @return
   */
  def removeDuplicateSlashes(url: String): String = {
    val stringURL = url.replaceAll("//", "/")
    val makeFirstSlashDoubleSlash =
      if (stringURL.contains("s3a:/") ||
        stringURL.contains("s3:/") ||
        stringURL.contains("gs:/") ||
        stringURL.contains("abfss:/") ||
        stringURL.contains("http:/") ||
        stringURL.contains("https:/")) true else false
    if (makeFirstSlashDoubleSlash) {
      stringURL.replaceFirst("/", "//")
    } else {
      stringURL
    }
  }

  /**
   * Removes the slash if the slash is  is present at the end of the URL.
   * @param url
   * @return
   */
  def removeTrailingSlashes(url: String): String = {
    if(url.lastIndexOf("/") == url.length-1){
      url.substring(0,url.length-1)
    }else{
      url
    }
  }

  /**
   * Removes the slash if the slash is  is present at the end of the URL.
   *
   * @param url
   * @return
   */
  def removeTrailingSlashes(url: Column): Column = {
    when(url.endsWith("/"), url.substr(lit(0), length(url) - 1)).otherwise(url)
  }

  /**
   * Registers the missing tables for Bronze,Silver and Gold into the metastore.
   * @param workspace
   */
  def registerMissingTargets(workspace: Workspace): Unit = {
    val taskSupport = new ForkJoinTaskSupport(new ForkJoinPool(12))
    val bronze = Bronze(workspace)
    val silver = Silver(workspace)
    val gold = Gold(workspace)
    val db = bronze.database
    val targets = (bronze.getAllTargets ++ silver.getAllTargets ++ gold.getAllTargets :+ bronze.pipelineStateTarget).filter(_.exists(dataValidation = true, catalogValidation = false)).par
    targets.tasksupport = taskSupport
    targets.foreach(t => {
      try {
        db.registerTarget(t)
      } catch {
        case e: Throwable => println(s"FAILED: ${t.tableFullName}", e)
      }
    })
  }
<<<<<<< HEAD
  def getQueryListener(query: StreamingQuery, config: Config, minEventsPerTrigger: Long): StreamingQueryListener = {
    val streamManager = new StreamingQueryListener() {
      override def onQueryStarted(queryStarted: QueryStartedEvent): Unit = {
        logger.log(Level.INFO,s"Query started: ${queryStarted.id}")
      }

      override def onQueryTerminated(queryTerminated: QueryTerminatedEvent): Unit = {
        logger.log(Level.INFO,s"Query terminated: ${queryTerminated.id}")
      }

      override def onQueryProgress(queryProgress: QueryProgressEvent): Unit = {
        logger.log(Level.INFO,s"Query made progress: ${queryProgress.progress}")
        if (config.debugFlag) {
          println(query.status.prettyJson)
        }
        if (queryProgress.progress.numInputRows <= minEventsPerTrigger) {
          query.stop()
        }
      }
    }
    streamManager
  }
=======
>>>>>>> 58bc26e8
}<|MERGE_RESOLUTION|>--- conflicted
+++ resolved
@@ -20,8 +20,6 @@
 import org.apache.spark.sql.expressions.Window
 import org.apache.spark.sql.functions._
 import org.apache.spark.util.SerializableConfiguration
-import org.apache.spark.sql.streaming.{StreamingQuery, StreamingQueryListener}
-import org.apache.spark.sql.streaming.StreamingQueryListener.{QueryProgressEvent, QueryStartedEvent, QueryTerminatedEvent}
 
 import java.net.URI
 import java.time.LocalDate
@@ -1051,29 +1049,4 @@
       }
     })
   }
-<<<<<<< HEAD
-  def getQueryListener(query: StreamingQuery, config: Config, minEventsPerTrigger: Long): StreamingQueryListener = {
-    val streamManager = new StreamingQueryListener() {
-      override def onQueryStarted(queryStarted: QueryStartedEvent): Unit = {
-        logger.log(Level.INFO,s"Query started: ${queryStarted.id}")
-      }
-
-      override def onQueryTerminated(queryTerminated: QueryTerminatedEvent): Unit = {
-        logger.log(Level.INFO,s"Query terminated: ${queryTerminated.id}")
-      }
-
-      override def onQueryProgress(queryProgress: QueryProgressEvent): Unit = {
-        logger.log(Level.INFO,s"Query made progress: ${queryProgress.progress}")
-        if (config.debugFlag) {
-          println(query.status.prettyJson)
-        }
-        if (queryProgress.progress.numInputRows <= minEventsPerTrigger) {
-          query.stop()
-        }
-      }
-    }
-    streamManager
-  }
-=======
->>>>>>> 58bc26e8
 }