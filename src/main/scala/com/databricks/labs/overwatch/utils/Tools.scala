package com.databricks.labs.overwatch.utils

import com.fasterxml.jackson.databind.ObjectMapper
import com.fasterxml.jackson.module.scala.DefaultScalaModule
import com.fasterxml.jackson.core.io.JsonStringEncoder
import java.util.{Date, UUID}

import com.databricks.labs.overwatch.pipeline.PipelineTable
import com.fasterxml.jackson.annotation.JsonInclude.Include
import org.apache.hadoop.fs.{FileSystem, FileUtil, Path}
import org.apache.hadoop.conf._
import com.databricks.dbutils_v1.DBUtilsHolder.dbutils
import javax.crypto
import javax.crypto.KeyGenerator
import javax.crypto.spec.{IvParameterSpec, PBEKeySpec}
import org.apache.commons.lang3.StringEscapeUtils
import org.apache.spark.util.SerializableConfiguration
import org.apache.spark.sql.functions._
import org.apache.spark.sql.{Column, DataFrame}
import org.apache.spark.sql.types._
import org.apache.log4j.{Level, Logger}

import scala.collection.parallel.ForkJoinTaskSupport
import scala.concurrent.forkjoin.ForkJoinPool

// TODO -- Add loggers to objects with throwables
object JsonUtils {

  private val logger: Logger = Logger.getLogger(this.getClass)
  case class JsonStrings(prettyString: String, compactString: String, escapedString: String, fromObj: Any)

  private[overwatch] lazy val objectMapper = new ObjectMapper()
  objectMapper.registerModule(DefaultScalaModule)
  private val encoder = JsonStringEncoder.getInstance

  /**
   * Converts json strings to map using default scala module.
   * @param message JSON-formatted string
   * @return
   */
  def jsonToMap(message: String): Map[String, Any] = {
    try {
      val cleanMessage = StringEscapeUtils.unescapeJson(message)
      objectMapper.readValue(cleanMessage, classOf[Map[String, Any]])
    } catch {
      case e: Throwable => {
        logger.log(Level.ERROR, s"ERROR: Could not convert json to Map. \nJSON: ${message}", e)
        Map("ERROR" -> "")
      }
    }
  }

  /**
   * Take in a case class and output the equivalent json string object with the proper schema. The output is a
   * custom type, "JsonStrings" which includes a pretty print json, a compact string, and a quote escaped string
   * so the json output can be used in any case.
   * @param obj Case Class instance to be converted to JSON
   * @param includeNulls Whether to include nulled fields in the json output
   * @param includeEmpty Whether to include empty fields in the json output
   * @return
   */
  def objToJson(obj: Any, includeNulls: Boolean = false, includeEmpty: Boolean = false): JsonStrings = {
    if (!includeNulls) objectMapper.setSerializationInclusion(Include.NON_NULL)
    if (!includeEmpty) objectMapper.setSerializationInclusion(Include.NON_EMPTY)
    JsonStrings(
      objectMapper.writerWithDefaultPrettyPrinter.writeValueAsString(obj),
      objectMapper.writeValueAsString(obj),
      new String(encoder.quoteAsString(objectMapper.writeValueAsString(obj))),
      obj
    )
  }

}

/**
 * This entire class was created in an attempt to ensure all API keys remain encrypted between module and that
 * no keys were ever logged. This was abandoned due to some errors but should be revisited. This code should either
 * be removed (along with removed from the APIEnv structure) after it's confirmed that the API key is not stored
 * anywhere in clear text in logs or otherwise.
 * @param key
 */
class Cipher(key: String) {

  private val salt = Array[Byte](16)
  private val spec = new PBEKeySpec(key.toCharArray, salt, 1000, 128 * 8)
  private val keyGenner = KeyGenerator.getInstance("AES")
  keyGenner.init(128)
  private val aesKey = keyGenner.generateKey()
  private val iv = new IvParameterSpec("0102030405060708".getBytes("UTF-8"))
  private val cipher = crypto.Cipher.getInstance("AES/CBC/PKCS5Padding")

  private[overwatch] def encrypt(text: String): Array[Byte] = {
    //    val aesKey = new SecretKeySpec(tempKey.getBytes(), "AES")
    //    val aesKey = SecretKeyFactory.getInstance("PBKDF2WithHmacSHA1").generateSecret(spec)
    cipher.init(crypto.Cipher.ENCRYPT_MODE, aesKey, iv)
    cipher.doFinal(text.getBytes("UTF-8"))
  }

  private[overwatch] def decrypt(byteStream: Array[Byte]): String = {
    cipher.init(crypto.Cipher.DECRYPT_MODE, aesKey, iv)
    new String(cipher.doFinal(byteStream))
  }

}

/**
 * SchemaTools is one of the more complext objects in Overwatch as it handles the schema (or lack there of rather)
 * evolution, oddities, and edge cases found when working with the event / audit logs. As of the 0.2 version, there's
 * still significant room for improvement here but it seems to be handling the challenges for now.
 *
 * Spark in general ignored column name case, but delta does not. Delta will throw an error if a dataframe has two
 * columns with the same name but where the name has a different case. This is not well-handled here and should be
 * added.
 */
object SchemaTools extends SparkSessionWrapper {
  private val logger: Logger = Logger.getLogger(this.getClass)

  def structToMap(df: DataFrame, colToConvert: String): Seq[Column] = {
    val schema = df.select(s"${colToConvert}.*").schema
    var mapCols = collection.mutable.LinkedHashSet[Column]()
    schema.fields.foreach(field => {
      mapCols.add(lit(field.name))
      mapCols.add(col(s"${colToConvert}.${field.name}"))
    })
    mapCols.toSeq
  }

  // TODO -- Delta writer is schema case sensitive and will fail on write if column case is not identical on both sides
  //  As such, schema case sensitive validation needs to be enabled and a handler for whether to assume the same data
  //  and merge the data, or drop it, or quarantine it or what. This is very common in cases where a column is of
  //  struct type but the key's are derived via user-input (i.e. event log "properties" field).
  /**
   * Remove special characters from the field name
   * @param s
   * @return
   */
  private def sanitizeFieldName(s: String): String = {
    s.replaceAll("[^a-zA-Z0-9_]", "")
  }

  /**
   * Clean field name and recurse
   * @param field
   * @return
   */
  private def sanitizeFields(field: StructField): StructField = {
    field.copy(name = sanitizeFieldName(field.name), dataType = sanitizeSchema(field.dataType))
  }

  /**
   * When working with complex, evolving schemas across MANY versions and platforms, it's common to wind up with bad
   * schemas. At times schemas have the same name multiple times which cannot be saved. We cannot have Overwatch break
   * due to one bad record in a run, so instead, we add a unique suffix to the end of the offending columns and log
   * / note the issue as a warning as well as print it out in the run log via stdOUT.
   * @param fields
   * @return
   */
  private def generateUniques(fields: Array[StructField]): Array[StructField] = {
    val r = new scala.util.Random(42L) // Using seed to reuse suffixes on continuous duplicates
    val fieldNames = fields.map(_.name.trim.toLowerCase())
    val dups = fieldNames.diff(fieldNames.distinct)
    val dupCount = dups.length
    if (dupCount == 0) {
      fields
    } else {
      val warnMsg = s"WARNING: SCHEMA ERROR --> The following fields were found to be duplicated in the schema. " +
        s"The fields have been renamed in place and should be reviewed.\n" +
        s"DUPLICATE FIELDS:\n" +
        s"${dups.mkString("\n")}"
      println(warnMsg)
      logger.log(Level.WARN, warnMsg)
      val uniqueSuffixes = (0 to fields.length + 10).map(_ => r.alphanumeric.take(6).mkString("")).distinct
      fields.zipWithIndex.map(f => {
        if (dups.contains(f._1.name.toLowerCase())) {
          val generatedUniqueName = f._1.name + "_" + uniqueSuffixes(f._2)
          val uniqueColumnMapping = s"\n${f._1.name} --> ${generatedUniqueName}"
          println(uniqueColumnMapping)
          logger.log(Level.WARN, uniqueColumnMapping)
          f._1.copy(name = generatedUniqueName)
        }
        else f._1
      })
    }
  }

  /**
   * Recursive function to drill into the schema. Currently only supports recursion through structs and array.
   * TODO -- add support for recursion through Maps
   * @param dataType
   * @return
   */
  private def sanitizeSchema(dataType: DataType): DataType = {
    dataType match {
      case dt: StructType =>
        val dtStruct = dt.asInstanceOf[StructType]
        dtStruct.copy(fields = generateUniques(dtStruct.fields.map(sanitizeFields)))
      case dt: ArrayType =>
        val dtArray = dt.asInstanceOf[ArrayType]
        dtArray.copy(elementType = sanitizeSchema(dtArray.elementType))
      case _ => dataType
    }
  }

  /**
   * Main function for cleaning a schema. The point is to remove special characters and duplicates all the way down
   * into the Arrays / Structs.
   * TODO -- Add support for map type recursion cleansing
   * @param df Input dataframe to be cleansed
   * @return
   */
  def scrubSchema(df: DataFrame): DataFrame = {
    spark.createDataFrame(df.rdd, SchemaTools.sanitizeSchema(df.schema).asInstanceOf[StructType])
  }

  /**
   * Delta, by default, calculates statistics on the first 32 columns and there's no way to specify which columns
   * on which to calc stats. Delta can be configured to calc stats on less than 32 columns but it still starts
   * from left to right moving to the nth position as configured. This simplifies the migration of columns to the
   * front of the dataframe to allow them to be "indexed" in front of others.
   *
   * TODO -- Validate order of columns in Array matches the order in the dataframe after the function call.
   *  If input is Array("a", "b", "c") the first three columns should match that order. If it's backwards, the
   *  array should be reversed before progressing through the logic
   * @param df Input dataframe
   * @param colsToMove Array of column names to be moved to front of schema
   * @return
   */
  def moveColumnsToFront(df: DataFrame, colsToMove: Array[String]): DataFrame = {
    val dropSuffix = UUID.randomUUID().toString.replace("-", "")
    colsToMove.foldLeft(df) {
      case (df, c) =>
        val tempColName = s"${c}_${dropSuffix}"
        df.selectExpr(s"$c as $tempColName", "*").drop(c).withColumnRenamed(tempColName, c)
    }
  }

}

/**
 * Helpers object is used throughout like a utility object.
 */
object Helpers extends SparkSessionWrapper {

  private val logger: Logger = Logger.getLogger(this.getClass)
  private val driverCores = java.lang.Runtime.getRuntime.availableProcessors()

  import spark.implicits._

  /**
   * Getter for parallelism between 8 and driver cores
   * @return
   */
  private def parallelism: Int = {
    Math.min(driverCores, 8)
  }


  /**
   * Generates a complex time struct to simplify time conversions.
   * TODO - Currently ony supports input as a unix epoch time in milliseconds, check for column input type
   *  and support non millis (Long / Int / Double / etc.)
   *  This function should also support input column types of timestamp and date as well for robustness
   * @param start LongType input as a column
   * @param end TimestampType input as a column
   * @return
   */
  def SubtractTime(start: Column, end: Column): Column = {
    val runTimeMS = end - start
    val runTimeS = runTimeMS / 1000
    val runTimeM = runTimeS / 60
    val runTimeH = runTimeM / 60
    struct(
      start.alias("startEpochMS"),
      from_unixtime(start / 1000).cast("timestamp").alias("startTS"),
      end.alias("endEpochMS"),
      from_unixtime(end / 1000).cast("timestamp").alias("endTS"),
      lit(runTimeMS).alias("runTimeMS"),
      lit(runTimeS).alias("runTimeS"),
      lit(runTimeM).alias("runTimeM"),
      lit(runTimeH).alias("runTimeH")
    ).alias("RunTime")
  }

  // TODO -- This is broken -- It looks like I may have to pass in the df.schema as well
  //
  //  def getLocalTime(ts: Column, tz: String): Column = {
  //    ts.expr.dataType match {
  //      case _: TimestampType => from_utc_timestamp(ts, tz)
  //      case _: LongType => from_utc_timestamp(from_unixtime(ts.cast("double") / 1000).cast("timestamp"), tz)
  //      case _: DoubleType => from_utc_timestamp(from_unixtime(ts).cast("timestamp"), tz)
  //      case _: IntegerType => from_utc_timestamp(from_unixtime(ts).cast("timestamp"), tz)
  //    }
  //  }

  /**
   * Check whether a path exists
   * @param path
   * @return
   */
  def pathExists(path: String): Boolean = {
    val conf = sc.hadoopConfiguration
    val fs = FileSystem.get(conf)
    fs.exists(new Path(path))
  }

<<<<<<< HEAD
  /**
   * Serializable path expander from wildcard paths. Given an input like /path/to/<asterisk>/wildcards/<asterisk>
   * all paths in that wildcard path will be returned in the array. The key to the performance of this function
   * is ensuring spark is used to serialize it meaning make sure that it's called from the lambda of a Dataset
   *
   * TODO - This function can be easily enhanced to take in String* so that multiple, unrelated wildcards can be
   *  globbed simultaneously
   * @param path wildcard path as string
   * @return list of all paths contained within the wildcard path
   */
  def globPath(path: String): Array[String] = {
=======
  def getFullPath(path: String): String = {
    val conf = sc.hadoopConfiguration
    val fs = FileSystem.get(conf)
    fs.getFileStatus(new Path(path)).getPath.toString
  }

  def getAllFiles(path: String): Seq[String] = {
    val conf = sc.hadoopConfiguration
    val fs = FileSystem.get(conf)
    val files = fs.listStatus(new Path(path))
    files.map(_.getPath.toString)
  }

  // TODO - change this to the faster glob path here
  //  https://databricks.slack.com/archives/G95GCH8LT/p1589320667122200?thread_ts=1589317810.117200&cid=G95GCH8LT
  //  def globPath(path: String): Array[String] = {
  //    val hadoopConf = spark.sessionState.newHadoopConf()
  //    val driverFS = new Path(path).getFileSystem(hadoopConf)
  //    val paths = driverFS.globStatus(new Path(path))
  //    // TODO -- Switch this to DEBUG
  //    logger.log(Level.INFO, s"${path} expanded in ${paths.length} files")
  //    paths.map(_.getPath.toString)
  //  }

  def globPath(path: String, fromEpochMillis: Option[Long] = None, untilEpochMillis: Option[Long] = None): Array[String] = {
>>>>>>> 39cce312
    val conf = new Configuration()
    val fs = new Path(path).getFileSystem(conf)
    val paths = fs.globStatus(new Path(path))
    logger.log(Level.DEBUG, s"${path} expanded in ${paths.length} files")
    paths.map(wildString => {
      val path = wildString.getPath
      val pathString = path.toString
      val fileModEpochMillis = if (fromEpochMillis.nonEmpty) {
        Some(fs.listStatus(path).filter(_.isFile).head.getModificationTime)
      } else None
      (pathString, fileModEpochMillis)
    }).filter(p => {
      var switch = true
      if (p._2.nonEmpty) {
        if (fromEpochMillis.nonEmpty && fromEpochMillis.get < p._2.get) switch = false
        if (untilEpochMillis.nonEmpty && untilEpochMillis.get > p._2.get) switch = false
      }
      switch
    }).map(_._1)
  }

  /**
   * Return tables from a given database. Try to use Databricks' fast version if that fails for some reason, revert
   * back to using standard open source version
   * @param db
   * @return
   */
  def getTables(db: String): Array[String] = {
    try {
      spark.sessionState.catalog.listTables(db).toDF.select(col("name")).as[String].collect()
    } catch {
      case _: Throwable => spark.catalog.listTables(db).rdd.map(row => row.name).collect()
    }
  }

  // TODO -- Simplify and combine the functionality of all three parOptimize functions below.

  /**
   * Parallel optimizer with support for vacuum and zordering. This version of parOptimize will optimize (and zorder)
   * all tables in a Database
   * @param db Database to optimize
   * @param parallelism How many tables to optimize at once. Be careful here -- if the parallelism is too high relative
   *                    to the cluster size issues will arise. There are also optimize parallelization configs to take
   *                    into account as well (i.e. spark.databricks.delta.optimize.maxThreads)
   * @param zOrdersByTable Map of tablename -> Array(field names) to be zordered. Order matters here
   * @param vacuum Whether or not to vacuum the tables
   * @param retentionHrs Number of hours for retention regarding vacuum. Defaulted to standard 168 hours (7 days) but
   *                     can be overridden. NOTE: the safeguard has been removed here, so if 0 hours is used, no error
   *                     will be thrown.
   */
  def parOptimize(db: String, parallelism: Int = parallelism - 1,
                  zOrdersByTable: Map[String, Array[String]] = Map(),
                  vacuum: Boolean = true, retentionHrs: Int = 168): Unit = {
    spark.conf.set("spark.databricks.delta.optimize.maxFileSize", 1024 * 1024 * 256)
    spark.conf.set("spark.databricks.delta.retentionDurationCheck.enabled", "false")
    val tables = getTables(db)
    val tablesPar = tables.par
    val taskSupport = new ForkJoinTaskSupport(new ForkJoinPool(parallelism))
    tablesPar.tasksupport = taskSupport

    tablesPar.foreach(tbl => {
      try {
        val zorderColumns = if (zOrdersByTable.contains(tbl)) s"ZORDER BY (${zOrdersByTable(tbl).mkString(", ")})" else ""
        val sql = s"""optimize ${db}.${tbl} ${zorderColumns}"""
        println(s"optimizing: ${db}.${tbl} --> $sql")
        spark.sql(sql)
        if (vacuum) {
          println(s"vacuuming: ${db}.${tbl}")
          spark.sql(s"vacuum ${db}.${tbl} RETAIN ${retentionHrs} HOURS")
        }
        println(s"Complete: ${db}.${tbl}")
      } catch {
        case e: Throwable => println(e.printStackTrace())
      }
    })
    spark.conf.set("spark.databricks.delta.retentionDurationCheck.enabled", "true")
  }

  /**
   * Same purpose as parOptimize above but instead of optimizing an entire database, only specific tables are
   * optimized.
   * @param tables Array of Overwatch PipelineTable
   * @param maxFileSizeMB Optimizer's max file size in MB. Default is 1000 but that's too large so it's commonly
   *                      reduced to improve parallelism
   */
  def parOptimize(tables: Array[PipelineTable], maxFileSizeMB: Int): Unit = {
    spark.conf.set("spark.databricks.delta.retentionDurationCheck.enabled", "false")
    spark.conf.set("spark.databricks.delta.optimize.maxFileSize", 1024 * 1024 * maxFileSizeMB)

    val tablesPar = tables.par
    val taskSupport = new ForkJoinTaskSupport(new ForkJoinPool(parallelism))
    tablesPar.tasksupport = taskSupport

    tablesPar.foreach(tbl => {
      try {
        val zorderColumns = if (tbl.zOrderBy.nonEmpty) s"ZORDER BY (${tbl.zOrderBy.mkString(", ")})" else ""
        val sql = s"""optimize ${tbl.tableFullName} ${zorderColumns}"""
        println(s"optimizing: ${tbl.tableFullName} --> $sql")
        spark.sql(sql)
        if (tbl.vacuum > 0) {
          println(s"vacuuming: ${tbl.tableFullName}, Retention == ${tbl.vacuum}")
          spark.sql(s"VACUUM ${tbl.tableFullName} RETAIN ${tbl.vacuum} HOURS")
        }
        println(s"Complete: ${tbl.tableFullName}")
      } catch {
        case e: Throwable => println(e.printStackTrace())
      }
    })
    spark.conf.set("spark.databricks.delta.retentionDurationCheck.enabled", "true")
  }

  /**
   * Simplified version of parOptimize that allows for the input of array of string where the strings are the fully
   * qualified database.tablename
   * @param tables Fully-qualified database.tablename
   * @param parallelism Number of tables to optimize simultaneously
   */
  def parOptimizeTables(tables: Array[String],
                        parallelism: Int = parallelism - 1): Unit = {
    val tablesPar = tables.par
    val taskSupport = new ForkJoinTaskSupport(new ForkJoinPool(parallelism))
    tablesPar.tasksupport = taskSupport

    tablesPar.foreach(tbl => {
      try {
        println(s"optimizing: ${tbl}")
        spark.sql(s"optimize ${tbl}")
        println(s"Complete: ${tbl}")
      } catch {
        case e: Throwable => println(e.printStackTrace())
      }
    })
  }

  // TODO -- Combine the following two functions

  /**
   * Manual compute stats function for an entire database -- useful for parquet tables but generally unecessary for delta tables.
   * Better to use the moveColumnsToFront and have those columns auto-indexed, in most cases.
   * TODO -- Add input param "computeDelta: Boolean" and if false, omit delta tables from being computed
   * @param db Database for which to compute stats Note: this will compute stats for all tables currently
   * @param parallelism How many tables to compute stats simultaneously
   * @param forColumnsByTable Which columns should have stats calculated.
   */
  def computeStats(db: String, parallelism: Int = parallelism - 1,
                   forColumnsByTable: Map[String, Array[String]] = Map()): Unit = {
    val tables = getTables(db)
    val tablesPar = tables.par
    val taskSupport = new ForkJoinTaskSupport(new ForkJoinPool(parallelism))
    tablesPar.tasksupport = taskSupport

    tablesPar.foreach(tbl => {
      val forColumns = if (forColumnsByTable.contains(tbl)) s"for columns ${forColumnsByTable(tbl).mkString(", ")}" else ""
      val sql = s"""analyze table ${db}.${tbl} compute statistics ${forColumns}"""
      try {
        println(s"Analyzing: $tbl --> $sql")
        spark.sql(sql)
        println(s"Completed: $tbl")
      } catch {
        case e: Throwable => println(s"FAILED: $tbl --> $sql")
      }
    })
  }

  /**
   * Compute stats for Array of PipelineTables
   * @param tables
   */
  def computeStats(tables: Array[PipelineTable]): Unit = {
    val tablesPar = tables.par
    val taskSupport = new ForkJoinTaskSupport(new ForkJoinPool(parallelism))
    tablesPar.tasksupport = taskSupport

    tablesPar.foreach(tbl => {
      val forColumns = if (tbl.statsColumns.nonEmpty) s"for columns ${tbl.statsColumns.mkString(", ")}" else ""
      val sql = s"""analyze table ${tbl.tableFullName} compute statistics ${forColumns}"""
      try {
        println(s"Analyzing: ${tbl.tableFullName} --> $sql")
        spark.sql(sql)
        println(s"Completed: ${tbl.tableFullName}")
      } catch {
        case e: Throwable => println(s"FAILED: ${tbl.tableFullName} --> $sql")
      }
    })
  }

  /**
   * drop database cascade / drop table the standard functionality is serial. This function completes the deletion
   * of files in serial along with the call to the drop command. A faster way to do this is to call truncate and
   * then vacuum to 0 hours which allows for eventual consistency to take care of the cleanup in the background.
   * Be VERY CAREFUL with this function as it's a nuke. There's a different methodology to make this work depending
   * on the cloud platform. At present Azure and AWS are both supported
   * TODO - This function could be further improved by calling the fastrm function below, listing all files and dropping
   *  them in parallel, then dropping the table from the metastore. Testing needed to enable this.
   * @param fullTableName
   * @param cloudProvider
   */
  private[overwatch] def fastDrop(fullTableName: String, cloudProvider: String): Unit = {
    if (cloudProvider == "aws") {
      spark.conf.set("spark.databricks.delta.retentionDurationCheck.enabled", "false")
      spark.sql(s"truncate table ${fullTableName}")
      spark.sql(s"VACUUM ${fullTableName} RETAIN 0 HOURS")
      spark.sql(s"drop table if exists ${fullTableName}")
      spark.conf.set("spark.databricks.delta.retentionDurationCheck.enabled", "true")
    } else {
      Seq("").toDF("HOLD")
        .write
        .mode("overwrite")
        .format("delta")
        .option("overwriteSchema", "true")
        .saveAsTable(fullTableName)
      spark.sql(s"drop table if exists ${fullTableName}")
    }
  }

  /**
   * Helper private function for fastrm. Enables serialization
   * This version only supports dbfs but s3 is easy to add it just wasn't necessary at the time this was written
   * TODO -- add support for s3/abfs direct paths
   * @param file
   */
  private def rmSer(file: String): Unit = {
    val conf = new Configuration()
    val fs = FileSystem.get(new java.net.URI("dbfs:/"), conf)
    try {
      fs.delete(new Path(file), true)
    } catch {
      case e: Throwable => {
        logger.log(Level.ERROR, s"ERROR: Could not delete file $file, skipping", e)
      }
    }
  }

  /**
   * SERIALIZABLE drop function
   * Drop all files from an array of top-level paths in parallel. Top-level paths can have wildcards.
   * BE VERY CAREFUL with this function, it's a nuke.
   * @param topPaths Array of wildcard strings to act as parent paths. Every path that is returned from the glob of
   *                 globs will be dropped in parallel
   */
  private[overwatch] def fastrm(topPaths: Array[String]): Unit = {
    topPaths.map(p => {
      if (p.reverse.head.toString == "/") s"${p}*" else s"${p}/*"
    }).flatMap(p => globPath(p)).toSeq.toDF("filesToDelete")
      .as[String]
      .foreach(f => rmSer(f))

    topPaths.foreach(dir => dbutils.fs.rm(dir, true))

  }

}<|MERGE_RESOLUTION|>--- conflicted
+++ resolved
@@ -303,7 +303,6 @@
     fs.exists(new Path(path))
   }
 
-<<<<<<< HEAD
   /**
    * Serializable path expander from wildcard paths. Given an input like /path/to/<asterisk>/wildcards/<asterisk>
    * all paths in that wildcard path will be returned in the array. The key to the performance of this function
@@ -314,34 +313,7 @@
    * @param path wildcard path as string
    * @return list of all paths contained within the wildcard path
    */
-  def globPath(path: String): Array[String] = {
-=======
-  def getFullPath(path: String): String = {
-    val conf = sc.hadoopConfiguration
-    val fs = FileSystem.get(conf)
-    fs.getFileStatus(new Path(path)).getPath.toString
-  }
-
-  def getAllFiles(path: String): Seq[String] = {
-    val conf = sc.hadoopConfiguration
-    val fs = FileSystem.get(conf)
-    val files = fs.listStatus(new Path(path))
-    files.map(_.getPath.toString)
-  }
-
-  // TODO - change this to the faster glob path here
-  //  https://databricks.slack.com/archives/G95GCH8LT/p1589320667122200?thread_ts=1589317810.117200&cid=G95GCH8LT
-  //  def globPath(path: String): Array[String] = {
-  //    val hadoopConf = spark.sessionState.newHadoopConf()
-  //    val driverFS = new Path(path).getFileSystem(hadoopConf)
-  //    val paths = driverFS.globStatus(new Path(path))
-  //    // TODO -- Switch this to DEBUG
-  //    logger.log(Level.INFO, s"${path} expanded in ${paths.length} files")
-  //    paths.map(_.getPath.toString)
-  //  }
-
   def globPath(path: String, fromEpochMillis: Option[Long] = None, untilEpochMillis: Option[Long] = None): Array[String] = {
->>>>>>> 39cce312
     val conf = new Configuration()
     val fs = new Path(path).getFileSystem(conf)
     val paths = fs.globStatus(new Path(path))
