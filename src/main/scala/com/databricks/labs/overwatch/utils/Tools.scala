package com.databricks.labs.overwatch.utils

import com.fasterxml.jackson.databind.ObjectMapper
import com.fasterxml.jackson.module.scala.DefaultScalaModule
import com.fasterxml.jackson.core.io.JsonStringEncoder
import java.util.{Date, UUID}

import com.databricks.labs.overwatch.pipeline.PipelineTable
import com.fasterxml.jackson.annotation.JsonInclude.Include
import org.apache.hadoop.fs.{FileSystem, FileUtil, Path}
import org.apache.hadoop.conf._
import com.databricks.dbutils_v1.DBUtilsHolder.dbutils
import javax.crypto
import javax.crypto.KeyGenerator
import javax.crypto.spec.{IvParameterSpec, PBEKeySpec}
import org.apache.commons.lang3.StringEscapeUtils
import org.apache.spark.util.SerializableConfiguration
import org.apache.spark.sql.functions._
import org.apache.spark.sql.{Column, DataFrame}
import org.apache.spark.sql.types._
import org.apache.log4j.{Level, Logger}

import scala.collection.parallel.ForkJoinTaskSupport
import scala.concurrent.forkjoin.ForkJoinPool

// TODO -- Add loggers to objects with throwables
object JsonUtils {

  private val logger: Logger = Logger.getLogger(this.getClass)
  case class JsonStrings(prettyString: String, compactString: String, escapedString: String, fromObj: Any)

  private[overwatch] lazy val objectMapper = new ObjectMapper()
  objectMapper.registerModule(DefaultScalaModule)
  private val encoder = JsonStringEncoder.getInstance

  /**
   * Converts json strings to map using default scala module.
   * @param message JSON-formatted string
   * @return
   */
  def jsonToMap(message: String): Map[String, Any] = {
    try {
      val cleanMessage = StringEscapeUtils.unescapeJson(message)
      objectMapper.readValue(cleanMessage, classOf[Map[String, Any]])
    } catch {
      case e: Throwable => {
        logger.log(Level.ERROR, s"ERROR: Could not convert json to Map. \nJSON: ${message}", e)
        Map("ERROR" -> "")
      }
    }
  }

  /**
   * Take in a case class and output the equivalent json string object with the proper schema. The output is a
   * custom type, "JsonStrings" which includes a pretty print json, a compact string, and a quote escaped string
   * so the json output can be used in any case.
   * @param obj Case Class instance to be converted to JSON
   * @param includeNulls Whether to include nulled fields in the json output
   * @param includeEmpty Whether to include empty fields in the json output
   * @return
   */
  def objToJson(obj: Any, includeNulls: Boolean = false, includeEmpty: Boolean = false): JsonStrings = {
    if (!includeNulls) objectMapper.setSerializationInclusion(Include.NON_NULL)
    if (!includeEmpty) objectMapper.setSerializationInclusion(Include.NON_EMPTY)
    JsonStrings(
      objectMapper.writerWithDefaultPrettyPrinter.writeValueAsString(obj),
      objectMapper.writeValueAsString(obj),
      new String(encoder.quoteAsString(objectMapper.writeValueAsString(obj))),
      obj
    )
  }

}

/**
 * This entire class was created in an attempt to ensure all API keys remain encrypted between module and that
 * no keys were ever logged. This was abandoned due to some errors but should be revisited. This code should either
 * be removed (along with removed from the APIEnv structure) after it's confirmed that the API key is not stored
 * anywhere in clear text in logs or otherwise.
 * @param key
 */
class Cipher(key: String) {

  private val salt = Array[Byte](16)
  private val spec = new PBEKeySpec(key.toCharArray, salt, 1000, 128 * 8)
  private val keyGenner = KeyGenerator.getInstance("AES")
  keyGenner.init(128)
  private val aesKey = keyGenner.generateKey()
  private val iv = new IvParameterSpec("0102030405060708".getBytes("UTF-8"))
  private val cipher = crypto.Cipher.getInstance("AES/CBC/PKCS5Padding")

  private[overwatch] def encrypt(text: String): Array[Byte] = {
    //    val aesKey = new SecretKeySpec(tempKey.getBytes(), "AES")
    //    val aesKey = SecretKeyFactory.getInstance("PBKDF2WithHmacSHA1").generateSecret(spec)
    cipher.init(crypto.Cipher.ENCRYPT_MODE, aesKey, iv)
    cipher.doFinal(text.getBytes("UTF-8"))
  }

  private[overwatch] def decrypt(byteStream: Array[Byte]): String = {
    cipher.init(crypto.Cipher.DECRYPT_MODE, aesKey, iv)
    new String(cipher.doFinal(byteStream))
  }

}

/**
 * SchemaTools is one of the more complext objects in Overwatch as it handles the schema (or lack there of rather)
 * evolution, oddities, and edge cases found when working with the event / audit logs. As of the 0.2 version, there's
 * still significant room for improvement here but it seems to be handling the challenges for now.
 *
 * Spark in general ignored column name case, but delta does not. Delta will throw an error if a dataframe has two
 * columns with the same name but where the name has a different case. This is not well-handled here and should be
 * added.
 */
object SchemaTools extends SparkSessionWrapper {
  private val logger: Logger = Logger.getLogger(this.getClass)

<<<<<<< HEAD
  /**
   * Remove special characters from the field name
   * @param s
   * @return
   */
=======
  private val logger: Logger = Logger.getLogger(this.getClass)

  def structToMap(df: DataFrame, colToConvert: String): Seq[Column] = {
    val schema = df.select(s"${colToConvert}.*").schema
    var mapCols = collection.mutable.LinkedHashSet[Column]()
    schema.fields.foreach(field => {
      mapCols.add(lit(field.name))
      mapCols.add(col(s"${colToConvert}.${field.name}"))
    })
    mapCols.toSeq
  }

  // TODO -- Delta writer is schema case sensitive and will fail on write if column case is not identical on both sides
  //  As such, schema case sensitive validation needs to be enabled and a handler for whether to assume the same data
  //  and merge the data, or drop it, or quarantine it or what. This is very common in cases where a column is of
  //  struct type but the key's are derived via user-input (i.e. event log "properties" field).
>>>>>>> 9f071432
  private def sanitizeFieldName(s: String): String = {
    s.replaceAll("[^a-zA-Z0-9_]", "")
  }

  /**
   * Clean field name and recurse
   * @param field
   * @return
   */
  private def sanitizeFields(field: StructField): StructField = {
    field.copy(name = sanitizeFieldName(field.name), dataType = sanitizeSchema(field.dataType))
  }

  /**
   * When working with complex, evolving schemas across MANY versions and platforms, it's common to wind up with bad
   * schemas. At times schemas have the same name multiple times which cannot be saved. We cannot have Overwatch break
   * due to one bad record in a run, so instead, we add a unique suffix to the end of the offending columns and log
   * / note the issue as a warning as well as print it out in the run log via stdOUT.
   * @param fields
   * @return
   */
  private def generateUniques(fields: Array[StructField]): Array[StructField] = {
    val r = new scala.util.Random(42L) // Using seed to reuse suffixes on continuous duplicates
    val fieldNames = fields.map(_.name.trim.toLowerCase())
    val dups = fieldNames.diff(fieldNames.distinct)
    val dupCount = dups.length
    if (dupCount == 0) {
      fields
    } else {
<<<<<<< HEAD
      val warnMsg = s"WARNING: SCHEMA ERROR --> The following fields were found to be duplicated in the schema. " +
        s"The fields have been renamed in place and should be reviewed.\n" +
        s"DUPLICATE FIELDS:\n" +
        s"${dups.mkString("\n")}"
      println(warnMsg)
      logger.log(Level.WARN, warnMsg)
      val uniqueSuffixes = (0 to fields.length + 10).map(_ => r.alphanumeric.take(6).mkString("")).distinct
      fields.zipWithIndex.map(f => {
        if (dups.contains(f._1.name.toLowerCase())) {
          val generatedUniqueName = f._1.name + "_" + uniqueSuffixes(f._2)
          val uniqueColumnMapping = s"\n${f._1.name} --> ${generatedUniqueName}"
          println(uniqueColumnMapping)
          logger.log(Level.WARN, uniqueColumnMapping)
          f._1.copy(name = generatedUniqueName)
=======
      logger.log(Level.WARN, s"Schema Found with duplicate field names. Correcting for this run but data " +
        s"should be merged and repaired.\nFIELDS: ${dups.mkString(", ")}")
      val uniqueSuffixes = (0 to fields.length + 10).map(_ => r.alphanumeric.take(6).mkString("")).distinct.map(_.toLowerCase.trim)
      fields.zipWithIndex.map(f => {
        if (dups.contains(f._1.name.trim.toLowerCase())) {
          val uniqueFieldName = f._1.name + "_" + uniqueSuffixes(f._2)
          logger.log(Level.WARN, s"FIELDS RENAMED: \n ${f._1.name} --> ${uniqueFieldName}")
          f._1.copy(name = uniqueFieldName)
>>>>>>> 9f071432
        }
        else f._1
      })
    }
  }

  /**
   * Recursive function to drill into the schema. Currently only supports recursion through structs and array.
   * TODO -- add support for recursion through Maps
   * @param dataType
   * @return
   */
  private def sanitizeSchema(dataType: DataType): DataType = {
    dataType match {
      case dt: StructType =>
        val dtStruct = dt.asInstanceOf[StructType]
        dtStruct.copy(fields = generateUniques(dtStruct.fields.map(sanitizeFields)))
      case dt: ArrayType =>
        val dtArray = dt.asInstanceOf[ArrayType]
        dtArray.copy(elementType = sanitizeSchema(dtArray.elementType))
      case _ => dataType
    }
  }

  /**
   * Main function for cleaning a schema. The point is to remove special characters and duplicates all the way down
   * into the Arrays / Structs.
   * TODO -- Add support for map type recursion cleansing
   * @param df Input dataframe to be cleansed
   * @return
   */
  def scrubSchema(df: DataFrame): DataFrame = {
    spark.createDataFrame(df.rdd, SchemaTools.sanitizeSchema(df.schema).asInstanceOf[StructType])
  }

  /**
   * Delta, by default, calculates statistics on the first 32 columns and there's no way to specify which columns
   * on which to calc stats. Delta can be configured to calc stats on less than 32 columns but it still starts
   * from left to right moving to the nth position as configured. This simplifies the migration of columns to the
   * front of the dataframe to allow them to be "indexed" in front of others.
   *
   * TODO -- Validate order of columns in Array matches the order in the dataframe after the function call.
   *  If input is Array("a", "b", "c") the first three columns should match that order. If it's backwards, the
   *  array should be reversed before progressing through the logic
   * @param df Input dataframe
   * @param colsToMove Array of column names to be moved to front of schema
   * @return
   */
  def moveColumnsToFront(df: DataFrame, colsToMove: Array[String]): DataFrame = {
    val dropSuffix = UUID.randomUUID().toString.replace("-", "")
    colsToMove.foldLeft(df) {
      case (df, c) =>
        val tempColName = s"${c}_${dropSuffix}"
        df.selectExpr(s"$c as $tempColName", "*").drop(c).withColumnRenamed(tempColName, c)
    }
  }

}

/**
 * Helpers object is used throughout like a utility object.
 */
object Helpers extends SparkSessionWrapper {

  private val logger: Logger = Logger.getLogger(this.getClass)
  private val driverCores = java.lang.Runtime.getRuntime.availableProcessors()

  import spark.implicits._

  /**
   * Getter for parallelism between 8 and driver cores
   * @return
   */
  private def parallelism: Int = {
    Math.min(driverCores, 8)
  }


  /**
   * Generates a complex time struct to simplify time conversions.
   * TODO - Currently ony supports input as a unix epoch time in milliseconds, check for column input type
   *  and support non millis (Long / Int / Double / etc.)
   *  This function should also support input column types of timestamp and date as well for robustness
   * @param start LongType input as a column
   * @param end TimestampType input as a column
   * @return
   */
  def SubtractTime(start: Column, end: Column): Column = {
    val runTimeMS = end - start
    val runTimeS = runTimeMS / 1000
    val runTimeM = runTimeS / 60
    val runTimeH = runTimeM / 60
    struct(
      start.alias("startEpochMS"),
      from_unixtime(start / 1000).cast("timestamp").alias("startTS"),
      end.alias("endEpochMS"),
      from_unixtime(end / 1000).cast("timestamp").alias("endTS"),
      lit(runTimeMS).alias("runTimeMS"),
      lit(runTimeS).alias("runTimeS"),
      lit(runTimeM).alias("runTimeM"),
      lit(runTimeH).alias("runTimeH")
    ).alias("RunTime")
  }

  // TODO -- This is broken -- It looks like I may have to pass in the df.schema as well
  //
  //  def getLocalTime(ts: Column, tz: String): Column = {
  //    ts.expr.dataType match {
  //      case _: TimestampType => from_utc_timestamp(ts, tz)
  //      case _: LongType => from_utc_timestamp(from_unixtime(ts.cast("double") / 1000).cast("timestamp"), tz)
  //      case _: DoubleType => from_utc_timestamp(from_unixtime(ts).cast("timestamp"), tz)
  //      case _: IntegerType => from_utc_timestamp(from_unixtime(ts).cast("timestamp"), tz)
  //    }
  //  }

  /**
   * Check whether a path exists
   * @param path
   * @return
   */
  def pathExists(path: String): Boolean = {
    val conf = sc.hadoopConfiguration
    val fs = FileSystem.get(conf)
    fs.exists(new Path(path))
  }

  /**
   * Serializable path expander from wildcard paths. Given an input like /path/to/<asterisk>/wildcards/<asterisk>
   * all paths in that wildcard path will be returned in the array. The key to the performance of this function
   * is ensuring spark is used to serialize it meaning make sure that it's called from the lambda of a Dataset
   *
   * TODO - This function can be easily enhanced to take in String* so that multiple, unrelated wildcards can be
   *  globbed simultaneously
   * @param path wildcard path as string
   * @return list of all paths contained within the wildcard path
   */
  def globPath(path: String): Array[String] = {
    val conf = new Configuration()
    val fs = new Path(path).getFileSystem(conf)
    val paths = fs.globStatus(new Path(path))
    // TODO -- Switch this to DEBUG
    logger.log(Level.INFO, s"${path} expanded in ${paths.length} files")
    paths.map(_.getPath.toString)
  }

  /**
   * Return tables from a given database. Try to use Databricks' fast version if that fails for some reason, revert
   * back to using standard open source version
   * @param db
   * @return
   */
  def getTables(db: String): Array[String] = {
    try {
      spark.sessionState.catalog.listTables(db).toDF.select(col("name")).as[String].collect()
    } catch {
      case _: Throwable => spark.catalog.listTables(db).rdd.map(row => row.name).collect()
    }
  }

  // TODO -- Simplify and combine the functionality of all three parOptimize functions below.

  /**
   * Parallel optimizer with support for vacuum and zordering. This version of parOptimize will optimize (and zorder)
   * all tables in a Database
   * @param db Database to optimize
   * @param parallelism How many tables to optimize at once. Be careful here -- if the parallelism is too high relative
   *                    to the cluster size issues will arise. There are also optimize parallelization configs to take
   *                    into account as well (i.e. spark.databricks.delta.optimize.maxThreads)
   * @param zOrdersByTable Map of tablename -> Array(field names) to be zordered. Order matters here
   * @param vacuum Whether or not to vacuum the tables
   * @param retentionHrs Number of hours for retention regarding vacuum. Defaulted to standard 168 hours (7 days) but
   *                     can be overridden. NOTE: the safeguard has been removed here, so if 0 hours is used, no error
   *                     will be thrown.
   */
  def parOptimize(db: String, parallelism: Int = parallelism - 1,
                  zOrdersByTable: Map[String, Array[String]] = Map(),
                  vacuum: Boolean = true, retentionHrs: Int = 168): Unit = {
    spark.conf.set("spark.databricks.delta.optimize.maxFileSize", 1024 * 1024 * 256)
    spark.conf.set("spark.databricks.delta.retentionDurationCheck.enabled", "false")
    val tables = getTables(db)
    val tablesPar = tables.par
    val taskSupport = new ForkJoinTaskSupport(new ForkJoinPool(parallelism))
    tablesPar.tasksupport = taskSupport

    tablesPar.foreach(tbl => {
      try {
        val zorderColumns = if (zOrdersByTable.contains(tbl)) s"ZORDER BY (${zOrdersByTable(tbl).mkString(", ")})" else ""
        val sql = s"""optimize ${db}.${tbl} ${zorderColumns}"""
        println(s"optimizing: ${db}.${tbl} --> $sql")
        spark.sql(sql)
        if (vacuum) {
          println(s"vacuuming: ${db}.${tbl}")
          spark.sql(s"vacuum ${db}.${tbl} RETAIN ${retentionHrs} HOURS")
        }
        println(s"Complete: ${db}.${tbl}")
      } catch {
        case e: Throwable => println(e.printStackTrace())
      }
    })
    spark.conf.set("spark.databricks.delta.retentionDurationCheck.enabled", "true")
  }

  /**
   * Same purpose as parOptimize above but instead of optimizing an entire database, only specific tables are
   * optimized.
   * @param tables Array of Overwatch PipelineTable
   * @param maxFileSizeMB Optimizer's max file size in MB. Default is 1000 but that's too large so it's commonly
   *                      reduced to improve parallelism
   */
  def parOptimize(tables: Array[PipelineTable], maxFileSizeMB: Int): Unit = {
    spark.conf.set("spark.databricks.delta.retentionDurationCheck.enabled", "false")
    spark.conf.set("spark.databricks.delta.optimize.maxFileSize", 1024 * 1024 * maxFileSizeMB)

    val tablesPar = tables.par
    val taskSupport = new ForkJoinTaskSupport(new ForkJoinPool(parallelism))
    tablesPar.tasksupport = taskSupport

    tablesPar.foreach(tbl => {
      try {
        val zorderColumns = if (tbl.zOrderBy.nonEmpty) s"ZORDER BY (${tbl.zOrderBy.mkString(", ")})" else ""
        val sql = s"""optimize ${tbl.tableFullName} ${zorderColumns}"""
        println(s"optimizing: ${tbl.tableFullName} --> $sql")
        spark.sql(sql)
        if (tbl.vacuum > 0) {
          println(s"vacuuming: ${tbl.tableFullName}, Retention == ${tbl.vacuum}")
          spark.sql(s"VACUUM ${tbl.tableFullName} RETAIN ${tbl.vacuum} HOURS")
        }
        println(s"Complete: ${tbl.tableFullName}")
      } catch {
        case e: Throwable => println(e.printStackTrace())
      }
    })
    spark.conf.set("spark.databricks.delta.retentionDurationCheck.enabled", "true")
  }

  /**
   * Simplified version of parOptimize that allows for the input of array of string where the strings are the fully
   * qualified database.tablename
   * @param tables Fully-qualified database.tablename
   * @param parallelism Number of tables to optimize simultaneously
   */
  def parOptimizeTables(tables: Array[String],
                        parallelism: Int = parallelism - 1): Unit = {
    val tablesPar = tables.par
    val taskSupport = new ForkJoinTaskSupport(new ForkJoinPool(parallelism))
    tablesPar.tasksupport = taskSupport

    tablesPar.foreach(tbl => {
      try {
        println(s"optimizing: ${tbl}")
        spark.sql(s"optimize ${tbl}")
        println(s"Complete: ${tbl}")
      } catch {
        case e: Throwable => println(e.printStackTrace())
      }
    })
  }

  // TODO -- Combine the following two functions

  /**
   * Manual compute stats function for an entire database -- useful for parquet tables but generally unecessary for delta tables.
   * Better to use the moveColumnsToFront and have those columns auto-indexed, in most cases.
   * TODO -- Add input param "computeDelta: Boolean" and if false, omit delta tables from being computed
   * @param db Database for which to compute stats Note: this will compute stats for all tables currently
   * @param parallelism How many tables to compute stats simultaneously
   * @param forColumnsByTable Which columns should have stats calculated.
   */
  def computeStats(db: String, parallelism: Int = parallelism - 1,
                   forColumnsByTable: Map[String, Array[String]] = Map()): Unit = {
    val tables = getTables(db)
    val tablesPar = tables.par
    val taskSupport = new ForkJoinTaskSupport(new ForkJoinPool(parallelism))
    tablesPar.tasksupport = taskSupport

    tablesPar.foreach(tbl => {
      val forColumns = if (forColumnsByTable.contains(tbl)) s"for columns ${forColumnsByTable(tbl).mkString(", ")}" else ""
      val sql = s"""analyze table ${db}.${tbl} compute statistics ${forColumns}"""
      try {
        println(s"Analyzing: $tbl --> $sql")
        spark.sql(sql)
        println(s"Completed: $tbl")
      } catch {
        case e: Throwable => println(s"FAILED: $tbl --> $sql")
      }
    })
  }

  /**
   * Compute stats for Array of PipelineTables
   * @param tables
   */
  def computeStats(tables: Array[PipelineTable]): Unit = {
    val tablesPar = tables.par
    val taskSupport = new ForkJoinTaskSupport(new ForkJoinPool(parallelism))
    tablesPar.tasksupport = taskSupport

    tablesPar.foreach(tbl => {
      val forColumns = if (tbl.statsColumns.nonEmpty) s"for columns ${tbl.statsColumns.mkString(", ")}" else ""
      val sql = s"""analyze table ${tbl.tableFullName} compute statistics ${forColumns}"""
      try {
        println(s"Analyzing: ${tbl.tableFullName} --> $sql")
        spark.sql(sql)
        println(s"Completed: ${tbl.tableFullName}")
      } catch {
        case e: Throwable => println(s"FAILED: ${tbl.tableFullName} --> $sql")
      }
    })
  }

  /**
   * drop database cascade / drop table the standard functionality is serial. This function completes the deletion
   * of files in serial along with the call to the drop command. A faster way to do this is to call truncate and
   * then vacuum to 0 hours which allows for eventual consistency to take care of the cleanup in the background.
   * Be VERY CAREFUL with this function as it's a nuke. There's a different methodology to make this work depending
   * on the cloud platform. At present Azure and AWS are both supported
   * TODO - This function could be further improved by calling the fastrm function below, listing all files and dropping
   *  them in parallel, then dropping the table from the metastore. Testing needed to enable this.
   * @param fullTableName
   * @param cloudProvider
   */
  private[overwatch] def fastDrop(fullTableName: String, cloudProvider: String): Unit = {
    if (cloudProvider == "aws") {
      spark.conf.set("spark.databricks.delta.retentionDurationCheck.enabled", "false")
      spark.sql(s"truncate table ${fullTableName}")
      spark.sql(s"VACUUM ${fullTableName} RETAIN 0 HOURS")
      spark.sql(s"drop table if exists ${fullTableName}")
      spark.conf.set("spark.databricks.delta.retentionDurationCheck.enabled", "true")
    } else {
      Seq("").toDF("HOLD")
        .write
        .mode("overwrite")
        .format("delta")
        .option("overwriteSchema", "true")
        .saveAsTable(fullTableName)
      spark.sql(s"drop table if exists ${fullTableName}")
    }
  }

  /**
   * Helper private function for fastrm. Enables serialization
   * This version only supports dbfs but s3 is easy to add it just wasn't necessary at the time this was written
   * TODO -- add support for s3/abfs direct paths
   * @param file
   */
  private def rmSer(file: String): Unit = {
    val conf = new Configuration()
    val fs = FileSystem.get(new java.net.URI("dbfs:/"), conf)
    try {
      fs.delete(new Path(file), true)
    } catch {
      case e: Throwable => {
        logger.log(Level.ERROR, s"ERROR: Could not delete file $file, skipping", e)
      }
    }
  }

  /**
   * SERIALIZABLE drop function
   * Drop all files from an array of top-level paths in parallel. Top-level paths can have wildcards.
   * BE VERY CAREFUL with this function, it's a nuke.
   * @param topPaths Array of wildcard strings to act as parent paths. Every path that is returned from the glob of
   *                 globs will be dropped in parallel
   */
  private[overwatch] def fastrm(topPaths: Array[String]): Unit = {
    topPaths.map(p => {
      if (p.reverse.head.toString == "/") s"${p}*" else s"${p}/*"
    }).flatMap(globPath).toSeq.toDF("filesToDelete")
      .as[String]
      .foreach(f => rmSer(f))

    topPaths.foreach(dir => dbutils.fs.rm(dir, true))

  }

}<|MERGE_RESOLUTION|>--- conflicted
+++ resolved
@@ -115,13 +115,6 @@
 object SchemaTools extends SparkSessionWrapper {
   private val logger: Logger = Logger.getLogger(this.getClass)
 
-<<<<<<< HEAD
-  /**
-   * Remove special characters from the field name
-   * @param s
-   * @return
-   */
-=======
   private val logger: Logger = Logger.getLogger(this.getClass)
 
   def structToMap(df: DataFrame, colToConvert: String): Seq[Column] = {
@@ -138,7 +131,11 @@
   //  As such, schema case sensitive validation needs to be enabled and a handler for whether to assume the same data
   //  and merge the data, or drop it, or quarantine it or what. This is very common in cases where a column is of
   //  struct type but the key's are derived via user-input (i.e. event log "properties" field).
->>>>>>> 9f071432
+  /**
+   * Remove special characters from the field name
+   * @param s
+   * @return
+   */
   private def sanitizeFieldName(s: String): String = {
     s.replaceAll("[^a-zA-Z0-9_]", "")
   }
@@ -168,7 +165,6 @@
     if (dupCount == 0) {
       fields
     } else {
-<<<<<<< HEAD
       val warnMsg = s"WARNING: SCHEMA ERROR --> The following fields were found to be duplicated in the schema. " +
         s"The fields have been renamed in place and should be reviewed.\n" +
         s"DUPLICATE FIELDS:\n" +
@@ -183,16 +179,6 @@
           println(uniqueColumnMapping)
           logger.log(Level.WARN, uniqueColumnMapping)
           f._1.copy(name = generatedUniqueName)
-=======
-      logger.log(Level.WARN, s"Schema Found with duplicate field names. Correcting for this run but data " +
-        s"should be merged and repaired.\nFIELDS: ${dups.mkString(", ")}")
-      val uniqueSuffixes = (0 to fields.length + 10).map(_ => r.alphanumeric.take(6).mkString("")).distinct.map(_.toLowerCase.trim)
-      fields.zipWithIndex.map(f => {
-        if (dups.contains(f._1.name.trim.toLowerCase())) {
-          val uniqueFieldName = f._1.name + "_" + uniqueSuffixes(f._2)
-          logger.log(Level.WARN, s"FIELDS RENAMED: \n ${f._1.name} --> ${uniqueFieldName}")
-          f._1.copy(name = uniqueFieldName)
->>>>>>> 9f071432
         }
         else f._1
       })
