package com.databricks.labs.overwatch.utils

import com.amazonaws.services.s3.model.AmazonS3Exception
import com.databricks.labs.overwatch.env.Workspace
import com.databricks.dbutils_v1.DBUtilsHolder.dbutils
import java.io.FileNotFoundException
import com.databricks.labs.overwatch.pipeline.TransformFunctions._
import com.databricks.labs.overwatch.pipeline.TransformFunctions.datesStream
import com.databricks.labs.overwatch.pipeline._
import com.databricks.labs.overwatch.utils.Helpers.spark.table
import com.fasterxml.jackson.annotation.JsonInclude.{Include, Value}
import com.fasterxml.jackson.core.io.JsonStringEncoder
import com.fasterxml.jackson.databind.ObjectMapper
import com.fasterxml.jackson.module.scala.DefaultScalaModule
import io.delta.tables.DeltaTable
import org.apache.commons.lang3.StringEscapeUtils
import org.apache.hadoop.conf._
import org.apache.hadoop.fs.{FileSystem, Path}
import org.apache.log4j.{Level, Logger}
<<<<<<< HEAD
import org.apache.spark.sql.{Column, DataFrame, SparkSession}
=======
import org.apache.spark.sql.{Column, SparkSession}
>>>>>>> 87f5d69b
import org.apache.spark.sql.expressions.Window
import org.apache.spark.sql.functions._
import org.apache.spark.util.SerializableConfiguration

import java.net.URI
import java.time.LocalDate
import scala.collection.parallel.ForkJoinTaskSupport
import scala.concurrent.forkjoin.ForkJoinPool

// TODO -- Add loggers to objects with throwables
object JsonUtils {

  private val logger: Logger = Logger.getLogger(this.getClass)

  case class JsonStrings(prettyString: String, compactString: String, fromObj: Any) {
    lazy val escapedString = new String(encoder.quoteAsString(compactString))
  }

  private def createObjectMapper(includeNulls: Boolean = false, includeEmpty: Boolean = false): ObjectMapper = {
    val obj = new ObjectMapper()
    obj.registerModule(DefaultScalaModule)
    // order of sets does matter...
    if (!includeNulls) {
      obj.setSerializationInclusion(Include.NON_NULL)
      obj.configOverride(classOf[java.util.Map[String, Object]])
        .setInclude(Value.construct(Include.NON_NULL, Include.NON_NULL))
    }
    if (!includeEmpty) {
      obj.setSerializationInclusion(Include.NON_EMPTY)
      obj.configOverride(classOf[java.util.Map[String, Object]])
        .setInclude(Value.construct(Include.NON_EMPTY, Include.NON_EMPTY))
    }
    obj
  }

  /**
   * Extracts the key and value from Json String.This function only extracts the key and value if jsonString contains only one key and value.
   * If the Json contains more then one key and value then this function will return the first pair of key and value.
   *
   * @param jsonString
   * @return
   */
  private[overwatch] def getJsonKeyValue(jsonString: String): (String, String) = {
    try {
      val mapper = new ObjectMapper()
      val actualObj = mapper.readTree(jsonString);
      val key = actualObj.fields().next().getKey
      val value = actualObj.fields().next().getValue.asText()
      (key, value)
    } catch {
      case e: Throwable => {
        logger.log(Level.ERROR, s"ERROR: Could not extract key and value from json. \nJSON: $jsonString", e)
        throw e
      }
    }

  }

  private[overwatch] lazy val defaultObjectMapper: ObjectMapper =
    createObjectMapper(includeNulls = true, includeEmpty = true)

  // map of (includeNulls, includeEmpty) to corresponding ObjectMapper
  // we need all combinations because we must not change configuration of already existing objects
  private lazy val mappersMap = Map[(Boolean, Boolean), ObjectMapper](
    (true, true) -> defaultObjectMapper,
    (true, false) -> createObjectMapper(includeNulls = true),
    (false, true) -> createObjectMapper(includeEmpty = true),
    (false, false) -> createObjectMapper()
  )

  private val encoder = JsonStringEncoder.getInstance

  /**
   * Converts json strings to map using default scala module.
   *
   * @param message JSON-formatted string
   * @return
   */
  def jsonToMap(message: String): Map[String, Any] = {
    try {
      // TODO: remove this workaround when we know that new Jobs UI is rolled out everywhere...
      val cleanMessage = StringEscapeUtils.unescapeJson(message)
      defaultObjectMapper.readValue(cleanMessage, classOf[Map[String, Any]])
    } catch {
      case _: Throwable =>
        try {
          defaultObjectMapper.readValue(message, classOf[Map[String, Any]])
        } catch {
          case e: Throwable =>
            logger.log(Level.ERROR, s"ERROR: Could not convert json to Map. \nJSON: $message", e)
            Map("ERROR" -> "")
        }
    }
  }

  /**
   * Take in a case class and output the equivalent json string object with the proper schema. The output is a
   * custom type, "JsonStrings" which includes a pretty print json, a compact string, and a quote escaped string
   * so the json output can be used in any case.
   *
   * @param obj          Case Class instance to be converted to JSON
   * @param includeNulls Whether to include nulled fields in the json output
   * @param includeEmpty Whether to include empty fields in the json output.
   *                     By default, setting includeEmpty to false automatically disables nulls as well
   * @return
   *
   */
  def objToJson(obj: Any, includeNulls: Boolean = false, includeEmpty: Boolean = false): JsonStrings = {
    val objMapper = mappersMap.getOrElse((includeNulls, includeEmpty), defaultObjectMapper)

    JsonStrings(
      objMapper.writerWithDefaultPrettyPrinter.writeValueAsString(obj),
      objMapper.writeValueAsString(obj),
      obj
    )
  }

}

/**
 * Helpers object is used throughout like a utility object.
 */
object Helpers extends SparkSessionWrapper {

  private val logger: Logger = Logger.getLogger(this.getClass)
  private val driverCores = java.lang.Runtime.getRuntime.availableProcessors()

  import spark.implicits._

  /**
   * Checks whether the provided String value is numeric.//We also need to check for double/float,
   * ticket TODO#770 has been created for the same.
   *        TODO Unit test case for the function.
   *
   * @param value
   * @return
   */
  def isNumeric(value:String):Boolean={
    value.forall(Character.isDigit)
  }

  /**
   * Getter for parallelism between 8 and driver cores
   *
   * @return
   *
   * TODO: rename to defaultParallelism
   */
  private def parallelism: Int = {
    driverCores
  }

  /**
   * Check whether a path exists
   *
   * @param name file/directory name
   * @return
   */
  def pathExists(name: String): Boolean = {
    val path = new Path(name)
    val fs = path.getFileSystem(spark.sparkContext.hadoopConfiguration)
    fs.exists(path)
  }

  /**
   * Serialized / parallelized method for rapidly listing paths under a sub directory
   *
   * @param path path to the file/directory
   * @return
   */
  def parListFiles(path: String, conf: SerializableConfiguration): Array[String] = {
    try {
      val fs = new Path(path).getFileSystem(conf.value)
      fs.listStatus(new Path(path)).map(_.getPath.toString)
    } catch {
      case _: Throwable => Array(path)
    }
  }

  /**
   *
   * @param fromDT  inclusive
   * @param untilDT until date is exclusive
   * @return array of strings of dates between fromDT and untilDT in YYYY-mm-dd format
   */
  def getDatesGlob(fromDT: LocalDate, untilDT: LocalDate): Array[String] = {
    datesStream(fromDT).takeWhile(_.isBefore(untilDT)).map(_.toString).toArray
  }

  /**
   * Serializable path expander from wildcard paths. Given an input like /path/to/<asterisk>/wildcards/<asterisk>
   * all paths in that wildcard path will be returned in the array. The key to the performance of this function
   * is ensuring spark is used to serialize it meaning make sure that it's called from the lambda of a Dataset
   *
   * TODO - This function can be easily enhanced to take in String* so that multiple, unrelated wildcards can be
   * globbed simultaneously
   *
   * @param pathString wildcard path as string
   * @return list of all paths contained within the wildcard path
   */

  case class PathStringFileStatus(
                                   pathString: String,
                                   fileCreateEpochMS: Option[Long],
                                   fileSize: Option[Long],
                                   withinSpecifiedTimeRange: Boolean,
                                   failed: Boolean,
                                   failMsg: Option[String]
                                 )

  def globPath(path: String, fromEpochMillis: Option[Long] = None, untilEpochMillis: Option[Long] = None): Array[PathStringFileStatus] = {
    globPath(path, spark.sparkContext.hadoopConfiguration, fromEpochMillis, untilEpochMillis)
  }

  def globPath(path: String, conf: SerializableConfiguration, fromEpochMillis: Option[Long],
               untilEpochMillis: Option[Long]): Array[PathStringFileStatus] = {
    globPath(path, conf.value, fromEpochMillis, untilEpochMillis)
  }

  def globPath(path: String, conf: Configuration, fromEpochMillis: Option[Long], untilEpochMillis: Option[Long]): Array[PathStringFileStatus] = {
    logger.log(Level.DEBUG, s"PATH PREFIX: $path")
    try {
      val fs = new Path(path).getFileSystem(conf)
      val paths = fs.globStatus(new Path(path))
      logger.log(Level.DEBUG, s"$path expanded in ${paths.length} files")
      paths.map(wildString => {
        val path = wildString.getPath
        val pathString = path.toString
        val fileStatusOp = fs.listStatus(path).find(_.isFile)
        if (fileStatusOp.nonEmpty) {
          val fileStatus = fileStatusOp.get
          val lastModifiedTS = fileStatus.getModificationTime
          val debugProofMsg = s"PROOF: $pathString --> ${fromEpochMillis.getOrElse(0L)} <= " +
            s"$lastModifiedTS < ${untilEpochMillis.getOrElse(Long.MaxValue)}"
          logger.log(Level.DEBUG, debugProofMsg)
          val isWithinSpecifiedRange = fromEpochMillis.getOrElse(0L) <= lastModifiedTS &&
            untilEpochMillis.getOrElse(Long.MaxValue) > lastModifiedTS
          PathStringFileStatus(pathString, Some(lastModifiedTS), Some(fileStatus.getLen), isWithinSpecifiedRange, failed = false, None)
        } else {
          val msg = s"Could not retrieve FileStatus for path: $pathString"
          logger.log(Level.ERROR, msg)
          // Return failed if timeframe specified but fileStatus is Empty
          val isFailed = if (fromEpochMillis.nonEmpty || untilEpochMillis.nonEmpty) true else false
          PathStringFileStatus(pathString, None, None, withinSpecifiedTimeRange = false, failed = isFailed, Some(msg))
        }
      })
    } catch {
      case e: AmazonS3Exception =>
        val errMsg = s"ACCESS DENIED: " +
          s"Cluster Event Logs at path $path are inaccessible with given the Databricks account used to run Overwatch. " +
          s"Validate access & try again.\n${e.getMessage}"
        logger.log(Level.ERROR, errMsg)
        Array(PathStringFileStatus(path, None, None, withinSpecifiedTimeRange = false, failed = true, Some(errMsg)))
      case e: Throwable =>
        val msg = s"Failed to retrieve FileStatus for Path: $path. ${e.getMessage}"
        logger.log(Level.ERROR, msg)
        Array(PathStringFileStatus(path, None, None, withinSpecifiedTimeRange = false, failed = true, Some(msg)))
    }
  }

  /**
   * Return tables from a given database. Try to use Databricks' fast version if that fails for some reason, revert
   * back to using standard open source version
   *
   * @param db name of the database
   * @return list of tables in given database
   */
  // TODO: switch to the "SHOW TABLES" instead - it's much faster
  // TODO: also, should be a flag showing if we should omit temporary tables, etc.
  def getTables(db: String): Array[String] = {
    try {
      // TODO: change to spark.sessionState.catalog.listTables(db).map(_.table).toArray
      spark.sessionState.catalog.listTables(db).map(_.table).toArray
    } catch {
      case _: Throwable =>
        // TODO: change to spark.catalog.listTables(db).select("name").as[String].collect()
        spark.catalog.listTables(db).select("name").as[String].collect()
    }
  }

  // TODO -- Simplify and combine the functionality of all three parOptimize functions below.

  /**
   * Parallel optimizer with support for vacuum and zordering. This version of parOptimize will optimize (and zorder)
   * all tables in a Database
   *
   * @param db             Database to optimize
   * @param parallelism    How many tables to optimize at once. Be careful here -- if the parallelism is too high relative
   *                       to the cluster size issues will arise. There are also optimize parallelization configs to take
   *                       into account as well (i.e. spark.databricks.delta.optimize.maxThreads)
   * @param zOrdersByTable Map of tablename -> Array(field names) to be zordered. Order matters here
   * @param vacuum         Whether or not to vacuum the tables
   * @param retentionHrs   Number of hours for retention regarding vacuum. Defaulted to standard 168 hours (7 days) but
   *                       can be overridden. NOTE: the safeguard has been removed here, so if 0 hours is used, no error
   *                       will be thrown.
   */
  def parOptimize(db: String, parallelism: Int = parallelism - 1,
                  zOrdersByTable: Map[String, Array[String]] = Map(),
                  vacuum: Boolean = true, retentionHrs: Int = 168): Unit = {
    spark.conf.set("spark.databricks.delta.optimize.maxFileSize", 1024 * 1024 * 256)
    spark.conf.set("spark.databricks.delta.retentionDurationCheck.enabled", "false")
    val tables = getTables(db)
    val tablesPar = tables.par
    val taskSupport = new ForkJoinTaskSupport(new ForkJoinPool(parallelism))
    tablesPar.tasksupport = taskSupport

    tablesPar.foreach(tbl => {
      try {
        val zorderColumns = if (zOrdersByTable.contains(tbl)) s"ZORDER BY (${zOrdersByTable(tbl).mkString(", ")})" else ""
        val sql = s"""optimize $db.$tbl $zorderColumns"""
        println(s"optimizing: $db.$tbl --> $sql")
        spark.sql(sql)
        if (vacuum) {
          println(s"vacuuming: $db.$tbl")
          spark.sql(s"vacuum $db.$tbl RETAIN $retentionHrs HOURS")
        }
        println(s"Complete: $db.$tbl")
      } catch {
        case e: Throwable => println(e.printStackTrace())
      }
    })
    spark.conf.set("spark.databricks.delta.retentionDurationCheck.enabled", "true")
  }

  /**
   * Same purpose as parOptimize above but instead of optimizing an entire database, only specific tables are
   * optimized.
   *
   * @param tables        Array of Overwatch PipelineTable
   * @param maxFileSizeMB Optimizer's max file size in MB. Default is 1000 but that's too large so it's commonly
   *                      reduced to improve parallelism
   */
  def parOptimize(tables: Array[PipelineTable], maxFileSizeMB: Int, includeVacuum: Boolean): Unit = {
    spark.conf.set("spark.databricks.delta.retentionDurationCheck.enabled", "false")
    spark.conf.set("spark.databricks.delta.optimize.maxFileSize", 1024 * 1024 * maxFileSizeMB)

    val tablesPar = tables.par
    val taskSupport = new ForkJoinTaskSupport(new ForkJoinPool(parallelism - 1))
    tablesPar.tasksupport = taskSupport

    tablesPar.foreach(tbl => {
      try {
        val zorderColumns = if (tbl.zOrderBy.nonEmpty) s"ZORDER BY (${tbl.zOrderBy.mkString(", ")})" else ""
        val sql = s"""optimize delta.`${tbl.tableLocation}` $zorderColumns"""
        println(s"optimizing: ${tbl.tableLocation} --> $sql")
        spark.sql(sql)
        if (tbl.vacuum_H > 0 && includeVacuum) {
          println(s"vacuuming: ${tbl.tableLocation}, Retention == ${tbl.vacuum_H}")
          spark.sql(s"VACUUM delta.`${tbl.tableLocation}` RETAIN ${tbl.vacuum_H} HOURS")
        }
        println(s"Complete: ${tbl.tableLocation}")
      } catch {
        case e: Throwable => println(e.printStackTrace())
      }
    })
    spark.conf.set("spark.databricks.delta.retentionDurationCheck.enabled", "true")
  }

  def parOptimize(tables: Array[PipelineTable], maxFileSizeMB: Int): Unit = {
    parOptimize(tables, maxFileSizeMB, includeVacuum = true)
  }

  /**
   * Simplified version of parOptimize that allows for the input of array of string where the strings are the fully
   * qualified database.tablename
   *
   * @param tables      Fully-qualified database.tablename
   * @param parallelism Number of tables to optimize simultaneously
   */
  def parOptimizeTables(tables: Array[String],
                        parallelism: Int = parallelism - 1): Unit = {
    val tablesPar = tables.par
    val taskSupport = new ForkJoinTaskSupport(new ForkJoinPool(parallelism))
    tablesPar.tasksupport = taskSupport

    tablesPar.foreach(tbl => {
      try {
        println(s"optimizing: $tbl")
        spark.sql(s"optimize $tbl")
        println(s"Complete: $tbl")
      } catch {
        case e: Throwable => println(e.printStackTrace())
      }
    })
  }

  /**
   * drop database cascade / drop table the standard functionality is serial. This function completes the deletion
   * of files in serial along with the call to the drop table command. A faster way to do this is to call truncate and
   * then vacuum to 0 hours which allows for eventual consistency to take care of the cleanup in the background.
   * Be VERY CAREFUL with this function as it's a nuke. There's a different methodology to make this work depending
   * on the cloud platform. At present Azure and AWS are both supported
   *
   * @param target        target table
   * @param cloudProvider - name of the cloud provider
   */
  @throws(classOf[UnhandledException])
  private[overwatch] def fastDrop(target: PipelineTable, cloudProvider: String): String = {
    require(target.exists, s"TARGET DOES NOT EXIST: ${target.tableFullName}")
    spark.conf.set("spark.databricks.delta.vacuum.parallelDelete.enabled", "true")
    if (cloudProvider == "aws") {
      spark.conf.set("spark.databricks.delta.retentionDurationCheck.enabled", "false")
      spark.sql(s"truncate table ${target.tableFullName}")
      spark.sql(s"VACUUM ${target.tableFullName} RETAIN 0 HOURS")
      spark.sql(s"drop table if exists ${target.tableFullName}")
      fastrm(Array(target.tableLocation))
      spark.conf.set("spark.databricks.delta.retentionDurationCheck.enabled", "true")
    } else {
      Seq("").toDF("HOLD")
        .write
        .mode("overwrite")
        .format("delta")
        .option("overwriteSchema", "true")
        .saveAsTable(target.tableFullName)
      spark.sql(s"drop table if exists ${target.tableFullName}")
      fastrm(Array(target.tableLocation))
    }
    spark.conf.set("spark.databricks.delta.vacuum.parallelDelete.enabled", "false")
    s"SHRED COMPLETE: ${target.tableFullName}"
  }

  /**
   * Execute a parallelized clone to follow the instructions provided through CloneDetail class
   *
   * @param cloneDetails details required to execute the parallelized clone
   * @return
   */
  def parClone(cloneDetails: Seq[CloneDetail]): Seq[CloneReport] = {
    val cloneDetailsPar = cloneDetails.par
    val taskSupport = new ForkJoinTaskSupport(new ForkJoinPool(parallelism))
    cloneDetailsPar.tasksupport = taskSupport

    logger.log(Level.INFO, "CLONE START:")
    cloneDetailsPar.map(cloneSpec => {
      val baseCloneStatement = s"CREATE OR REPLACE TABLE delta.`${cloneSpec.target}` ${cloneSpec.cloneLevel} CLONE " +
        s"delta.`${cloneSpec.source}`"
      val stmt = if (cloneSpec.asOfTS.isEmpty) { // asofTS empty
        baseCloneStatement
      } else { // asofTS provided
        val temporalCloneStatement = s"$baseCloneStatement TIMESTAMP AS OF '${cloneSpec.asOfTS.get}'"
        temporalCloneStatement
      }
      logger.log(Level.INFO, stmt)
      try {
        spark.sql(stmt)
        logger.log(Level.INFO, s"CLONE COMPLETE: ${cloneSpec.source} --> ${cloneSpec.target}")
        CloneReport(cloneSpec, stmt, "SUCCESS")
      } catch {
        case e: Throwable if (e.getMessage.contains("is after the latest commit timestamp of")) => {
          val msg = s"SUCCESS WITH WARNINGS: The timestamp provided, ${cloneSpec.asOfTS.get} " +
            s"resulted in a temporally unsafe exception. Cloned the source without the as of timestamp arg. " +
            s"\nDELTA ERROR MESSAGE: ${e.getMessage()}"
          logger.log(Level.WARN, msg)
          spark.sql(baseCloneStatement)
          CloneReport(cloneSpec, baseCloneStatement, msg)
        }
        case e: Throwable => CloneReport(cloneSpec, stmt, e.getMessage)
      }
    }).toArray.toSeq
  }

  def getLatestTableVersionByPath(spark: SparkSession, tablePath: String): Long = {
    DeltaTable.forPath(spark, tablePath).history(1).select('version).as[Long].head
  }

  def getLatestTableVersionByName(spark: SparkSession, tableName: String): Long = {
    DeltaTable.forName(spark, tableName).history(1).select('version).as[Long].head
  }

  def getURI(pathString: String): URI = {
    val path = PipelineFunctions.cleansePathURI(pathString)
    new URI(path)
  }

  /**
   * Helper private function for fastrm. Enables serialization
   * This version only supports dbfs but s3 is easy to add it just wasn't necessary at the time this was written
   * TODO -- add support for s3/abfs direct paths
   *
   * @param file path to file
   */
  private def rmSer(file: String): Unit = {
    rmSer(file, spark.sparkContext.hadoopConfiguration)
  }

  private def rmSer(file: String, conf: SerializableConfiguration): Unit = {
    rmSer(file, conf.value)
  }

  private def rmSer(file: String, conf: Configuration): Unit = {
    val fsURI = getURI(file)
    val fs = FileSystem.get(fsURI, conf)
    try {
      fs.delete(new Path(file), true)
    } catch {
      case e: Throwable =>
        logger.log(Level.ERROR, s"ERROR: Could not delete file $file, skipping", e)
    }
  }


  /**
   * SERIALIZABLE drop function
   * Drop all files from an array of top-level paths in parallel. Top-level paths can have wildcards.
   * BE VERY CAREFUL with this function, it's a nuke.
   *
   * @param topPaths Array of wildcard strings to act as parent paths. Every path that is returned from the glob of
   *                 globs will be dropped in parallel
   */
  private[overwatch] def fastrm(topPaths: Array[String]): Unit = {
    val conf = new SerializableConfiguration(spark.sparkContext.hadoopConfiguration)
    topPaths.map(p => {
      if (p.reverse.head.toString == "/") s"${p}*" else s"${p}/*"
    }).toSeq.toDF("pathsToDrop")
      .as[String]
      .map(p => Helpers.globPath(p, conf, None, None))
      .select(explode('value).alias("pathsToDrop"))
      .select($"pathsToDrop.pathString")
      .as[String]
      .foreach(f => rmSer(f, conf))

    topPaths.foreach(dir => {
      val fsURI = getURI(dir)
      val fs = FileSystem.get(fsURI, conf.value)
      fs.delete(new Path(dir), true)
    })
  }

  /**
   * Simplifies the acquisition of the workspace
   * Requires that the ETLDB exists and has had successful previous runs
   * As of 0.6.0.4
   * Cannot derive schemas < 0.6.0.3
   *
   * @param etlDB Overwatch ETL database
   * @param organization_id Optional - Use only when trying to instantiate remote deployment - org id of remote workspace
   * @param apiUrl Optiona - Use only when trying to instantiate remote deployment apiURL of remote workspace
   * @param successfullOnly Only consider successful runs when looking for latest config
   * @param disableValidations Whether or not to have initializer disable validations
   * @return
   */
  def getWorkspaceByDatabase(
                              etlDB: String,
                              organization_id: Option[String] = None,
                              apiUrl: Option[String] = None,
                              successfullOnly: Boolean = true,
                              disableValidations: Boolean = false
                            ): Workspace = {
    // verify database exists
    assert(spark.catalog.databaseExists(etlDB), s"The database provided, $etlDB, does not exist.")
    val dbMeta = spark.sessionState.catalog.getDatabaseMetadata(etlDB)
    val dbProperties = dbMeta.properties
    val isRemoteWorkspace = organization_id.nonEmpty

    // verify database is owned and managed by Overwatch
    assert(dbProperties.getOrElse("OVERWATCHDB", "FALSE") == "TRUE", s"The database provided, $etlDB, is not an Overwatch managed Database. Please provide an Overwatch managed database")
    val workspaceID = if (isRemoteWorkspace) organization_id.get else Initializer.getOrgId

    val statusFilter = if (successfullOnly) 'status === "SUCCESS" else lit(true)

    val latestConfigByOrg = Window.partitionBy('organization_id).orderBy('Pipeline_SnapTS.desc)
    val testConfig = spark.table(s"${etlDB}.pipeline_report")
      .filter(statusFilter)
      .withColumn("rnk", rank().over(latestConfigByOrg))
      .withColumn("rn", row_number().over(latestConfigByOrg))
      .filter('rnk === 1 && 'rn === 1)
      .filter('organization_id === workspaceID)
      .select(to_json('inputConfig).alias("compactString"))
      .as[String].first()

    val workspace = if (isRemoteWorkspace) { // single workspace deployment
      Initializer(testConfig, disableValidations = true)
    } else { // multi workspace deployment
      Initializer(
        testConfig,
        disableValidations = disableValidations,
        apiURL = apiUrl,
        organizationID = organization_id
      )
    }

    // set cloud provider for remote workspaces
    if (isRemoteWorkspace && workspace.getConfig.auditLogConfig.rawAuditPath.nonEmpty) {
      workspace.getConfig.setCloudProvider("aws")
    }
    if (isRemoteWorkspace && workspace.getConfig.auditLogConfig.rawAuditPath.isEmpty) {
      workspace.getConfig.setCloudProvider("azure")
    }
    workspace
  }

  /**
   * Enable Overwatch to retrieve a remote workspace as it's configured on a remote workspace.
   * Key differences in the way this workspace is initialized is 1) all validations are disabled; thus no
   * errors regarding remote keys not being present, etc. and 2) the database is not initialized since it's
   * likely that the user doesn't want to start a new Overwatch database in the local workspace
   * as it's defined in the remote workspace.
   * Lastly, Pipelines that are build from this workspace instance cannot be run as all pipelines built from
   * this workspace will be set to read only since validations have not been executed.
   *
   * @param pipelineReportPath path to remote "pipeline_report" table. Usually some_prefix/global_share/pipeline_report
   * @param workspaceID        A single organization_id that has been run and successfully completed and reported data
   *                           to this pipeline_report output
   * @return
   */

  def getRemoteWorkspaceByPath(pipelineReportPath: String, successfulOnly: Boolean = true,workspaceID: String): Workspace = {

    //val workspaceID = Initializer.getOrgId

  val statusFilter = if (successfulOnly) 'status === "SUCCESS" else lit(true)
    val latestConfigByOrg = Window.partitionBy('organization_id).orderBy('Pipeline_SnapTS.desc)
    val testConfig = spark.read.format("delta").load(pipelineReportPath)
      .filter(statusFilter)
      .withColumn("rnk", rank().over(latestConfigByOrg))
      .withColumn("rn", row_number().over(latestConfigByOrg))
      .filter('rnk === 1 && 'rn === 1)
      .filter('organization_id === workspaceID)
      .select(to_json('inputConfig).alias("compactString"))
      .as[String].first()
    Initializer(testConfig, disableValidations = true, initializeDatabase = false)
  }

  /**
   * Enables users to create a database with all the Overwatch datasets linked to their remote source WITHOUT needing
   * to run Overwatch on the local workspace.
   * Get the remote workspace using 'getRemoteWorkspaceByPath' function, build a localDataTarget to define the local
   * etl and consumer database details
   *
   * @param remoteStoragePrefix remote storage prefix for the remote workspace where overwatch has been deployed
   * @param remoteWorkspaceID   workSpaceID for the remoteworkspace which will be used in getRemoteWorkspaceByPath
   * @param localETLDatabaseName ETLDatabaseName that user want to override. If not provided then etlDatabase name
   *                             from the remoteWorkspace would be used as etlDatabase for current workspace
   * @param localConsumerDatabaseName ConsumerDatabase that user want to override. If not provided then ConsumerDatabase name
   *                             from the remoteWorkspace would be used as ConsumerDatabase for current workspace
   * @param remoteETLDataPathPrefixOverride Param to override StoragePrefix. If not provided then remoteStoragePrefix+"/global_share"
   *                                        would be used as StoragePrefix
   * @param usingExternalMetastore If user using any ExternalMetastore.
   * @param workspacesAllowed  If we want to fill the data for a specific workSpaceID. In that case only ConsumerDB would be
   *                           visible to the customer
   * @return
   */
  def registerRemoteOverwatchIntoLocalMetastore(
                                                 remoteStoragePrefix: String,
                                                 remoteWorkspaceID: String,
                                                 localETLDatabaseName: String = "",
                                                 localConsumerDatabaseName: String = "",
                                                 remoteETLDataPathPrefixOverride: String = "",
                                                 usingExternalMetastore: Boolean = false,
                                                 workspacesAllowed: Array[String] = Array()
                                               ): Seq[WorkspaceMetastoreRegistrationReport] = {

    // Derive eltDatapathPrefix
    val eltDataPathPrefix = if (remoteETLDataPathPrefixOverride == "") {
      remoteStoragePrefix + "/global_share"
    } else remoteETLDataPathPrefixOverride

    // Check whether eltDatapathPrefix Contains PipReport
    val pipReportPath = eltDataPathPrefix+"/pipeline_report"
    try{
      dbutils.fs.ls(s"$pipReportPath/_delta_log").nonEmpty
      logger.log(Level.INFO, s"Overwatch has being deployed with ${pipReportPath} location...proceed")
    }catch {
      case e: FileNotFoundException =>
        val msg = s"Overwatch has not been deployed with ${pipReportPath} location...can not proceed"
        logger.log(Level.ERROR, msg)
        throw new BadConfigException(msg)
    }

    // Derive Remote Workspace
    val remoteWorkspace = Helpers.getRemoteWorkspaceByPath(pipReportPath,successfulOnly= true,remoteWorkspaceID)

    val remoteConfig = remoteWorkspace.getConfig
    val etlDatabaseNameToCreate = if (localETLDatabaseName == "" & !usingExternalMetastore)  {remoteConfig.databaseName} else {localETLDatabaseName}
    val consumerDatabaseNameToCreate = 	if (localConsumerDatabaseName == "" & !usingExternalMetastore) {remoteConfig.consumerDatabaseName} else {localConsumerDatabaseName}
    val LocalWorkSpaceID = Initializer.getOrgId

    val localETLDBPath = if (!usingExternalMetastore ){
      Some(s"${remoteStoragePrefix}/${LocalWorkSpaceID}/${etlDatabaseNameToCreate}.db")
    }else{
      val storagePrefix = remoteETLDataPathPrefixOverride.split("/").dropRight(1).mkString("/")
      Some(s"${storagePrefix}/${LocalWorkSpaceID}/${etlDatabaseNameToCreate}.db")
    }
    val localConsumerDBPath = if (!usingExternalMetastore) {
      Some(s"${remoteStoragePrefix}/${LocalWorkSpaceID}/${consumerDatabaseNameToCreate}.db")
    }else{
      val storagePrefix = remoteETLDataPathPrefixOverride.split("/").dropRight(1).mkString("/")
      Some(s"${storagePrefix}/${LocalWorkSpaceID}/${consumerDatabaseNameToCreate}.db")
    }


    if (usingExternalMetastore){
      try {
        if (localConsumerDatabaseName == localETLDatabaseName) {
          logger.log(Level.INFO, s"ExternalMetastore Flag is true and localConsumerDatabaseName is same as localETLDatabaseName")
        } else {
          throw new BadConfigException(s"ExternalMetastore Flag is true and localConsumerDatabaseName is not same as localETLDatabaseName")
        }
      }catch{
        case e: BadConfigException =>
          val msg = s"TABLE REGISTRATION FAILED: ${e.getMessage}"
          logger.log(Level.ERROR, msg)
          throw new BadConfigException(msg)
      }
    }else{
      logger.log(Level.INFO, s"External Metastore Flag set as ${usingExternalMetastore}")
    }

    //    if (usingExternalMetastore & localConsumerDatabaseName == localETLDatabaseName){
    //      println("localConsumerDatabaseName and localETLDatabaseName both are same...Proceed")
    //    }else{
    //      println("localConsumerDatabaseName and localETLDatabaseName both are Not same...Does not Proceed")
    //    }

    val localDataTarget = DataTarget(
      Some(etlDatabaseNameToCreate), localETLDBPath, Some(eltDataPathPrefix),
      Some(consumerDatabaseNameToCreate), localConsumerDBPath
    )
    val newConfigParams = remoteWorkspace.getConfig.inputConfig.copy(dataTarget = Some(localDataTarget))
    val newConfigArgs = JsonUtils.objToJson(newConfigParams).compactString
    val localTempWorkspace = Initializer(newConfigArgs, disableValidations = true)
    val registrationReport = localTempWorkspace.addToMetastore()
    val b = Bronze(localTempWorkspace, suppressReport = true, suppressStaticDatasets = false)
    val g = Gold(localTempWorkspace, suppressReport = true, suppressStaticDatasets = false)

    b.refreshViews(workspacesAllowed)
    g.refreshViews(workspacesAllowed)
    if (workspacesAllowed.nonEmpty){
      if (spark.catalog.databaseExists(etlDatabaseNameToCreate)) spark.sql(s"Drop Database ${etlDatabaseNameToCreate} cascade")
    }
    registrationReport
  }

  private def rollbackTargetToTimestamp(
                                         targetsToRollbackByTS: Array[TargetRollbackTS],
                                         dryRun: Boolean
                                       ): Unit = {
    val deleteLogger = Logger.getLogger("ROLLBACK Logger")
    val taskSupport = new ForkJoinTaskSupport(new ForkJoinPool(parallelism - 1))
    val targetsToRollback = targetsToRollbackByTS.par
    targetsToRollback.tasksupport = taskSupport

    targetsToRollback.foreach(rollbackTarget => {
      val target = rollbackTarget.target
      val rollbackToTime = Pipeline.createTimeDetail(rollbackTarget.rollbackTS)
      val targetSchema = target.asDF.schema
      val incrementalFields = targetSchema.filter(f => target.incrementalColumns.map(_.toLowerCase).contains(f.name.toLowerCase))
      val incrementalFilters = incrementalFields.map(f => {
        f.dataType.typeName match {
          case "long" => s"${f.name} >= ${rollbackToTime.asUnixTimeMilli}"
          case "double" => s"""cast(${f.name} as long) >= ${rollbackToTime.asUnixTimeMilli}"""
          case "date" => s"${f.name} >= '${rollbackToTime.asDTString}'"
          case "timestamp" => s"${f.name} >= '${rollbackToTime.asTSString}'"
        }
      })
      val orgIdFilter = s" and organization_id = '${rollbackTarget.organization_id}'"
      val deleteClause = incrementalFilters.reduce((x, y) => s"$x and $y ") + orgIdFilter
      val deleteStatement =
        s"""
           |delete from ${target.tableFullName}
           |where $deleteClause
           |""".stripMargin
      deleteLogger.info(s"DELETE STATEMENT: $deleteStatement")
      try {
        if (!dryRun) spark.sql(deleteStatement)
      } catch {
        case e: Throwable =>
          val failMsg = s"FAILED DELETE FROM TARGET: ${target.tableFullName}\n\nDELETE STATEMENT: ${deleteStatement}"
          println(PipelineFunctions.appendStackStrace(e, failMsg))
          deleteLogger.error(PipelineFunctions.appendStackStrace(e, failMsg))
      }
    })

  }

  private def rollbackPipelineStateToTimestamp(
                                                rollbackTSByModule: Array[ModuleRollbackTS],
                                                customRollbackStatus: String,
                                                config: Config,
                                                dryRun: Boolean
                                              ): Unit = {
    val rollbackLogger = Logger.getLogger("Overwatch_State: ROLLBACK Logger")

    rollbackTSByModule.foreach(rollbackDetail => {
      val updateClause =
        s"""
           |update ${config.databaseName}.pipeline_report
           |set status = concat('$customRollbackStatus', ' - ', status)
           |where organization_id = '${rollbackDetail.organization_id}'
           |and fromTS >= ${rollbackDetail.rollbackTS}
           |and moduleId = ${rollbackDetail.moduleId}
           |""".stripMargin
      rollbackLogger.info(updateClause)
      try {
        if (!dryRun) spark.sql(updateClause)
      } catch {
        case e: Throwable =>
          val failMsg = s"FAILED TARGET STATE UPDATE:\n MODULE ID: " +
            s"${rollbackDetail.moduleId}\nRollbackTS: ${rollbackDetail.rollbackTS}\nORGID: " +
            s"${rollbackDetail.organization_id}"
          println(PipelineFunctions.appendStackStrace(e, failMsg))
          rollbackLogger.error(PipelineFunctions.appendStackStrace(e, failMsg))
      }
    })
  }

  def rollbackPipelineForModule(
                                 workspace: Workspace,
                                 rollbackToTimeEpochMS: Long,
                                 moduleIds: Array[Int],
                                 workspaceIds: Array[String],
                                 dryRun: Boolean = true,
                                 customRollbackStatus: String = "ROLLED BACK"
                               ): Unit = {
    if (dryRun) println("DRY RUN: Nothing will be changed")
    val config = workspace.getConfig
    val orgFilter = if (workspaceIds.isEmpty) {
      throw new Exception("""workspaceIDs cannot be empty. To rollback all workspaces use "global" in the array """)
    } else if (workspaceIds.headOption.getOrElse(config.organizationId) == "global") {
      lit(true)
    } else {
      'organization_id.isin(workspaceIds: _*)
    }
    val latestRunW = Window.partitionBy('organization_id, 'moduleId).orderBy('fromTS)

    val rollbackTSByModule = spark.table(s"${config.databaseName}.pipeline_report")
      .filter(orgFilter)
      .filter('moduleId.isin(moduleIds: _*))
      .filter('untilTS >= rollbackToTimeEpochMS)
      .withColumn("rnk", rank().over(latestRunW))
      .withColumn("rn", row_number().over(latestRunW))
      .filter('rnk === 1 && 'rn === 1)
      .select('organization_id, 'moduleId, 'fromTS.alias("rollbackTS"))
      .as[ModuleRollbackTS]
      .collect()

    println(s"BEGINNING PIPELINE STATE ROLLBACK for modules " +
      s"${rollbackTSByModule.map(_.moduleId).distinct.mkString(", ")} for ORGANIZATION IDs " +
      s"${rollbackTSByModule.map(_.organization_id).distinct.mkString(", ")}")
    rollbackPipelineStateToTimestamp(rollbackTSByModule, customRollbackStatus, config, dryRun)

    val allTargets = (Bronze(workspace, suppressReport = true, suppressStaticDatasets = true).getAllTargets ++
      Silver(workspace, suppressReport = true, suppressStaticDatasets = true).getAllTargets ++
      Gold(workspace, suppressReport = true, suppressStaticDatasets = true).getAllTargets)
        .filter(_.exists(pathValidation = false, catalogValidation = true))

    val targetsToRollback = rollbackTSByModule.map(rollback => {
      val targetTableName = PipelineFunctions.getTargetTableNameByModule(rollback.moduleId)
      val targetToRollback = allTargets.find(_.name.toLowerCase == targetTableName.toLowerCase)
      assert(targetToRollback.nonEmpty, s"Target with name: $targetTableName not found")
      TargetRollbackTS(
        rollback.organization_id,
        targetToRollback.get,
        rollback.rollbackTS
      )
    })

    println(s"BEGINNING TARGET ROLLBACK FOR TABLES " +
      s"${targetsToRollback.map(_.target.tableFullName).distinct.mkString(", ")} for WORKSPACE IDs " +
      s"${targetsToRollback.map(_.organization_id).distinct.mkString(", ")}"
    )
    rollbackTargetToTimestamp(targetsToRollback, dryRun)

  }

<<<<<<< HEAD
  private def buildPipReport(
                              etlDB: String,
                              noOfRecords: Int,
                              orgIdFilter: Column,
                              moduleIDFilter: Column,
                              verbose: Boolean = false
                            ): DataFrame = {
    try{
      spark.catalog.getTable(s"${etlDB}.pipeline_report")
      logger.log(Level.INFO, s"Overwatch has being deployed with  ${etlDB}")
    }catch {
      case e: Exception =>
        val msg = s"Overwatch has not been deployed with  ${etlDB}"
        logger.log(Level.ERROR, msg)
        throw new BadConfigException(msg)
    }

    val pipReport = table(s"${etlDB}.pipeline_report")
      .filter(orgIdFilter)
      .filter(moduleIDFilter)
    val priorityFields = Array("organization_id", "workspace_name", "moduleID", "moduleName", "from_time",
      "until_time", "primordialDateString", "status", "parsedConfig.packageVersion",
      "Pipeline_SnapTS", "Overwatch_RunID")
    val baseReport = pipReport
      .orderBy('Pipeline_SnapTS.desc,'moduleID)
      .withColumn("from_time", from_unixtime('fromTS.cast("double") / lit(1000)).cast("timestamp"))
      .withColumn("until_time", from_unixtime('untilTS.cast("double") / lit(1000)).cast("timestamp"))

    val organizedReport = if (verbose) {
      baseReport
        .moveColumnsToFront(priorityFields)
    } else {
      baseReport.select(priorityFields map col: _*)
    }
    if (noOfRecords == -1){
      organizedReport
    }else{
      val w = Window.partitionBy('organization_id, 'moduleID).orderBy('Pipeline_SnapTS.desc)
      organizedReport
        .withColumn("rnk", rank().over(w))
        .filter('rnk <= noOfRecords)
        .drop("rnk")
    }

  }



  def pipReport(
                 etlDB: String,
                 noOfRecords:Int = -1,
                 moduleIds: Array[Int] = Array[Int](),
                 verbose: Boolean = false,
                 orgId: Seq[String] = Seq[String]()
               ): DataFrame = {
    val orgIDFilter = if (orgId.nonEmpty) col("organization_id").isin(orgId: _*) else lit(true)
    val moduleIdFilter = if (moduleIds.nonEmpty) col("moduleId").isin(moduleIds: _*) else lit(true)
    buildPipReport(etlDB, noOfRecords, orgIDFilter, moduleIdFilter, verbose)
  }

  def pipReport(etlDB: String, orgId: String*): DataFrame = {
    pipReport(etlDB, orgId = orgId)
  }

  def pipReport(etlDB: String, moduleIds: Array[Int], orgId: String*): DataFrame = {
    pipReport(etlDB, moduleIds = moduleIds, orgId = orgId)
=======
  /**
   * Function removes the trailing slashes and double slashes of the given URL.
   * @param url
   * @return
   */
  def sanitizeURL(url:String):String={
    val inputUrl = url.trim
    removeDuplicateSlashes(removeTrailingSlashes(inputUrl))
  }

  /**
   * FUnction removes the double slashes of the given URL.
   * @param url
   * @return
   */
  def removeDuplicateSlashes(url: String): String = {
    val stringURL = url.replaceAll("//", "/")
    val makeFirstSlashDoubleSlash =
      if (stringURL.contains("s3a:/") ||
        stringURL.contains("s3:/") ||
        stringURL.contains("gs:/") ||
        stringURL.contains("abfss:/") ||
        stringURL.contains("http:/") ||
        stringURL.contains("https:/")) true else false
    if (makeFirstSlashDoubleSlash) {
      stringURL.replaceFirst("/", "//")
    } else {
      stringURL
    }
  }

  /**
   * Removes the slash if the slash is  is present at the end of the URL.
   * @param url
   * @return
   */
  def removeTrailingSlashes(url: String): String = {
    if(url.lastIndexOf("/") == url.length-1){
      url.substring(0,url.length-1)
    }else{
      url
    }
  }

  /**
   * Removes the slash if the slash is  is present at the end of the URL.
   *
   * @param url
   * @return
   */
  def removeTrailingSlashes(url: Column): Column = {
    when(url.endsWith("/"), url.substr(lit(0), length(url) - 1)).otherwise(url)
>>>>>>> 87f5d69b
  }

}<|MERGE_RESOLUTION|>--- conflicted
+++ resolved
@@ -3,9 +3,9 @@
 import com.amazonaws.services.s3.model.AmazonS3Exception
 import com.databricks.labs.overwatch.env.Workspace
 import com.databricks.dbutils_v1.DBUtilsHolder.dbutils
+
 import java.io.FileNotFoundException
 import com.databricks.labs.overwatch.pipeline.TransformFunctions._
-import com.databricks.labs.overwatch.pipeline.TransformFunctions.datesStream
 import com.databricks.labs.overwatch.pipeline._
 import com.databricks.labs.overwatch.utils.Helpers.spark.table
 import com.fasterxml.jackson.annotation.JsonInclude.{Include, Value}
@@ -17,11 +17,7 @@
 import org.apache.hadoop.conf._
 import org.apache.hadoop.fs.{FileSystem, Path}
 import org.apache.log4j.{Level, Logger}
-<<<<<<< HEAD
 import org.apache.spark.sql.{Column, DataFrame, SparkSession}
-=======
-import org.apache.spark.sql.{Column, SparkSession}
->>>>>>> 87f5d69b
 import org.apache.spark.sql.expressions.Window
 import org.apache.spark.sql.functions._
 import org.apache.spark.util.SerializableConfiguration
@@ -887,7 +883,6 @@
 
   }
 
-<<<<<<< HEAD
   private def buildPipReport(
                               etlDB: String,
                               noOfRecords: Int,
@@ -954,7 +949,7 @@
 
   def pipReport(etlDB: String, moduleIds: Array[Int], orgId: String*): DataFrame = {
     pipReport(etlDB, moduleIds = moduleIds, orgId = orgId)
-=======
+  }
   /**
    * Function removes the trailing slashes and double slashes of the given URL.
    * @param url
@@ -1007,7 +1002,6 @@
    */
   def removeTrailingSlashes(url: Column): Column = {
     when(url.endsWith("/"), url.substr(lit(0), length(url) - 1)).otherwise(url)
->>>>>>> 87f5d69b
   }
 
 }