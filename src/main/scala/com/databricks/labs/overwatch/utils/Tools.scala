package com.databricks.labs.overwatch.utils

import com.amazonaws.services.s3.model.AmazonS3Exception
import com.databricks.labs.overwatch.env.Workspace
import com.databricks.dbutils_v1.DBUtilsHolder.dbutils

import java.io.FileNotFoundException
import com.databricks.labs.overwatch.pipeline.TransformFunctions._
import com.databricks.labs.overwatch.pipeline._
import com.fasterxml.jackson.annotation.JsonInclude.{Include, Value}
import com.fasterxml.jackson.core.io.JsonStringEncoder
import com.fasterxml.jackson.databind.ObjectMapper
import com.fasterxml.jackson.module.scala.DefaultScalaModule
import io.delta.tables.DeltaTable
import org.apache.commons.lang3.StringEscapeUtils
import org.apache.hadoop.conf._
import org.apache.hadoop.fs.{FileSystem, Path}
import org.apache.log4j.{Level, Logger}
import org.apache.spark.sql.{Column, DataFrame, SparkSession}
import org.apache.spark.sql.expressions.Window
import org.apache.spark.sql.functions._
import org.apache.spark.util.SerializableConfiguration
import org.apache.spark.sql.streaming.{StreamingQuery, StreamingQueryListener}
import org.apache.spark.sql.streaming.StreamingQueryListener.{QueryProgressEvent, QueryStartedEvent, QueryTerminatedEvent}

import java.net.URI
import java.time.LocalDate
import scala.collection.parallel.ForkJoinTaskSupport
import scala.concurrent.forkjoin.ForkJoinPool

// TODO -- Add loggers to objects with throwables
object JsonUtils {

  private val logger: Logger = Logger.getLogger(this.getClass)

  case class JsonStrings(prettyString: String, compactString: String, fromObj: Any) {
    lazy val escapedString = new String(encoder.quoteAsString(compactString))
  }

  private def createObjectMapper(includeNulls: Boolean = false, includeEmpty: Boolean = false): ObjectMapper = {
    val obj = new ObjectMapper()
    obj.registerModule(DefaultScalaModule)
    // order of sets does matter...
    if (!includeNulls) {
      obj.setSerializationInclusion(Include.NON_NULL)
      obj.configOverride(classOf[java.util.Map[String, Object]])
        .setInclude(Value.construct(Include.NON_NULL, Include.NON_NULL))
    }
    if (!includeEmpty) {
      obj.setSerializationInclusion(Include.NON_EMPTY)
      obj.configOverride(classOf[java.util.Map[String, Object]])
        .setInclude(Value.construct(Include.NON_EMPTY, Include.NON_EMPTY))
    }
    obj
  }

  /**
   * Extracts the key and value from Json String.This function only extracts the key and value if jsonString contains only one key and value.
   * If the Json contains more then one key and value then this function will return the first pair of key and value.
   *
   * @param jsonString
   * @return
   */
  private[overwatch] def getJsonKeyValue(jsonString: String): (String, String) = {
    try {
      val mapper = new ObjectMapper()
      val actualObj = mapper.readTree(jsonString);
      val key = actualObj.fields().next().getKey
      val value = actualObj.fields().next().getValue.asText()
      (key, value)
    } catch {
      case e: Throwable => {
        logger.log(Level.ERROR, s"ERROR: Could not extract key and value from json. \nJSON: $jsonString", e)
        throw e
      }
    }

  }

  private[overwatch] lazy val defaultObjectMapper: ObjectMapper =
    createObjectMapper(includeNulls = true, includeEmpty = true)

  // map of (includeNulls, includeEmpty) to corresponding ObjectMapper
  // we need all combinations because we must not change configuration of already existing objects
  private lazy val mappersMap = Map[(Boolean, Boolean), ObjectMapper](
    (true, true) -> defaultObjectMapper,
    (true, false) -> createObjectMapper(includeNulls = true),
    (false, true) -> createObjectMapper(includeEmpty = true),
    (false, false) -> createObjectMapper()
  )

  private val encoder = JsonStringEncoder.getInstance

  /**
   * Converts json strings to map using default scala module.
   *
   * @param message JSON-formatted string
   * @return
   */
  def jsonToMap(message: String): Map[String, Any] = {
    try {
      // TODO: remove this workaround when we know that new Jobs UI is rolled out everywhere...
      val cleanMessage = StringEscapeUtils.unescapeJson(message)
      defaultObjectMapper.readValue(cleanMessage, classOf[Map[String, Any]])
    } catch {
      case _: Throwable =>
        try {
          defaultObjectMapper.readValue(message, classOf[Map[String, Any]])
        } catch {
          case e: Throwable =>
            logger.log(Level.ERROR, s"ERROR: Could not convert json to Map. \nJSON: $message", e)
            Map("ERROR" -> "")
        }
    }
  }

  /**
   * Take in a case class and output the equivalent json string object with the proper schema. The output is a
   * custom type, "JsonStrings" which includes a pretty print json, a compact string, and a quote escaped string
   * so the json output can be used in any case.
   *
   * @param obj          Case Class instance to be converted to JSON
   * @param includeNulls Whether to include nulled fields in the json output
   * @param includeEmpty Whether to include empty fields in the json output.
   *                     By default, setting includeEmpty to false automatically disables nulls as well
   * @return
   *
   */
  def objToJson(obj: Any, includeNulls: Boolean = false, includeEmpty: Boolean = false): JsonStrings = {
    val objMapper = mappersMap.getOrElse((includeNulls, includeEmpty), defaultObjectMapper)

    JsonStrings(
      objMapper.writerWithDefaultPrettyPrinter.writeValueAsString(obj),
      objMapper.writeValueAsString(obj),
      obj
    )
  }

}

/**
 * Helpers object is used throughout like a utility object.
 */
object Helpers extends SparkSessionWrapper {

  private val logger: Logger = Logger.getLogger(this.getClass)
  private val driverCores = java.lang.Runtime.getRuntime.availableProcessors()

  import spark.implicits._

  /**
   * Checks whether the provided String value is numeric.//We also need to check for double/float,
   * ticket TODO#770 has been created for the same.
   *        TODO Unit test case for the function.
   *
   * @param value
   * @return
   */
  def isNumeric(value:String):Boolean={
    value.forall(Character.isDigit)
  }

  /**
   * Getter for parallelism between 8 and driver cores
   *
   * @return
   *
   * TODO: rename to defaultParallelism
   */
  private def parallelism: Int = {
    driverCores
  }

  /**
   * Check whether a path exists
   *
   * @param name file/directory name
   * @return
   */
  def pathExists(name: String): Boolean = {
    val path = new Path(name)
    val fs = path.getFileSystem(spark.sparkContext.hadoopConfiguration)
    fs.exists(path)
  }

  /**
   * Check the existence of a path. This input path can also be a regular expression.
   *
   * @param name file/directory name as a regex
   * @return
   */
  def pathPatternExists(name: String): Boolean = {
    val path = new Path(name)
    val fs = path.getFileSystem(spark.sparkContext.hadoopConfiguration)
    val globPath = fs.globStatus(path)
    if (globPath.isEmpty)
      false
    else
      true
  }


  /**
   * Serialized / parallelized method for rapidly listing paths under a sub directory
   *
   * @param path path to the file/directory
   * @return
   */
  def parListFiles(path: String, conf: SerializableConfiguration): Array[String] = {
    try {
      val fs = new Path(path).getFileSystem(conf.value)
      fs.listStatus(new Path(path)).map(_.getPath.toString)
    } catch {
      case _: Throwable => Array(path)
    }
  }

  /**
   *
   * @param fromDT  inclusive
   * @param untilDT until date is exclusive
   * @return array of strings of dates between fromDT and untilDT in YYYY-mm-dd format
   */
  def getDatesGlob(fromDT: LocalDate, untilDT: LocalDate): Array[String] = {
    datesStream(fromDT).takeWhile(_.isBefore(untilDT)).map(_.toString).toArray
  }

  /**
   * Serializable path expander from wildcard paths. Given an input like /path/to/<asterisk>/wildcards/<asterisk>
   * all paths in that wildcard path will be returned in the array. The key to the performance of this function
   * is ensuring spark is used to serialize it meaning make sure that it's called from the lambda of a Dataset
   *
   * TODO - This function can be easily enhanced to take in String* so that multiple, unrelated wildcards can be
   * globbed simultaneously
   *
   * @param pathString wildcard path as string
   * @return list of all paths contained within the wildcard path
   */

  case class PathStringFileStatus(
                                   pathString: String,
                                   fileCreateEpochMS: Option[Long],
                                   fileSize: Option[Long],
                                   withinSpecifiedTimeRange: Boolean,
                                   failed: Boolean,
                                   failMsg: Option[String]
                                 )

  def globPath(path: String, fromEpochMillis: Option[Long] = None, untilEpochMillis: Option[Long] = None): Array[PathStringFileStatus] = {
    globPath(path, spark.sparkContext.hadoopConfiguration, fromEpochMillis, untilEpochMillis)
  }

  def globPath(path: String, conf: SerializableConfiguration, fromEpochMillis: Option[Long],
               untilEpochMillis: Option[Long]): Array[PathStringFileStatus] = {
    globPath(path, conf.value, fromEpochMillis, untilEpochMillis)
  }

  def globPath(path: String, conf: Configuration, fromEpochMillis: Option[Long], untilEpochMillis: Option[Long]): Array[PathStringFileStatus] = {
    logger.log(Level.DEBUG, s"PATH PREFIX: $path")
    try {
      val fs = new Path(path).getFileSystem(conf)
      val paths = fs.globStatus(new Path(path))
      logger.log(Level.DEBUG, s"$path expanded in ${paths.length} files")
      paths.map(wildString => {
        val path = wildString.getPath
        val pathString = path.toString
        val fileStatusOp = fs.listStatus(path).find(_.isFile)
        if (fileStatusOp.nonEmpty) {
          val fileStatus = fileStatusOp.get
          val lastModifiedTS = fileStatus.getModificationTime
          val debugProofMsg = s"PROOF: $pathString --> ${fromEpochMillis.getOrElse(0L)} <= " +
            s"$lastModifiedTS < ${untilEpochMillis.getOrElse(Long.MaxValue)}"
          logger.log(Level.DEBUG, debugProofMsg)
          val isWithinSpecifiedRange = fromEpochMillis.getOrElse(0L) <= lastModifiedTS &&
            untilEpochMillis.getOrElse(Long.MaxValue) > lastModifiedTS
          PathStringFileStatus(pathString, Some(lastModifiedTS), Some(fileStatus.getLen), isWithinSpecifiedRange, failed = false, None)
        } else {
          val msg = s"Could not retrieve FileStatus for path: $pathString"
          logger.log(Level.ERROR, msg)
          // Return failed if timeframe specified but fileStatus is Empty
          val isFailed = if (fromEpochMillis.nonEmpty || untilEpochMillis.nonEmpty) true else false
          PathStringFileStatus(pathString, None, None, withinSpecifiedTimeRange = false, failed = isFailed, Some(msg))
        }
      })
    } catch {
      case e: AmazonS3Exception =>
        val errMsg = s"ACCESS DENIED: " +
          s"Cluster Event Logs at path $path are inaccessible with given the Databricks account used to run Overwatch. " +
          s"Validate access & try again.\n${e.getMessage}"
        logger.log(Level.ERROR, errMsg)
        Array(PathStringFileStatus(path, None, None, withinSpecifiedTimeRange = false, failed = true, Some(errMsg)))
      case e: Throwable =>
        val msg = s"Failed to retrieve FileStatus for Path: $path. ${e.getMessage}"
        logger.log(Level.ERROR, msg)
        Array(PathStringFileStatus(path, None, None, withinSpecifiedTimeRange = false, failed = true, Some(msg)))
    }
  }

  /**
   * Return tables from a given database. Try to use Databricks' fast version if that fails for some reason, revert
   * back to using standard open source version
   *
   * @param db name of the database
   * @return list of tables in given database
   */
  // TODO: switch to the "SHOW TABLES" instead - it's much faster
  // TODO: also, should be a flag showing if we should omit temporary tables, etc.
  def getTables(db: String): Array[String] = {
    try {
      // TODO: change to spark.sessionState.catalog.listTables(db).map(_.table).toArray
      spark.sessionState.catalog.listTables(db).map(_.table).toArray
    } catch {
      case _: Throwable =>
        // TODO: change to spark.catalog.listTables(db).select("name").as[String].collect()
        spark.catalog.listTables(db).select("name").as[String].collect()
    }
  }

  // TODO -- Simplify and combine the functionality of all three parOptimize functions below.

  /**
   * Parallel optimizer with support for vacuum and zordering. This version of parOptimize will optimize (and zorder)
   * all tables in a Database
   *
   * @param db             Database to optimize
   * @param parallelism    How many tables to optimize at once. Be careful here -- if the parallelism is too high relative
   *                       to the cluster size issues will arise. There are also optimize parallelization configs to take
   *                       into account as well (i.e. spark.databricks.delta.optimize.maxThreads)
   * @param zOrdersByTable Map of tablename -> Array(field names) to be zordered. Order matters here
   * @param vacuum         Whether or not to vacuum the tables
   * @param retentionHrs   Number of hours for retention regarding vacuum. Defaulted to standard 168 hours (7 days) but
   *                       can be overridden. NOTE: the safeguard has been removed here, so if 0 hours is used, no error
   *                       will be thrown.
   */
  def parOptimize(db: String, parallelism: Int = parallelism - 1,
                  zOrdersByTable: Map[String, Array[String]] = Map(),
                  vacuum: Boolean = true, retentionHrs: Int = 168): Unit = {
    spark.conf.set("spark.databricks.delta.optimize.maxFileSize", 1024 * 1024 * 256)
    spark.conf.set("spark.databricks.delta.retentionDurationCheck.enabled", "false")
    val tables = getTables(db)
    val tablesPar = tables.par
    val taskSupport = new ForkJoinTaskSupport(new ForkJoinPool(parallelism))
    tablesPar.tasksupport = taskSupport

    tablesPar.foreach(tbl => {
      try {
        val zorderColumns = if (zOrdersByTable.contains(tbl)) s"ZORDER BY (${zOrdersByTable(tbl).mkString(", ")})" else ""
        val sql = s"""optimize $db.$tbl $zorderColumns"""
        println(s"optimizing: $db.$tbl --> $sql")
        spark.sql(sql)
        if (vacuum) {
          println(s"vacuuming: $db.$tbl")
          spark.sql(s"vacuum $db.$tbl RETAIN $retentionHrs HOURS")
        }
        println(s"Complete: $db.$tbl")
      } catch {
        case e: Throwable => println(e.printStackTrace())
      }
    })
    spark.conf.set("spark.databricks.delta.retentionDurationCheck.enabled", "true")
  }

  /**
   * Same purpose as parOptimize above but instead of optimizing an entire database, only specific tables are
   * optimized.
   *
   * @param tables        Array of Overwatch PipelineTable
   * @param maxFileSizeMB Optimizer's max file size in MB. Default is 1000 but that's too large so it's commonly
   *                      reduced to improve parallelism
   */
  def parOptimize(tables: Array[PipelineTable], maxFileSizeMB: Int, includeVacuum: Boolean): Unit = {
    spark.conf.set("spark.databricks.delta.retentionDurationCheck.enabled", "false")
    spark.conf.set("spark.databricks.delta.optimize.maxFileSize", 1024 * 1024 * maxFileSizeMB)

    val tablesPar = tables.par
    val taskSupport = new ForkJoinTaskSupport(new ForkJoinPool(parallelism - 1))
    tablesPar.tasksupport = taskSupport

    tablesPar.foreach(tbl => {
      try {
        val zorderColumns = if (tbl.zOrderBy.nonEmpty) s"ZORDER BY (${tbl.zOrderBy.mkString(", ")})" else ""
        val sql = s"""optimize delta.`${tbl.tableLocation}` $zorderColumns"""
        println(s"optimizing: ${tbl.tableLocation} --> $sql")
        spark.sql(sql)
        if (tbl.vacuum_H > 0 && includeVacuum) {
          println(s"vacuuming: ${tbl.tableLocation}, Retention == ${tbl.vacuum_H}")
          spark.sql(s"VACUUM delta.`${tbl.tableLocation}` RETAIN ${tbl.vacuum_H} HOURS")
        }
        println(s"Complete: ${tbl.tableLocation}")
      } catch {
        case e: Throwable => println(e.printStackTrace())
      }
    })
    spark.conf.set("spark.databricks.delta.retentionDurationCheck.enabled", "true")
  }

  def parOptimize(tables: Array[PipelineTable], maxFileSizeMB: Int): Unit = {
    parOptimize(tables, maxFileSizeMB, includeVacuum = true)
  }

  /**
   * Simplified version of parOptimize that allows for the input of array of string where the strings are the fully
   * qualified database.tablename
   *
   * @param tables      Fully-qualified database.tablename
   * @param parallelism Number of tables to optimize simultaneously
   */
  def parOptimizeTables(tables: Array[String],
                        parallelism: Int = parallelism - 1): Unit = {
    val tablesPar = tables.par
    val taskSupport = new ForkJoinTaskSupport(new ForkJoinPool(parallelism))
    tablesPar.tasksupport = taskSupport

    tablesPar.foreach(tbl => {
      try {
        println(s"optimizing: $tbl")
        spark.sql(s"optimize $tbl")
        println(s"Complete: $tbl")
      } catch {
        case e: Throwable => println(e.printStackTrace())
      }
    })
  }

  /**
   * drop database cascade / drop table the standard functionality is serial. This function completes the deletion
   * of files in serial along with the call to the drop table command. A faster way to do this is to call truncate and
   * then vacuum to 0 hours which allows for eventual consistency to take care of the cleanup in the background.
   * Be VERY CAREFUL with this function as it's a nuke. There's a different methodology to make this work depending
   * on the cloud platform. At present Azure and AWS are both supported
   *
   * @param target        target table
   * @param cloudProvider - name of the cloud provider
   */
  @throws(classOf[UnhandledException])
  private[overwatch] def fastDrop(target: PipelineTable, cloudProvider: String): String = {
    require(target.exists, s"TARGET DOES NOT EXIST: ${target.tableFullName}")
    spark.conf.set("spark.databricks.delta.vacuum.parallelDelete.enabled", "true")
    if (cloudProvider == "aws") {
      spark.conf.set("spark.databricks.delta.retentionDurationCheck.enabled", "false")
      spark.sql(s"truncate table ${target.tableFullName}")
      spark.sql(s"VACUUM ${target.tableFullName} RETAIN 0 HOURS")
      spark.sql(s"drop table if exists ${target.tableFullName}")
      fastrm(Array(target.tableLocation))
      spark.conf.set("spark.databricks.delta.retentionDurationCheck.enabled", "true")
    } else {
      Seq("").toDF("HOLD")
        .write
        .mode("overwrite")
        .format("delta")
        .option("overwriteSchema", "true")
        .saveAsTable(target.tableFullName)
      spark.sql(s"drop table if exists ${target.tableFullName}")
      fastrm(Array(target.tableLocation))
    }
    spark.conf.set("spark.databricks.delta.vacuum.parallelDelete.enabled", "false")
    s"SHRED COMPLETE: ${target.tableFullName}"
  }

  /**
   * Execute a parallelized clone to follow the instructions provided through CloneDetail class
   *
   * @param cloneDetails details required to execute the parallelized clone
   * @return
   */
  def parClone(cloneDetails: Seq[CloneDetail]): Seq[CloneReport] = {
    val cloneDetailsPar = cloneDetails.par
    val taskSupport = new ForkJoinTaskSupport(new ForkJoinPool(parallelism))
    cloneDetailsPar.tasksupport = taskSupport

    logger.log(Level.INFO, "CLONE START:")
    cloneDetailsPar.map(cloneSpec => {
      val baseCloneStatement = s"CREATE OR REPLACE TABLE delta.`${cloneSpec.target}` ${cloneSpec.cloneLevel} CLONE " +
        s"delta.`${cloneSpec.source}`"
      val stmt = if (cloneSpec.asOfTS.isEmpty) { // asofTS empty
        baseCloneStatement
      } else { // asofTS provided
        val temporalCloneStatement = s"$baseCloneStatement TIMESTAMP AS OF '${cloneSpec.asOfTS.get}'"
        temporalCloneStatement
      }
      logger.log(Level.INFO, stmt)
      try {
        spark.sql(stmt)
        logger.log(Level.INFO, s"CLONE COMPLETE: ${cloneSpec.source} --> ${cloneSpec.target}")
        CloneReport(cloneSpec, stmt, "SUCCESS")
      } catch {
        case e: Throwable if (e.getMessage.contains("is after the latest commit timestamp of")) => {
          val msg = s"SUCCESS WITH WARNINGS: The timestamp provided, ${cloneSpec.asOfTS.get} " +
            s"resulted in a temporally unsafe exception. Cloned the source without the as of timestamp arg. " +
            s"\nDELTA ERROR MESSAGE: ${e.getMessage()}"
          logger.log(Level.WARN, msg)
          spark.sql(baseCloneStatement)
          CloneReport(cloneSpec, baseCloneStatement, msg)
        }
        case e: Throwable => CloneReport(cloneSpec, stmt, e.getMessage)
      }
    }).toArray.toSeq
  }

  def getLatestTableVersionByPath(spark: SparkSession, tablePath: String): Long = {
    DeltaTable.forPath(spark, tablePath).history(1).select('version).as[Long].head
  }

  def getLatestTableVersionByName(spark: SparkSession, tableName: String): Long = {
    DeltaTable.forName(spark, tableName).history(1).select('version).as[Long].head
  }

  def getURI(pathString: String): URI = {
    val path = PipelineFunctions.cleansePathURI(pathString)
    new URI(path)
  }

  /**
   * Helper private function for fastrm. Enables serialization
   * This version only supports dbfs but s3 is easy to add it just wasn't necessary at the time this was written
   * TODO -- add support for s3/abfs direct paths
   *
   * @param file path to file
   */
  private def rmSer(file: String): Unit = {
    rmSer(file, spark.sparkContext.hadoopConfiguration)
  }

  private def rmSer(file: String, conf: SerializableConfiguration): Unit = {
    rmSer(file, conf.value)
  }

  private def rmSer(file: String, conf: Configuration): Unit = {
    val fsURI = getURI(file)
    val fs = FileSystem.get(fsURI, conf)
    try {
      fs.delete(new Path(file), true)
    } catch {
      case e: Throwable =>
        logger.log(Level.ERROR, s"ERROR: Could not delete file $file, skipping", e)
    }
  }


  /**
   * SERIALIZABLE drop function
   * Drop all files from an array of top-level paths in parallel. Top-level paths can have wildcards.
   * BE VERY CAREFUL with this function, it's a nuke.
   *
   * @param topPaths Array of wildcard strings to act as parent paths. Every path that is returned from the glob of
   *                 globs will be dropped in parallel
   */
  private[overwatch] def fastrm(topPaths: Array[String]): Unit = {
    val conf = new SerializableConfiguration(spark.sparkContext.hadoopConfiguration)
    topPaths.map(p => {
      if (p.reverse.head.toString == "/") s"${p}*" else s"${p}/*"
    }).toSeq.toDF("pathsToDrop")
      .as[String]
      .map(p => Helpers.globPath(p, conf, None, None))
      .select(explode('value).alias("pathsToDrop"))
      .select($"pathsToDrop.pathString")
      .as[String]
      .foreach(f => rmSer(f, conf))

    topPaths.foreach(dir => {
      val fsURI = getURI(dir)
      val fs = FileSystem.get(fsURI, conf.value)
      fs.delete(new Path(dir), true)
    })
  }

  /**
   * Simplifies the acquisition of the workspace
   * Requires that the ETLDB exists and has had successful previous runs
   * As of 0.6.0.4
   * Cannot derive schemas < 0.6.0.3
   *
   * @param etlDB Overwatch ETL database
   * @param organization_id Optional - Use only when trying to instantiate remote deployment - org id of remote workspace
   * @param apiUrl Optiona - Use only when trying to instantiate remote deployment apiURL of remote workspace
   * @param successfullOnly Only consider successful runs when looking for latest config
   * @param disableValidations Whether or not to have initializer disable validations
   * @return
   */
  def getWorkspaceByDatabase(
                              etlDB: String,
                              organization_id: Option[String] = None,
                              apiUrl: Option[String] = None,
                              successfullOnly: Boolean = true,
                              disableValidations: Boolean = false
                            ): Workspace = {
    // verify database exists
    val initialCatalog = getCurrentCatalogName(spark)
    val etlDBWithOutCatalog = if(etlDB.contains(".")){
      setCurrentCatalog(spark, etlDB.split("\\.").head)
      etlDB.split("\\.").last
    } else etlDB

    assert(spark.catalog.databaseExists(etlDBWithOutCatalog),
      s"The database provided, $etlDBWithOutCatalog, does not exist.")
    val dbMeta = spark.sessionState.catalog.getDatabaseMetadata(etlDBWithOutCatalog)
    val dbProperties = dbMeta.properties
    val isRemoteWorkspace = organization_id.nonEmpty

    // verify database is owned and managed by Overwatch
    assert(dbProperties.getOrElse("OVERWATCHDB", "FALSE") == "TRUE", s"The database provided," +
      s" $etlDBWithOutCatalog, is not an Overwatch managed Database. Please provide an Overwatch managed database")
    val workspaceID = if (isRemoteWorkspace) organization_id.get else Initializer.getOrgId(apiUrl)

    val statusFilter = if (successfullOnly) 'status === "SUCCESS" else lit(true)

    val latestConfigByOrg = Window.partitionBy('organization_id).orderBy('Pipeline_SnapTS.desc)
    val testConfig = spark.table(s"${etlDBWithOutCatalog}.pipeline_report")
      .filter(statusFilter)
      .withColumn("rnk", rank().over(latestConfigByOrg))
      .withColumn("rn", row_number().over(latestConfigByOrg))
      .filter('rnk === 1 && 'rn === 1)
      .filter('organization_id === workspaceID)
      .select(to_json('inputConfig).alias("compactString"))
      .as[String].first()

    val workspace = if (isRemoteWorkspace) { // single workspace deployment
      Initializer(testConfig, disableValidations = true)
    } else { // multi workspace deployment
      Initializer(
        testConfig,
        disableValidations = disableValidations,
        apiURL = apiUrl,
        organizationID = organization_id
      )
    }

    // set cloud provider for remote workspaces
    if (isRemoteWorkspace && workspace.getConfig.auditLogConfig.rawAuditPath.nonEmpty) {
      workspace.getConfig.setCloudProvider("aws")
    }
    if (isRemoteWorkspace && workspace.getConfig.auditLogConfig.rawAuditPath.isEmpty) {
      workspace.getConfig.setCloudProvider("azure")
    }
    setCurrentCatalog(spark, initialCatalog)
    workspace
  }

  /**
   * Enable Overwatch to retrieve a remote workspace as it's configured on a remote workspace.
   * Key differences in the way this workspace is initialized is 1) all validations are disabled; thus no
   * errors regarding remote keys not being present, etc. and 2) the database is not initialized since it's
   * likely that the user doesn't want to start a new Overwatch database in the local workspace
   * as it's defined in the remote workspace.
   * Lastly, Pipelines that are build from this workspace instance cannot be run as all pipelines built from
   * this workspace will be set to read only since validations have not been executed.
   *
   * @param pipelineReportPath path to remote "pipeline_report" table. Usually some_prefix/global_share/pipeline_report
   * @param workspaceID        A single organization_id that has been run and successfully completed and reported data
   *                           to this pipeline_report output
   * @return
   */

  def getRemoteWorkspaceByPath(pipelineReportPath: String, successfulOnly: Boolean = true,workspaceID: String): Workspace = {

    //val workspaceID = Initializer.getOrgId

    val statusFilter = if (successfulOnly) 'status === "SUCCESS" else lit(true)
    val latestConfigByOrg = Window.partitionBy('organization_id).orderBy('Pipeline_SnapTS.desc)
    val testConfig = spark.read.format("delta").load(pipelineReportPath)
      .filter(statusFilter)
      .withColumn("rnk", rank().over(latestConfigByOrg))
      .withColumn("rn", row_number().over(latestConfigByOrg))
      .filter('rnk === 1 && 'rn === 1)
      .filter('organization_id === workspaceID)
      .select(to_json('inputConfig).alias("compactString"))
      .as[String].first()
    Initializer(testConfig, disableValidations = true, initializeDatabase = false)
  }

  /**
   * Enables users to create a database with all the Overwatch datasets linked to their remote source WITHOUT needing
   * to run Overwatch on the local workspace.
   * Get the remote workspace using 'getRemoteWorkspaceByPath' function, build a localDataTarget to define the local
   * etl and consumer database details
   *
   * @param remoteStoragePrefix remote storage prefix for the remote workspace where overwatch has been deployed
   * @param remoteWorkspaceID   workSpaceID for the remoteworkspace which will be used in getRemoteWorkspaceByPath
   * @param localETLDatabaseName ETLDatabaseName that user want to override. If not provided then etlDatabase name
   *                             from the remoteWorkspace would be used as etlDatabase for current workspace
   * @param localConsumerDatabaseName ConsumerDatabase that user want to override. If not provided then ConsumerDatabase name
   *                             from the remoteWorkspace would be used as ConsumerDatabase for current workspace
   * @param remoteETLDataPathPrefixOverride Param to override StoragePrefix. If not provided then remoteStoragePrefix+"/global_share"
   *                                        would be used as StoragePrefix
   * @param usingExternalMetastore If user using any ExternalMetastore.
   * @param workspacesAllowed  If we want to fill the data for a specific workSpaceID. In that case only ConsumerDB would be
   *                           visible to the customer
   * @return
   */
  def registerRemoteOverwatchIntoLocalMetastore(
                                                 remoteStoragePrefix: String,
                                                 remoteWorkspaceID: String,
                                                 localETLDatabaseName: String = "",
                                                 localConsumerDatabaseName: String = "",
                                                 remoteETLDataPathPrefixOverride: String = "",
                                                 usingExternalMetastore: Boolean = false,
                                                 workspacesAllowed: Array[String] = Array()
                                               ): Seq[WorkspaceMetastoreRegistrationReport] = {

    // Derive eltDatapathPrefix
    val eltDataPathPrefix = if (remoteETLDataPathPrefixOverride == "") {
      remoteStoragePrefix + "/global_share"
    } else remoteETLDataPathPrefixOverride

    // Check whether eltDatapathPrefix Contains PipReport
    val pipReportPath = eltDataPathPrefix+"/pipeline_report"
    try{
      dbutils.fs.ls(s"$pipReportPath/_delta_log").nonEmpty
      logger.log(Level.INFO, s"Overwatch has being deployed with ${pipReportPath} location...proceed")
    }catch {
      case e: FileNotFoundException =>
        val msg = s"Overwatch has not been deployed with ${pipReportPath} location...can not proceed"
        logger.log(Level.ERROR, msg)
        throw new BadConfigException(msg)
    }

    // Derive Remote Workspace
    val remoteWorkspace = Helpers.getRemoteWorkspaceByPath(pipReportPath,successfulOnly= true,remoteWorkspaceID)

    val remoteConfig = remoteWorkspace.getConfig
    val etlDatabaseNameToCreate = if (localETLDatabaseName == "" & !usingExternalMetastore)  {remoteConfig.databaseName} else {localETLDatabaseName}
    val consumerDatabaseNameToCreate = 	if (localConsumerDatabaseName == "" & !usingExternalMetastore) {remoteConfig.consumerDatabaseName} else {localConsumerDatabaseName}
    val LocalWorkSpaceID = Initializer.getOrgId

    val localETLDBPath = if (!usingExternalMetastore ){
      Some(s"${remoteStoragePrefix}/${LocalWorkSpaceID}/${etlDatabaseNameToCreate}.db")
    }else{
      val storagePrefix = remoteETLDataPathPrefixOverride.split("/").dropRight(1).mkString("/")
      Some(s"${storagePrefix}/${LocalWorkSpaceID}/${etlDatabaseNameToCreate}.db")
    }
    val localConsumerDBPath = if (!usingExternalMetastore) {
      Some(s"${remoteStoragePrefix}/${LocalWorkSpaceID}/${consumerDatabaseNameToCreate}.db")
    }else{
      val storagePrefix = remoteETLDataPathPrefixOverride.split("/").dropRight(1).mkString("/")
      Some(s"${storagePrefix}/${LocalWorkSpaceID}/${consumerDatabaseNameToCreate}.db")
    }


    if (usingExternalMetastore){
      try {
        if (localConsumerDatabaseName == localETLDatabaseName) {
          logger.log(Level.INFO, s"ExternalMetastore Flag is true and localConsumerDatabaseName is same as localETLDatabaseName")
        } else {
          throw new BadConfigException(s"ExternalMetastore Flag is true and localConsumerDatabaseName is not same as localETLDatabaseName")
        }
      }catch{
        case e: BadConfigException =>
          val msg = s"TABLE REGISTRATION FAILED: ${e.getMessage}"
          logger.log(Level.ERROR, msg)
          throw new BadConfigException(msg)
      }
    }else{
      logger.log(Level.INFO, s"External Metastore Flag set as ${usingExternalMetastore}")
    }

    //    if (usingExternalMetastore & localConsumerDatabaseName == localETLDatabaseName){
    //      println("localConsumerDatabaseName and localETLDatabaseName both are same...Proceed")
    //    }else{
    //      println("localConsumerDatabaseName and localETLDatabaseName both are Not same...Does not Proceed")
    //    }

    val localDataTarget = DataTarget(
      Some(etlDatabaseNameToCreate), localETLDBPath, Some(eltDataPathPrefix),
      Some(consumerDatabaseNameToCreate), localConsumerDBPath
    )
    val newConfigParams = remoteWorkspace.getConfig.inputConfig.copy(dataTarget = Some(localDataTarget))
    val newConfigArgs = JsonUtils.objToJson(newConfigParams).compactString
    val localTempWorkspace = Initializer(newConfigArgs, disableValidations = true)
    val registrationReport = localTempWorkspace.addToMetastore()
    val b = Bronze(localTempWorkspace, suppressReport = true, suppressStaticDatasets = false)
    val g = Gold(localTempWorkspace, suppressReport = true, suppressStaticDatasets = false)

    b.refreshViews(workspacesAllowed)
    g.refreshViews(workspacesAllowed)
    if (workspacesAllowed.nonEmpty){
      if (spark.catalog.databaseExists(etlDatabaseNameToCreate)) spark.sql(s"Drop Database ${etlDatabaseNameToCreate} cascade")
    }
    registrationReport
  }

  private def rollbackTargetToTimestamp(
                                         targetsToRollbackByTS: Array[TargetRollbackTS],
                                         dryRun: Boolean
                                       ): Unit = {
    val deleteLogger = Logger.getLogger("ROLLBACK Logger")
    val taskSupport = new ForkJoinTaskSupport(new ForkJoinPool(parallelism - 1))
    val targetsToRollback = targetsToRollbackByTS.par
    targetsToRollback.tasksupport = taskSupport

    targetsToRollback.foreach(rollbackTarget => {
      val target = rollbackTarget.target
      val rollbackToTime = Pipeline.createTimeDetail(rollbackTarget.rollbackTS)
      val targetSchema = target.asDF.schema
      val incrementalFields = targetSchema.filter(f => target.incrementalColumns.map(_.toLowerCase).contains(f.name.toLowerCase))
      val incrementalFilters = incrementalFields.map(f => {
        f.dataType.typeName match {
          case "long" => s"${f.name} >= ${rollbackToTime.asUnixTimeMilli}"
          case "double" => s"""cast(${f.name} as long) >= ${rollbackToTime.asUnixTimeMilli}"""
          case "date" => s"${f.name} >= '${rollbackToTime.asDTString}'"
          case "timestamp" => s"${f.name} >= '${rollbackToTime.asTSString}'"
        }
      })
      val orgIdFilter = s" and organization_id = '${rollbackTarget.organization_id}'"
      val deleteClause = incrementalFilters.reduce((x, y) => s"$x and $y ") + orgIdFilter
      val deleteStatement =
        s"""
           |delete from ${target.tableFullName}
           |where $deleteClause
           |""".stripMargin
      deleteLogger.info(s"DELETE STATEMENT: $deleteStatement")
      try {
        if (!dryRun) spark.sql(deleteStatement)
      } catch {
        case e: Throwable =>
          val failMsg = s"FAILED DELETE FROM TARGET: ${target.tableFullName}\n\nDELETE STATEMENT: ${deleteStatement}"
          println(PipelineFunctions.appendStackStrace(e, failMsg))
          deleteLogger.error(PipelineFunctions.appendStackStrace(e, failMsg))
      }
    })

  }

  private def rollbackPipelineStateToTimestamp(
                                                rollbackTSByModule: Array[ModuleRollbackTS],
                                                customRollbackStatus: String,
                                                config: Config,
                                                dryRun: Boolean
                                              ): Unit = {
    val rollbackLogger = Logger.getLogger("Overwatch_State: ROLLBACK Logger")

    rollbackTSByModule.foreach(rollbackDetail => {
      val updateClause =
        s"""
           |update ${config.databaseName}.pipeline_report
           |set status = concat('$customRollbackStatus', ' - ', status)
           |where organization_id = '${rollbackDetail.organization_id}'
           |and fromTS >= ${rollbackDetail.rollbackTS}
           |and moduleId = ${rollbackDetail.moduleId}
           |""".stripMargin
      rollbackLogger.info(updateClause)
      try {
        if (!dryRun) spark.sql(updateClause)
      } catch {
        case e: Throwable =>
          val failMsg = s"FAILED TARGET STATE UPDATE:\n MODULE ID: " +
            s"${rollbackDetail.moduleId}\nRollbackTS: ${rollbackDetail.rollbackTS}\nORGID: " +
            s"${rollbackDetail.organization_id}"
          println(PipelineFunctions.appendStackStrace(e, failMsg))
          rollbackLogger.error(PipelineFunctions.appendStackStrace(e, failMsg))
      }
    })
  }

  def rollbackPipelineForModule(
                                 workspace: Workspace,
                                 rollbackToTimeEpochMS: Long,
                                 moduleIds: Array[Int],
                                 workspaceIds: Array[String],
                                 dryRun: Boolean = true,
                                 customRollbackStatus: String = "ROLLED BACK"
                               ): Unit = {
    if (dryRun) println("DRY RUN: Nothing will be changed")
    val config = workspace.getConfig
    val orgFilter = if (workspaceIds.isEmpty) {
      throw new Exception("""workspaceIDs cannot be empty. To rollback all workspaces use "global" in the array """)
    } else if (workspaceIds.headOption.getOrElse(config.organizationId) == "global") {
      lit(true)
    } else {
      'organization_id.isin(workspaceIds: _*)
    }
    val latestRunW = Window.partitionBy('organization_id, 'moduleId).orderBy('fromTS)

    val rollbackTSByModule = spark.table(s"${config.databaseName}.pipeline_report")
      .filter(orgFilter)
      .filter('moduleId.isin(moduleIds: _*))
      .filter('untilTS >= rollbackToTimeEpochMS)
      .withColumn("rnk", rank().over(latestRunW))
      .withColumn("rn", row_number().over(latestRunW))
      .filter('rnk === 1 && 'rn === 1)
      .select('organization_id, 'moduleId, 'fromTS.alias("rollbackTS"))
      .as[ModuleRollbackTS]
      .collect()

    println(s"BEGINNING PIPELINE STATE ROLLBACK for modules " +
      s"${rollbackTSByModule.map(_.moduleId).distinct.mkString(", ")} for ORGANIZATION IDs " +
      s"${rollbackTSByModule.map(_.organization_id).distinct.mkString(", ")}")
    rollbackPipelineStateToTimestamp(rollbackTSByModule, customRollbackStatus, config, dryRun)

    val allTargets = (Bronze(workspace, suppressReport = true, suppressStaticDatasets = true).getAllTargets ++
      Silver(workspace, suppressReport = true, suppressStaticDatasets = true).getAllTargets ++
      Gold(workspace, suppressReport = true, suppressStaticDatasets = true).getAllTargets)
      .filter(_.exists(pathValidation = false, catalogValidation = true))

    val targetsToRollback = rollbackTSByModule.map(rollback => {
      val targetTableName = PipelineFunctions.getTargetTableNameByModule(rollback.moduleId)
      val targetToRollback = allTargets.find(_.name.toLowerCase == targetTableName.toLowerCase)
      assert(targetToRollback.nonEmpty, s"Target with name: $targetTableName not found")
      TargetRollbackTS(
        rollback.organization_id,
        targetToRollback.get,
        rollback.rollbackTS
      )
    })

    println(s"BEGINNING TARGET ROLLBACK FOR TABLES " +
      s"${targetsToRollback.map(_.target.tableFullName).distinct.mkString(", ")} for WORKSPACE IDs " +
      s"${targetsToRollback.map(_.organization_id).distinct.mkString(", ")}"
    )
    rollbackTargetToTimestamp(targetsToRollback, dryRun)

  }

  private def buildPipReport(
                              etlDB: String,
                              noOfRecords: Int,
                              orgIdFilter: Column,
                              moduleIDFilter: Column,
                              verbose: Boolean = false
                            ): DataFrame = {
    try{
      spark.catalog.getTable(s"${etlDB}.pipeline_report")
      logger.log(Level.INFO, s"Overwatch has being deployed with  ${etlDB}")
    }catch {
      case e: Exception =>
        val msg = s"Overwatch has not been deployed with  ${etlDB}"
        logger.log(Level.ERROR, msg)
        throw new BadConfigException(msg)
    }

    val pipReport = spark.table(s"${etlDB}.pipeline_report")
      .filter(orgIdFilter)
      .filter(moduleIDFilter)
    val priorityFields = Array("organization_id", "workspace_name", "moduleID", "moduleName", "from_time",
      "until_time", "primordialDateString", "status", "parsedConfig.packageVersion",
      "Pipeline_SnapTS", "Overwatch_RunID")
    val baseReport = pipReport
      .orderBy('Pipeline_SnapTS.desc,'moduleID)
      .withColumn("from_time", from_unixtime('fromTS.cast("double") / lit(1000)).cast("timestamp"))
      .withColumn("until_time", from_unixtime('untilTS.cast("double") / lit(1000)).cast("timestamp"))

    val organizedReport = if (verbose) {
      baseReport
        .moveColumnsToFront(priorityFields)
    } else {
      baseReport.select(priorityFields map col: _*)
    }
    if (noOfRecords == -1){
      organizedReport
    }else{
      val w = Window.partitionBy('organization_id, 'moduleID).orderBy('Pipeline_SnapTS.desc)
      organizedReport
        .withColumn("rnk", rank().over(w))
        .filter('rnk <= noOfRecords)
        .drop("rnk")
    }

  }



  def pipReport(
                 etlDB: String,
                 noOfRecords:Int = -1,
                 moduleIds: Array[Int] = Array[Int](),
                 verbose: Boolean = false,
                 orgId: Seq[String] = Seq[String]()
               ): DataFrame = {
    val orgIDFilter = if (orgId.nonEmpty) col("organization_id").isin(orgId: _*) else lit(true)
    val moduleIdFilter = if (moduleIds.nonEmpty) col("moduleId").isin(moduleIds: _*) else lit(true)
    buildPipReport(etlDB, noOfRecords, orgIDFilter, moduleIdFilter, verbose)
  }

  def pipReport(etlDB: String, orgId: String*): DataFrame = {
    pipReport(etlDB, orgId = orgId)
  }

  def pipReport(etlDB: String, moduleIds: Array[Int], orgId: String*): DataFrame = {
    pipReport(etlDB, moduleIds = moduleIds, orgId = orgId)
  }
  /**
   * Function removes the trailing slashes and double slashes of the given URL.
   * @param url
   * @return
   */
  def sanitizeURL(url:String):String={
    val inputUrl = url.trim
    removeDuplicateSlashes(removeTrailingSlashes(inputUrl))
  }

  /**
   * FUnction removes the double slashes of the given URL.
   * @param url
   * @return
   */
  def removeDuplicateSlashes(url: String): String = {
    val stringURL = url.replaceAll("//", "/")
    val makeFirstSlashDoubleSlash =
      if (stringURL.contains("s3a:/") ||
        stringURL.contains("s3:/") ||
        stringURL.contains("gs:/") ||
        stringURL.contains("abfss:/") ||
        stringURL.contains("http:/") ||
        stringURL.contains("https:/")) true else false
    if (makeFirstSlashDoubleSlash) {
      stringURL.replaceFirst("/", "//")
    } else {
      stringURL
    }
  }

  /**
   * Removes the slash if the slash is  is present at the end of the URL.
   * @param url
   * @return
   */
  def removeTrailingSlashes(url: String): String = {
    if(url.lastIndexOf("/") == url.length-1){
      url.substring(0,url.length-1)
    }else{
      url
    }
  }

  /**
   * Removes the slash if the slash is  is present at the end of the URL.
   *
   * @param url
   * @return
   */
  def removeTrailingSlashes(url: Column): Column = {
    when(url.endsWith("/"), url.substr(lit(0), length(url) - 1)).otherwise(url)
  }

  /**
   * Registers the missing tables for Bronze,Silver and Gold into the metastore.
   * @param workspace
   */
  def registerMissingTargets(workspace: Workspace): Unit = {
    val taskSupport = new ForkJoinTaskSupport(new ForkJoinPool(12))
    val bronze = Bronze(workspace)
    val silver = Silver(workspace)
    val gold = Gold(workspace)
    val db = bronze.database
    val targets = (bronze.getAllTargets ++ silver.getAllTargets ++ gold.getAllTargets :+ bronze.pipelineStateTarget).filter(_.exists(dataValidation = true, catalogValidation = false)).par
    targets.tasksupport = taskSupport
    targets.foreach(t => {
      try {
        db.registerTarget(t)
      } catch {
        case e: Throwable => println(s"FAILED: ${t.tableFullName}", e)
      }
    })
  }
<<<<<<< HEAD
=======
  def getQueryListener(query: StreamingQuery, config: Config, minEventsPerTrigger: Long): StreamingQueryListener = {
    val streamManager = new StreamingQueryListener() {
      override def onQueryStarted(queryStarted: QueryStartedEvent): Unit = {
        logger.log(Level.INFO,s"Query started: ${queryStarted.id}")
      }

      override def onQueryTerminated(queryTerminated: QueryTerminatedEvent): Unit = {
        logger.log(Level.INFO,s"Query terminated: ${queryTerminated.id}")
      }

      override def onQueryProgress(queryProgress: QueryProgressEvent): Unit = {
        logger.log(Level.INFO,s"Query made progress: ${queryProgress.progress}")
        if (config.debugFlag) {
          println(query.status.prettyJson)
        }
        if (queryProgress.progress.numInputRows <= minEventsPerTrigger) {
          query.stop()
        }
      }
    }
    streamManager
  }
>>>>>>> 65a3d405
}<|MERGE_RESOLUTION|>--- conflicted
+++ resolved
@@ -1051,8 +1051,7 @@
       }
     })
   }
-<<<<<<< HEAD
-=======
+  
   def getQueryListener(query: StreamingQuery, config: Config, minEventsPerTrigger: Long): StreamingQueryListener = {
     val streamManager = new StreamingQueryListener() {
       override def onQueryStarted(queryStarted: QueryStartedEvent): Unit = {
@@ -1075,5 +1074,4 @@
     }
     streamManager
   }
->>>>>>> 65a3d405
 }