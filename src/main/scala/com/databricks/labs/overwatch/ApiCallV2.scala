--- conflicted
+++ resolved
@@ -484,10 +484,6 @@
       }
 
     }
-<<<<<<< HEAD
-=======
-
->>>>>>> 7090e68d
     if (emptyDFCheck(apiResultDF)) {
       val errMsg =
         s"""API CALL Resulting DF is empty BUT no errors detected, progressing module.
