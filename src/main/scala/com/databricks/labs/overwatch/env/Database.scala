--- conflicted
+++ resolved
@@ -123,11 +123,8 @@
     streamManager
   }
 
-<<<<<<< HEAD
   // TODO - refactor this write function and the writer from the target
   //  write function has gotten overly complex
-=======
->>>>>>> 70c47432
   def write(df: DataFrame, target: PipelineTable, pipelineSnapTime: Column, applySparkOverrides: Boolean = true): Boolean = {
     var finalDF: DataFrame = df
     finalDF = if (target.withCreateDate) finalDF.withColumn("Pipeline_SnapTS", pipelineSnapTime) else finalDF
