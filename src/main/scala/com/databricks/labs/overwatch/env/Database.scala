package com.databricks.labs.overwatch.env

import com.databricks.labs.overwatch.pipeline.TransformFunctions._
import com.databricks.labs.overwatch.pipeline.{PipelineFunctions, PipelineTable}
import com.databricks.labs.overwatch.utils.{Config, Helpers, MergeScope, SparkSessionWrapper, WriteMode}
import io.delta.tables.{DeltaMergeBuilder, DeltaTable}
import org.apache.log4j.{Level, Logger}
import org.apache.spark.sql.functions.lit
import org.apache.spark.sql.streaming.StreamingQueryListener._
import org.apache.spark.sql.streaming.{DataStreamWriter, StreamingQuery, StreamingQueryListener}
import org.apache.spark.sql.{Column, DataFrame, DataFrameWriter, Row}

import java.util
import java.util.UUID
import scala.annotation.tailrec
import scala.util.Random

class Database(config: Config) extends SparkSessionWrapper {

  private val logger: Logger = Logger.getLogger(this.getClass)
  private var _databaseName: String = _


  def setDatabaseName(value: String): this.type = {
    _databaseName = value
    this
  }

  /**
   * Checks if the table has optimizeWrite enabled.
   *
   * @param target
   * @return
   */
  private def checkAutoOptimizeWrite(target: PipelineTable): Boolean = {
    import spark.implicits._
    spark.sql(s"""describe detail '${target.tableLocation}'""")
      .select("properties").as[Map[String, String]].collect()
      .headOption.getOrElse(throw new Exception(s"Unable to find properties for ${target.tableLocation}"))
      .getOrElse("delta.autoOptimize.optimizeWrite", "false")
      .toBoolean
  }

  /**
   * It will create the table as it was previously created
   * then check whether it has autoOptimize enabled or not.
   * If AutoOptimize is enabled for the target table but it is not set to true in TBLPROPERTIES
   * then alter the table and set the correct property of autoOptimizeWrite.
   *
   * @param target
   */
  private def createTableWithAutoOptimizeWrite(target: PipelineTable): Unit = {
    val targetPropertiesAccurate = checkAutoOptimizeWrite(target)
    val createStatement = s"create table if not exists ${target.tableFullName} " +
      s"USING DELTA location '${target.tableLocation}' " +
      s"TBLPROPERTIES (delta.autoOptimize.optimizeWrite = ${targetPropertiesAccurate.toString},delta.autoOptimize.autoCompact=false)"
    val logMessage = s"CREATING TABLE: ${target.tableFullName} at ${target.tableLocation}\n$createStatement\n\n"
    logger.log(Level.INFO, logMessage)
    if (config.debugFlag) println(logMessage)
    spark.sql(createStatement) //Creating the table as it was previously created.
    if (!targetPropertiesAccurate) {
      val alterStatement = s"""alter table ${target.tableFullName} set TBLPROPERTIES (delta.autoOptimize.optimizeWrite = true)"""
      logger.log(Level.INFO, alterStatement)
      if (config.debugFlag) println(alterStatement)
      spark.sql(alterStatement) //Turning autoOptimize for the table.
    }
  }

  /**
   * register an Overwatch target table in the configured Overwatch deployment.
   * As of release 0.7.2.1 : When the tables are dropped ,it will create the table as it was previously created
   * then check whether it has autoOptimize enabled or not.
   * If AutoOptimize is enabled for the target table but it is not set to true in TBLPROPERTIES
   * then alter the table and set the correct property of autoOptimizeWrite.
   *
   * @param target Pipeline table (i.e. target) as per the Overwatch deployed config
   */
  def registerTarget(target: PipelineTable): Unit = {
    if (!target.exists(catalogValidation = true) && target.exists(pathValidation = true)) {
      if (target.autoOptimize) {//Checks if the target table should be autoOptimize or not.
        createTableWithAutoOptimizeWrite(target)
      } else { // target is not auto optimize
        val createStatement = s"create table if not exists ${target.tableFullName} " +
          s"USING DELTA location '${target.tableLocation}'"
        val logMessage = s"CREATING TABLE: ${target.tableFullName} at ${target.tableLocation}\n$createStatement\n\n"
        logger.log(Level.INFO, logMessage)
        if (config.debugFlag) println(logMessage)
        spark.sql(createStatement)
      }
    }
  }

  def getDatabaseName: String = _databaseName

  // TODO -- Move this to post processing and improve
  //  all rollbacks should be completed during post processing from full inventory in par
  def rollbackTarget(target: PipelineTable): Unit = {

    // TODO -- on failure this causes multiple deletes unnecessarily -- improve this
    if (target.tableFullName matches ".*spark_.*_silver") {
      val sparkSilverTables = Array(
        "spark_executors_silver", "spark_Executions_silver", "spark_jobs_silver",
        "spark_stages_silver", "spark_tasks_silver"
      )
      val spark_silver_failMsg = s"Spark Silver FAILED: Rolling back all Spark Silver tables."
      if (config.debugFlag) println(spark_silver_failMsg)
      logger.log(Level.WARN, spark_silver_failMsg)

      sparkSilverTables.foreach(tbl => {
        val tableFullName = s"${config.databaseName}.${tbl}"
        val rollbackSql =
          s"""
             |delete from ${tableFullName}
             |where Overwatch_RunID = '${config.runID}'
             |""".stripMargin
        logger.log(Level.INFO, s"Rollback Statement to Execute: ${rollbackSql}")
        spark.sql(rollbackSql)
      })
    } else {
      val rollbackSql =
        s"""
           |delete from ${target.tableFullName}
           |where Overwatch_RunID = '${config.runID}'
           |""".stripMargin
      val rollBackMsg = s"Executing Rollback: STMT: ${rollbackSql}"
      if (config.debugFlag) println(rollBackMsg)
      logger.log(Level.WARN, rollBackMsg)
      spark.sql(rollbackSql)
    }

    // Specific Rollback logic
    if (target.name == "spark_events_bronze") {
      val eventsFileTrackerTable = s"${config.databaseName}.spark_events_processedfiles"
      val updateStmt =
        s"""
           |update ${eventsFileTrackerTable}
           |set failed = true
           |where Overwatch_RunID = '${config.runID}'
           |""".stripMargin
      val fileFailMsg = s"Failing Files for ${config.runID}.\nSTMT: $updateStmt"
      logger.log(Level.WARN, fileFailMsg)
      if (config.debugFlag) {
        println(updateStmt)
        println(fileFailMsg)
      }
      spark.sql(updateStmt)
    }
  }

  private def initializeStreamTarget(df: DataFrame, target: PipelineTable): Unit = {
    val dfWSchema = spark.createDataFrame(new util.ArrayList[Row](), df.schema)
    val staticDFWriter = target.copy(checkpointPath = None).writer(dfWSchema)
    staticDFWriter
      .asInstanceOf[DataFrameWriter[Row]]
      .save(target.tableLocation)

    registerTarget(target)
  }


  /**
   * It's often more efficient to write a temporary version of the data to be merged than to compare complex
   * pipelines multiple times. This function simplifies the logic to write the df to temp storage and
   * read it back as a simple scan for deduping and merging
   * NOTE: this may be moved outside of database.scala if usage is valuable in other contexts
   *
   * @param df     Dataframe to persist and load as fresh
   * @param target target the df represents
   * @return
   */
  private def persistAndLoad(df: DataFrame, target: PipelineTable): DataFrame = {
    spark.conf.set("spark.databricks.delta.formatCheck.enabled", "false")
    val tempPrefix = target.config.tempWorkingDir
    val tempSuffix = UUID.randomUUID().toString.replace("-", "")
    val dfTempPath = s"${tempPrefix}/${target.name.toLowerCase}/$tempSuffix"

    logger.info(
      s"""
         |Writing intermediate dataframe '${target.tableFullName}' to temporary path '$dfTempPath'
         |to optimize downstream performance.
         |""".stripMargin)
    df.write.format("delta").save(dfTempPath)

    // maximize parallelism on re-read and let AQE bring it back down
    spark.conf.set("spark.sql.files.maxPartitionBytes", 1024 * 1024 * 16)
    spark.conf.set("spark.databricks.delta.formatCheck.enabled", "true")
    spark.read.format("delta").load(dfTempPath)
  }

  private def getPartitionedDateField(df: DataFrame, partitionFields: Seq[String]): Option[String] = {
    df.schema.filter(f => partitionFields.map(_.toLowerCase).contains(f.name.toLowerCase))
      .filter(_.dataType.typeName == "date")
      .map(_.name).headOption
  }

  /**
   * Add metadata, cleanse duplicates, and persistBeforeWrite for perf as needed based on target
   *
   * @param df               original dataframe that is to be written
   * @param target           target to which the df is to be written
   * @param pipelineSnapTime pipelineSnapTime
   * @return
   */
  private def preWriteActions(df: DataFrame, target: PipelineTable, pipelineSnapTime: Column): DataFrame = {
    var finalSourceDF: DataFrame = df
    finalSourceDF = if (target.withCreateDate) finalSourceDF.withColumn("Pipeline_SnapTS", pipelineSnapTime) else finalSourceDF
    finalSourceDF = if (target.withOverwatchRunID) finalSourceDF.withColumn("Overwatch_RunID", lit(config.runID)) else finalSourceDF
    finalSourceDF = if (target.workspaceName) finalSourceDF.withColumn("workspace_name", lit(config.workspaceName)) else finalSourceDF

    // if target is to be deduped, dedup it by keys
    finalSourceDF = if (!target.permitDuplicateKeys) finalSourceDF.dedupByKey(target.keys, target.incrementalColumns) else finalSourceDF

    // always persistAndLoad when parallelism > 1 to reduce table lock times
    // don't persist and load metadata tables with fixed schemas (isEvolvingSchema false)
    val isParallelNotStreamingNotMeta = SparkSessionWrapper.parSessionsOn && !target.isStreaming && !target.isEvolvingSchema
    if (target.persistBeforeWrite || isParallelNotStreamingNotMeta) persistAndLoad(finalSourceDF, target) else finalSourceDF
  }

  /**
   *
   * @param deltaTarget Delta table to which to write
   * @param updatesDF DF to be merged into the delta table
   * @param mergeCondition merge logic as a string
   * @param target Pipeline Table target to write to
   * @return
   */
  private def deriveDeltaMergeBuilder(
                                     deltaTarget: DeltaTable,
                                     updatesDF: DataFrame,
                                     mergeCondition: String,
                                     target: PipelineTable
                                     ): DeltaMergeBuilder = {

    val mergeScope = target.mergeScope
    logger.log(Level.INFO, s"BEGINNING MERGE for target ${target.tableFullName}. \nMERGE SCOPE: " +
      s"$mergeScope")

    if (mergeScope == MergeScope.insertOnly) {
      deltaTarget
        .merge(updatesDF, mergeCondition)
        .whenNotMatched
        .insertAll()
    } else if (mergeScope == MergeScope.updateOnly) {
      deltaTarget
        .merge(updatesDF, mergeCondition)
        .whenMatched
        .updateAll()
    }
    else if (mergeScope == MergeScope.full) {
      deltaTarget
        .merge(updatesDF, mergeCondition)
        .whenMatched
        .updateAll()
        .whenNotMatched
        .insertAll()
    } else {
      throw new Exception("Merge Scope Not Supported")
    }
  }

  /**
   * Get the merge condition based on the maxMergeScanDates on target's immutable columns
   * @param df
   * @param target
   * @param maxMergeScanDates
   * @return
   */
  def getMergeCondition(df: DataFrame, target: PipelineTable, maxMergeScanDates: Array[String] = Array()): String = {
    val immutableColumns = (target.keys ++ target.incrementalColumns).distinct

    val datePartitionFields = getPartitionedDateField(df, target.partitionBy)
    val explicitDatePartitionCondition = if (datePartitionFields.nonEmpty & maxMergeScanDates.nonEmpty) {
      s" AND target.${datePartitionFields.get} in (${maxMergeScanDates.mkString("'", "', '", "'")})"
    } else ""
    val mergeCondition: String = immutableColumns.map(k => s"updates.$k = target.$k").mkString(" AND ") + " " +
      s"AND target.organization_id = '${config.organizationId}'" + // force partition filter for concurrent merge
      explicitDatePartitionCondition // force right side scan to only scan relevant dates

    mergeCondition
  }

  /**
   * Function to write the batch data in delta format
   * @param df
   * @param target
   * @param maxMergeScanDates
   */
  def deltaMergeWriter(df: DataFrame, target: PipelineTable, maxMergeScanDates: Array[String] = Array()): Unit = { // DELTA MERGE / UPSERT
    val deltaTarget = DeltaTable.forPath(spark,target.tableLocation).alias("target")
    val updatesDF = df.alias("updates")
    val mergeCondition = getMergeCondition(df, target, maxMergeScanDates)

    val mergeDetailMsg =
      s"""
         |Beginning upsert to ${target.tableFullName}.
         |MERGE CONDITION: $mergeCondition
         |""".stripMargin
    logger.log(Level.INFO, mergeDetailMsg)
    spark.conf.set("spark.databricks.delta.commitInfo.userMetadata", config.runID)
    // TODO -- when DBR 9.1 LTS GA, use LSM (low-shuffle-merge) to improve pipeline
    deriveDeltaMergeBuilder(deltaTarget, updatesDF, mergeCondition, target)
      .execute()

    spark.conf.unset("spark.databricks.delta.commitInfo.userMetadata")
  }

  /**
   * Function to write the streaming data
   * @param df
   * @param target
   */
  def streamAndBatchWriter(df: DataFrame, target: PipelineTable): Unit = {
    logger.log(Level.INFO, s"Beginning write to ${target.tableFullName}")
    if (target.checkpointPath.nonEmpty) { // STREAMING WRITER

      val msg = s"Checkpoint Path Set: ${target.checkpointPath.get} - proceeding with streaming write"
      logger.log(Level.INFO, msg)
      if (config.debugFlag) println(msg)

      val beginMsg = s"Stream to ${target.tableFullName} beginning."
      if (config.debugFlag) println(beginMsg)
      logger.log(Level.INFO, beginMsg)
      if (!spark.catalog.tableExists(config.databaseName, target.name)) {
        initializeStreamTarget(df, target)
      }
      val streamWriter = target.writer(df)
        .asInstanceOf[DataStreamWriter[Row]]
        .option("path", target.tableLocation)
        .start()
<<<<<<< HEAD
      val streamManager = Helpers.getQueryListener(streamWriter, config,config.auditLogConfig.azureAuditLogEventhubConfig.get.minEventsPerTrigger)
=======
      val streamManager = getQueryListener(streamWriter, config.auditLogConfig.azureAuditLogEventhubConfig.get.minEventsPerTrigger)
>>>>>>> 625badab
      spark.streams.addListener(streamManager)
      val listenerAddedMsg = s"Event Listener Added.\nStream: ${streamWriter.name}\nID: ${streamWriter.id}"
      if (config.debugFlag) println(listenerAddedMsg)
      logger.log(Level.INFO, listenerAddedMsg)

      streamWriter.awaitTermination()
      spark.streams.removeListener(streamManager)

    } else { // DF Standard Writer append/overwrite
      try {
        target.writer(df).asInstanceOf[DataFrameWriter[Row]].save(target.tableLocation)
      } catch {
        case e: Throwable =>
          val fullMsg = PipelineFunctions.appendStackStrace(e, "Exception in writeMethod:")
          logger.log(Level.ERROR, s"""Exception while writing to ${target.tableFullName}"""" +
            Thread.currentThread().getName + " Error msg:" + fullMsg)
          throw e
      }
    }
    logger.log(Level.INFO, s"Completed write to ${target.tableFullName}")
  }


<<<<<<< HEAD

=======
>>>>>>> 625badab
  // TODO - refactor this write function and the writer from the target
  //  write function has gotten overly complex
  /**
   * Write the dataframe to the target
   *
   * @param df                 df with data to be written
   * @param target             target to where data should be saved
   * @param pipelineSnapTime   pipelineSnapTime
   * @param maxMergeScanDates  perf -- max dates to scan on a merge write. If populated this will filter the target source
   *                           df to minimize the right-side scan.
   * @param preWritesPerformed whether pre-write actions have already been completed prior to calling write. This is
   *                           defaulted to false and should only be set to true in specific circumstances when
   *                           preWriteActions was called prior to calling the write function. Typically used for
   *                           concurrency locking.
   * @return
   */
  def write(
             df: DataFrame,
             target: PipelineTable,
             pipelineSnapTime: Column,
             maxMergeScanDates: Array[String] = Array(),
             preWritesPerformed: Boolean = false
           ): Unit = {

    // append metadata to source DF and cleanse as necessary
    val finalDF = if (!preWritesPerformed) {
      preWriteActions(df, target, pipelineSnapTime)
    } else {
      df
    }

    // ON FIRST RUN - WriteMode is automatically overwritten to APPEND
    target.writeMode match {
      case WriteMode.merge => deltaMergeWriter(finalDF, target, maxMergeScanDates)
      case WriteMode.append | WriteMode.overwrite => streamAndBatchWriter(finalDF, target)
      case _ => throw new UnsupportedOperationException(s"${target.writeMode} is not supported. Support write modes " +
        s"are - Merge, Append and Overwrite")
    }
    registerTarget(target)
  }

  /**
   * Function forces the thread to sleep for some specified time.
   * @param tableName Name of table for logging only
   * @param minimumSeconds minimum number of seconds for which to sleep
   * @param maxRandomSeconds max random seconds to add
   */
  private def coolDown(tableName: String, minimumSeconds: Long, maxRandomSeconds: Long): Unit = {
    val rnd = new scala.util.Random
    val number: Long = ((rnd.nextFloat() * maxRandomSeconds) + minimumSeconds).toLong * 1000L
    logger.log(Level.INFO,"Slowing parallel writes to " + tableName + "sleeping..." + number +
      " thread name " + Thread.currentThread().getName)
    Thread.sleep(number)
  }

  /**
   * Perform write retry after cooldown for legacy deployments
   * race conditions can occur when multiple workspaces attempt to modify the schema at the same time, when this
   * occurs, simply retry the write after some cooldown
   * @param inputDf DF to write
   * @param target target to where to write
   * @param pipelineSnapTime pipelineSnapTime
   * @param maxMergeScanDates same as write function
   */
  private def performRetry(inputDf: DataFrame,
                   target: PipelineTable,
                   pipelineSnapTime: Column,
                   maxMergeScanDates: Array[String] = Array()): Unit = {
    @tailrec def executeRetry(retryCount: Int): Unit = {
      val rerunFlag = try {
        write(inputDf, target, pipelineSnapTime, maxMergeScanDates)
        false
      } catch {
        case e: Throwable =>
          val exceptionMsg = e.getMessage.toLowerCase()
          logger.log(Level.WARN,
            s"""
               |DELTA Table Write Failure:
               |$exceptionMsg
               |Will Retry After a small delay.
               |This is usually caused by multiple writes attempting to evolve the schema simultaneously
               |""".stripMargin)
          if (exceptionMsg != null && (exceptionMsg.contains("concurrent") || exceptionMsg.contains("conflicting")) && retryCount < 5) {
            coolDown(target.tableFullName, 30, 30)
            true
          } else {
            throw e
          }
      }
      if (retryCount < 5 && rerunFlag) executeRetry(retryCount + 1)
    }

    try {
      executeRetry(1)
    } catch {
      case e: Throwable =>
        throw e
    }

  }

  /**
   * Used for multithreaded multiworkspace deployments
   * Check if a table is locked and if it is wait until max timeout for it to be unlocked and fail the write if
   * the timeout is reached
   * Table Lock Timeout can be overridden by setting cluster spark config overwatch.tableLockTimeout -- in milliseconds
   * default table lock timeout is 20 minutes or 1200000 millis
   *
   * @param tableName name of the table to be written
   * @return
   */
  private def targetNotLocked(tableName: String): Boolean = {
    val defaultTimeout: String = "1200000"
    val timeout = spark(globalSession = true).conf.getOption("overwatch.tableLockTimeout").getOrElse(defaultTimeout).toLong
    val timerStart = System.currentTimeMillis()

    @tailrec def testLock(retryCount: Int): Boolean = {
      val currWaitTime = System.currentTimeMillis() - timerStart
      val withinTimeout = currWaitTime < timeout
      if (SparkSessionWrapper.globalTableLock.contains(tableName)) {
        if (withinTimeout) {
          logger.log(Level.WARN, s"TABLE LOCKED: $tableName for $currWaitTime -- waiting for parallel writes to complete")
          coolDown(tableName, retryCount * 5, 2) // add 5 to 7 seconds to sleep for each lock test
          testLock(retryCount + 1)
        } else {
          throw new Exception(s"TABLE LOCK TIMEOUT - The table $tableName remained locked for more than the configured " +
            s"max timeout of $timeout millis. This may be increased by setting the following spark config in the cluster" +
            s"to something higher than the default (20 minutes). Usually only necessary for historical loads. \n" +
            s"overwatch.tableLockTimeout")
        }
      } else true // table not locked
    }

    testLock(retryCount = 1)
  }

  /**
   * Checks whether targets needs to be cached
   * @param target
   * @param daysToProcess
   * @return
   */
  def preWriteCacheRequired(target: PipelineTable, daysToProcess: Option[Int] = None): Boolean = {
    daysToProcess.getOrElse(1000) < 5 &&   // this can be inside a function
      !target.autoOptimize &&
      !SparkSessionWrapper.parSessionsOn &&
      target.isEvolvingSchema // don't cache small meta tables
  }

  /**
   * Wrapper for the write function
   * If legacy deployment retry delta write in event of race condition
   * If multiworkspace -- implement table locking to alleviate race conditions on parallelize workspace loads
   *
   * @param df
   * @param target
   * @param pipelineSnapTime
   * @param maxMergeScanDates
   * @param daysToProcess
   * @return
   */
  private[overwatch] def writeWithRetry(df: DataFrame,
                                        target: PipelineTable,
                                        pipelineSnapTime: Column,
                                        maxMergeScanDates: Array[String] = Array(),
                                        daysToProcess: Option[Int] = None): Unit = {

    // needsCache when it's a small number of days and not in parallel and not autoOptimize
    //  when in parallel disable cache because it will always use persistAndLoad to reduce table lock times.
    //  persist and load will all be able to happen in parallel to temp location and use a simple read/write to
    //  merge into target rather than locking the target for the entire time all the transforms are being executed.
    val needsCache = preWriteCacheRequired(target, daysToProcess)
    logger.log(Level.INFO, s"PRE-CACHING TARGET ${target.tableFullName} ENABLED: $needsCache")

    val inputDf = if (needsCache) {
      logger.log(Level.INFO, "Persisting data :" + target.tableFullName)
      df.persist()
    } else df
    if (needsCache) inputDf.count()

    if (target.config.isMultiworkspaceDeployment && target.requiresLocking) { // multi-workspace ++ locking
      val withMetaDf = preWriteActions(df, target, pipelineSnapTime)
      if (targetNotLocked(target.tableFullName)) {
        try {
          SparkSessionWrapper.globalTableLock.add(target.tableFullName)
          write(withMetaDf, target, pipelineSnapTime, maxMergeScanDates, preWritesPerformed = true)
        } catch {
          case e: Throwable => throw e
        } finally {
          SparkSessionWrapper.globalTableLock.remove(target.tableFullName)
        }
      }
    } else { // not multiworkspace -- or if multiworkspace and does not require locking
      performRetry(inputDf, target, pipelineSnapTime, maxMergeScanDates)
    }
  }


}

object Database {

  def apply(config: Config): Database = {
    new Database(config).setDatabaseName(config.databaseName)
  }

}<|MERGE_RESOLUTION|>--- conflicted
+++ resolved
@@ -327,11 +327,9 @@
         .asInstanceOf[DataStreamWriter[Row]]
         .option("path", target.tableLocation)
         .start()
-<<<<<<< HEAD
+      
       val streamManager = Helpers.getQueryListener(streamWriter, config,config.auditLogConfig.azureAuditLogEventhubConfig.get.minEventsPerTrigger)
-=======
-      val streamManager = getQueryListener(streamWriter, config.auditLogConfig.azureAuditLogEventhubConfig.get.minEventsPerTrigger)
->>>>>>> 625badab
+
       spark.streams.addListener(streamManager)
       val listenerAddedMsg = s"Event Listener Added.\nStream: ${streamWriter.name}\nID: ${streamWriter.id}"
       if (config.debugFlag) println(listenerAddedMsg)
@@ -354,11 +352,6 @@
     logger.log(Level.INFO, s"Completed write to ${target.tableFullName}")
   }
 
-
-<<<<<<< HEAD
-
-=======
->>>>>>> 625badab
   // TODO - refactor this write function and the writer from the target
   //  write function has gotten overly complex
   /**
