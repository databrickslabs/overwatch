package com.databricks.labs.overwatch.env

import com.databricks.dbutils_v1.DBUtilsHolder.dbutils
<<<<<<< HEAD
import com.databricks.labs.overwatch.{ApiCallV2}
=======
import com.databricks.labs.overwatch.ApiCallV2
>>>>>>> 9456ea73
import com.databricks.labs.overwatch.utils._
import org.apache.log4j.{Level, Logger}
import org.apache.spark.sql.DataFrame
import org.apache.spark.sql.functions._

import scala.collection.parallel.ForkJoinTaskSupport
import scala.concurrent.forkjoin.ForkJoinPool

/**
 * The Workspace class gets instantiated once per run per Databricks workspace. THe need for this class evolved
 * over time and is being restructured as part of an outstanding refactor branch which is likely not to be completed
 * until after v1.0 release.
 *
 * @param config
 */
class Workspace(config: Config) extends SparkSessionWrapper {

  private val logger: Logger = Logger.getLogger(this.getClass)
  private var _database: Database = _
  private var _validated: Boolean = false
  private[overwatch] val overwatchRunClusterId = spark.conf.get("spark.databricks.clusterUsageTags.clusterId")

  private[overwatch] def database: Database = _database

  private def setDatabase(value: Database): this.type = {
    _database = value
    this
  }

  private[overwatch] def setValidated(value: Boolean): this.type = {
    _validated = value
    this
  }

  def copy(_config: Config = config): Workspace = {
    val db = this.database
    Workspace(db, _config)
  }

  def isValidated: Boolean = _validated

  /**
   * Most of the jobs data comes from the audit logs but there are several edge cases that result in incomplete
   * jobs log data in the audit logs (same true for cluster specs). As such, each time the jobs module executes
   * a snapshot of actively defined jobs is captured and used to fill in the blanks in the silver+ layers.
   *
   * @return
   */
  def getJobsDF: DataFrame = {

    val jobsEndpoint = "jobs/list"
<<<<<<< HEAD
    ApiCallV2(config.apiEnv,jobsEndpoint)
=======
    val query = Map(
      "limit" -> "25",
      "expand_tasks" -> "true",
      "offset" -> "0"
    )
    ApiCallV2(config.apiEnv, jobsEndpoint,query,2.1)
>>>>>>> 9456ea73
      .execute()
      .asDF()
      .withColumn("organization_id", lit(config.organizationId))
  }

  /**
   * Exposed config as a public getter to enable access to config for testing. This should not be public facing
   * public function.
   *
   * @return
   */
  def getConfig: Config = config

  def getClustersDF: DataFrame = {
    val clustersEndpoint = "clusters/list"
<<<<<<< HEAD
    ApiCallV2(config.apiEnv,clustersEndpoint)
=======
    ApiCallV2(config.apiEnv, clustersEndpoint)
>>>>>>> 9456ea73
      .execute()
      .asDF()
      .withColumn("organization_id", lit(config.organizationId))
  }

  /**
   * For future development
   *
   * @param dbfsPath
   * @return
   */
  def getDBFSPaths(dbfsPath: String): DataFrame = {
    val dbfsEndpoint = "dbfs/list"
    val jsonQuery = s"""{"path":"${dbfsPath}"}"""
<<<<<<< HEAD
    ApiCallV2(config.apiEnv,dbfsEndpoint,jsonQuery)
=======
    ApiCallV2(config.apiEnv, dbfsEndpoint, jsonQuery)
>>>>>>> 9456ea73
      .execute()
      .asDF()
      .withColumn("organization_id", lit(config.organizationId))

  }

  /**
   * Placeholder for future dev
   *
   * @return
   */
  def getPoolsDF: DataFrame = {
    val poolsEndpoint = "instance-pools/list"
<<<<<<< HEAD
    ApiCallV2(config.apiEnv,poolsEndpoint)
=======
    ApiCallV2(config.apiEnv, poolsEndpoint)
>>>>>>> 9456ea73
      .execute()
      .asDF()
      .withColumn("organization_id", lit(config.organizationId))
  }

  /**
   * Placeholder for future dev
   *
   * @return
   */
  def getProfilesDF: DataFrame = {
    val profilesEndpoint = "instance-profiles/list"
<<<<<<< HEAD
    ApiCallV2(config.apiEnv,profilesEndpoint).execute().asDF().withColumn("organization_id", lit(config.organizationId))
=======
    ApiCallV2(config.apiEnv, profilesEndpoint).execute().asDF().withColumn("organization_id", lit(config.organizationId))
>>>>>>> 9456ea73

  }

  /**
   * Placeholder for future dev
   *
   * @return
   */
  def getWorkspaceUsersDF: DataFrame = {
    val workspaceEndpoint = "workspace/list"
<<<<<<< HEAD
    ApiCallV2(config.apiEnv,workspaceEndpoint).execute().asDF().withColumn("organization_id", lit(config.organizationId))
  }


=======
    ApiCallV2(config.apiEnv, workspaceEndpoint).execute().asDF().withColumn("organization_id", lit(config.organizationId))
  }

  def getSqlQueryHistoryDF(fromTime: TimeTypes, untilTime: TimeTypes): DataFrame = {
    val sqlQueryHistoryEndpoint = "sql/history/queries"
    val acc = sc.longAccumulator("sqlQueryHistoryAccumulator")
    val startTime = fromTime.asUnixTimeMilli - (1000 * 60 * 60 * 24 * 2) // subtract 2 days for running query merge
    val jsonQuery = Map(
      "max_results" -> "50",
      "include_metrics" -> "true",
      "filter_by.query_start_time_range.start_time_ms" ->  s"$startTime",
      "filter_by.query_start_time_range.end_time_ms" ->  s"${untilTime.asUnixTimeMilli}"
      )
    ApiCallV2(
      config.apiEnv,
      sqlQueryHistoryEndpoint,
      jsonQuery,
      tempSuccessPath = s"${config.tempWorkingDir}/sqlqueryhistory_silver/${System.currentTimeMillis()}",
      accumulator = acc
    )
      .execute()
      .asDF()
      .withColumn("organization_id", lit(config.organizationId))
  }
>>>>>>> 9456ea73

  def resizeCluster(apiEnv: ApiEnv, numWorkers: Int): Unit = {
    val endpoint = "clusters/resize"
    val jsonQuery = s"""{"cluster_id":"${overwatchRunClusterId}","num_workers":${numWorkers}}"""
    try {
<<<<<<< HEAD
      ApiCallV2(apiEnv,endpoint,jsonQuery).execute()
=======
      ApiCallV2(apiEnv, endpoint, jsonQuery).execute()
>>>>>>> 9456ea73
    } catch {
      case e: ApiCallFailure if e.httpResponse.code == 400 &&
        e.httpResponse.body.contains("cannot transition from Reconfiguring to Reconfiguring") =>
        val resizeErrorAttemptMsg = s"The Overwatch cluster cannot resize to $numWorkers nodes at this time " +
          s"as it is still resizing from a previous module. For smaller workspaces and daily runs " +
          s"intelligent scaling may not be necessary."
        if (config.debugFlag) println(resizeErrorAttemptMsg)
        logger.warn(resizeErrorAttemptMsg)
    }
  }

  /**
   * get EXISTING dataset[s] metadata within the configured Overwatch workspace
   *
   * @return Seq[WorkspaceDataset]
   */
  def getWorkspaceDatasets: Seq[WorkspaceDataset] = {
    dbutils.fs.ls(config.etlDataPathPrefix)
      .filter(_.isDir)
      .map(dataset => {
        val path = dataset.path
        val uri = Helpers.getURI(path)
        val name = if (dataset.name.endsWith("/")) dataset.name.dropRight(1) else dataset.name
        WorkspaceDataset(uri.getPath, name)
      })
  }

  /**
   * Create a backup of the Overwatch datasets
   *
   * @param targetPrefix prefix of path target to send the snap
   * @param cloneLevel   Deep or Shallow
   * @param asOfTS       appends asOfTimestamp option to Delta reader to limit data on clone. This will only go back as
   *                     far as the latest vacuum by design.
   * @param excludes     Array of table names to exclude from the snapshot
   *                     this is the table name only - without the database prefix
   * @return
   */
  def snap(
            targetPrefix: String,
            cloneLevel: String = "DEEP",
            asOfTS: Option[String] = None,
            excludes: Array[String] = Array()
          ): Seq[CloneReport] = {
    val acceptableCloneLevels = Array("DEEP", "SHALLOW")
    require(acceptableCloneLevels.contains(cloneLevel.toUpperCase), s"SNAP CLONE ERROR: cloneLevel provided is " +
      s"$cloneLevel. CloneLevels supported are ${acceptableCloneLevels.mkString(",")}.")

    val sourcesToSnap = getWorkspaceDatasets
      .filterNot(dataset => excludes.map(_.toLowerCase).contains(dataset.name.toLowerCase))
    val cloneSpecs = sourcesToSnap.map(dataset => {
      val sourceName = dataset.name
      val sourcePath = dataset.path
      val targetPath = if (targetPrefix.takeRight(1) == "/") s"$targetPrefix$sourceName" else s"$targetPrefix/$sourceName"
      CloneDetail(sourcePath, targetPath, asOfTS, cloneLevel)
    }).toArray.toSeq
    Helpers.parClone(cloneSpecs)
  }

  /**
   * add existing tables to the metastore in the configured database.
   *
   * @return Seq[WorkspaceMetastoreRegistrationReport]
   */
  def addToMetastore(): Seq[WorkspaceMetastoreRegistrationReport] = {
    require(Helpers.pathExists(config.etlDataPathPrefix), s"This function can only register the Overwatch data tables " +
      s"to the Data Target configured in Overwatch. The location ${config.etlDataPathPrefix} does not exist.")
    val datasets = getWorkspaceDatasets.par
    val taskSupport = new ForkJoinTaskSupport(new ForkJoinPool(getDriverCores * 2))
    datasets.tasksupport = taskSupport
    logger.log(Level.INFO, s"BEGINNING METASTORE REGISTRATION: Database Name ${config.databaseName}")
    val addReport = datasets.map(dataset => {
      val fullTableName = s"${config.databaseName}.${dataset.name}"
      val stmt = s"CREATE TABLE $fullTableName USING DELTA LOCATION '${dataset.path}'"
      logger.log(Level.INFO, stmt)
      try {
        if (spark.catalog.tableExists(fullTableName)) throw new BadConfigException(s"TABLE EXISTS: SKIPPING")
        spark.sql(stmt)
        WorkspaceMetastoreRegistrationReport(dataset, stmt, "SUCCESS")
      } catch {
        case e: BadConfigException =>
          WorkspaceMetastoreRegistrationReport(dataset, stmt, e.getMessage)
        case e: Throwable =>
          val msg = s"TABLE REGISTRATION FAILED: ${e.getMessage}"
          logger.log(Level.ERROR, msg)
          WorkspaceMetastoreRegistrationReport(dataset, stmt, msg)
      }
    }).toArray.toSeq
    spark.sql(s"refresh ${config.databaseName}")
    addReport
  }

}


object Workspace {
  /**
   * Workspace companion object initializer.
   */
  def apply(database: Database, config: Config): Workspace = {
    new Workspace(config).setDatabase(database)
  }

}<|MERGE_RESOLUTION|>--- conflicted
+++ resolved
@@ -1,11 +1,7 @@
 package com.databricks.labs.overwatch.env
 
 import com.databricks.dbutils_v1.DBUtilsHolder.dbutils
-<<<<<<< HEAD
-import com.databricks.labs.overwatch.{ApiCallV2}
-=======
 import com.databricks.labs.overwatch.ApiCallV2
->>>>>>> 9456ea73
 import com.databricks.labs.overwatch.utils._
 import org.apache.log4j.{Level, Logger}
 import org.apache.spark.sql.DataFrame
@@ -57,16 +53,12 @@
   def getJobsDF: DataFrame = {
 
     val jobsEndpoint = "jobs/list"
-<<<<<<< HEAD
-    ApiCallV2(config.apiEnv,jobsEndpoint)
-=======
     val query = Map(
       "limit" -> "25",
       "expand_tasks" -> "true",
       "offset" -> "0"
     )
     ApiCallV2(config.apiEnv, jobsEndpoint,query,2.1)
->>>>>>> 9456ea73
       .execute()
       .asDF()
       .withColumn("organization_id", lit(config.organizationId))
@@ -82,11 +74,7 @@
 
   def getClustersDF: DataFrame = {
     val clustersEndpoint = "clusters/list"
-<<<<<<< HEAD
-    ApiCallV2(config.apiEnv,clustersEndpoint)
-=======
     ApiCallV2(config.apiEnv, clustersEndpoint)
->>>>>>> 9456ea73
       .execute()
       .asDF()
       .withColumn("organization_id", lit(config.organizationId))
@@ -101,15 +89,10 @@
   def getDBFSPaths(dbfsPath: String): DataFrame = {
     val dbfsEndpoint = "dbfs/list"
     val jsonQuery = s"""{"path":"${dbfsPath}"}"""
-<<<<<<< HEAD
-    ApiCallV2(config.apiEnv,dbfsEndpoint,jsonQuery)
-=======
     ApiCallV2(config.apiEnv, dbfsEndpoint, jsonQuery)
->>>>>>> 9456ea73
-      .execute()
-      .asDF()
-      .withColumn("organization_id", lit(config.organizationId))
-
+      .execute()
+      .asDF()
+      .withColumn("organization_id", lit(config.organizationId))
   }
 
   /**
@@ -119,11 +102,7 @@
    */
   def getPoolsDF: DataFrame = {
     val poolsEndpoint = "instance-pools/list"
-<<<<<<< HEAD
-    ApiCallV2(config.apiEnv,poolsEndpoint)
-=======
     ApiCallV2(config.apiEnv, poolsEndpoint)
->>>>>>> 9456ea73
       .execute()
       .asDF()
       .withColumn("organization_id", lit(config.organizationId))
@@ -136,11 +115,7 @@
    */
   def getProfilesDF: DataFrame = {
     val profilesEndpoint = "instance-profiles/list"
-<<<<<<< HEAD
-    ApiCallV2(config.apiEnv,profilesEndpoint).execute().asDF().withColumn("organization_id", lit(config.organizationId))
-=======
     ApiCallV2(config.apiEnv, profilesEndpoint).execute().asDF().withColumn("organization_id", lit(config.organizationId))
->>>>>>> 9456ea73
 
   }
 
@@ -151,12 +126,6 @@
    */
   def getWorkspaceUsersDF: DataFrame = {
     val workspaceEndpoint = "workspace/list"
-<<<<<<< HEAD
-    ApiCallV2(config.apiEnv,workspaceEndpoint).execute().asDF().withColumn("organization_id", lit(config.organizationId))
-  }
-
-
-=======
     ApiCallV2(config.apiEnv, workspaceEndpoint).execute().asDF().withColumn("organization_id", lit(config.organizationId))
   }
 
@@ -181,17 +150,12 @@
       .asDF()
       .withColumn("organization_id", lit(config.organizationId))
   }
->>>>>>> 9456ea73
 
   def resizeCluster(apiEnv: ApiEnv, numWorkers: Int): Unit = {
     val endpoint = "clusters/resize"
     val jsonQuery = s"""{"cluster_id":"${overwatchRunClusterId}","num_workers":${numWorkers}}"""
     try {
-<<<<<<< HEAD
-      ApiCallV2(apiEnv,endpoint,jsonQuery).execute()
-=======
       ApiCallV2(apiEnv, endpoint, jsonQuery).execute()
->>>>>>> 9456ea73
     } catch {
       case e: ApiCallFailure if e.httpResponse.code == 400 &&
         e.httpResponse.body.contains("cannot transition from Reconfiguring to Reconfiguring") =>
