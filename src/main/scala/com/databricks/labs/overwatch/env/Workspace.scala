--- conflicted
+++ resolved
@@ -150,7 +150,6 @@
       .withColumn("organization_id", lit(config.organizationId))
   }
 
-<<<<<<< HEAD
   def getClusterPolicies: DataFrame = {
     val policiesEndpoint = "policies/clusters/list"
     ApiCallV2(config.apiEnv, policiesEndpoint)
@@ -197,8 +196,6 @@
 //    }
 //  }
 
-=======
->>>>>>> 4850eaf0
   def resizeCluster(apiEnv: ApiEnv, numWorkers: Int): Unit = {
     val endpoint = "clusters/resize"
     val jsonQuery = s"""{"cluster_id":"${overwatchRunClusterId}","num_workers":${numWorkers}}"""
