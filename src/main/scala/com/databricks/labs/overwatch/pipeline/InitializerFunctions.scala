--- conflicted
+++ resolved
@@ -505,7 +505,6 @@
    */
   def validateAndSetDataTarget(dataTarget: DataTarget): Unit
 
-<<<<<<< HEAD
   def validateSqlEndpoint(sqlEndpoint: String, organizationId: String): String = {
     val pattern = """/sql/1\.0/warehouses/.*""".r
     sqlEndpoint.trim match {
@@ -514,24 +513,16 @@
       case _ => throw new Exception(s"Invalid sqlEndpoint for organizationId: $organizationId ")
     }
   }
-
-=======
->>>>>>> 1a4cb962
   def validateAuditLogConfigsFromSystemTable(auditLogConfig: AuditLogConfig,
                                              organizationId: String,
                                              workspace_url: String,
                                              token: Option[TokenSecret]): AuditLogConfig = {
     val auditLogFormat = "delta"
     val systemTableName = auditLogConfig.systemTableName.get
-<<<<<<< HEAD
+
     val sqlEndpoint = validateSqlEndpoint(auditLogConfig.sqlEndpoint.getOrElse(""),organizationId)
     if(sqlEndpoint.isEmpty) {
       val systemTableNameDf = spark.table(systemTableName).filter(s"workspace_id = '$organizationId'").limit(1)
-=======
-    val sqlEndpoint = auditLogConfig.sqlEndpoint.getOrElse("")
-    if(sqlEndpoint.isEmpty) {
-      val systemTableNameDf = spark.table(systemTableName).filter(s"workspace_id = '$organizationId'")
->>>>>>> 1a4cb962
       if (systemTableNameDf.isEmpty)
         throw new Exception(s"No data found in ${systemTableName} for organizationId: $organizationId ")
       auditLogConfig.copy(auditLogFormat=auditLogFormat,systemTableName = Some(systemTableName))
@@ -546,11 +537,7 @@
         .option("host", host)
         .option("httpPath", sqlEndpoint)
         .option("personalAccessToken", rawToken)
-<<<<<<< HEAD
         .option("query", s"select * from ${systemTableName} where workspace_id='${organizationId}' limit 1")
-=======
-        .option("query", s"select * from ${systemTableName} where workspace_id='${organizationId}'")
->>>>>>> 1a4cb962
         .load()
       if (systemTableNameDf.isEmpty)
         throw new Exception(s"No data found in ${systemTableName} for organizationId: $organizationId ")
