--- conflicted
+++ resolved
@@ -313,19 +313,11 @@
     append(SilverTargets.notebookStatusTarget)
   )
 
-<<<<<<< HEAD
-  lazy private[overwatch] val sqlHistoryModule = Module(2020, "Silver_SqlHistory", this, Array(1016))
-  lazy private val appendSqlHistoryProcess = ETLDefinition(
-    BronzeTargets.sqlHistorySnapshotTarget.asIncrementalDF(sqlHistoryModule, BronzeTargets.sqlHistorySnapshotTarget.incrementalColumns,2),
-    Seq(sqlHistoryTransform()),
-    append(SilverTargets.sqlHistoryTarget)
-=======
   lazy private[overwatch] val sqlQueryHistoryModule = Module(2020, "Silver_SQLQueryHistory", this)
   lazy private val appendSqlQueryHistoryProcess = ETLDefinition(
     workspace.getSqlQueryHistoryDF(sqlQueryHistoryModule.fromTime, sqlQueryHistoryModule.untilTime),
     Seq(enhanceSqlQueryHistory),
     append(SilverTargets.sqlQueryHistoryTarget)
->>>>>>> e0480bba
   )
 
   private def processSparkEvents(): Unit = {
@@ -348,9 +340,8 @@
       case OverwatchScope.pools => poolsSpecModule.execute(appendPoolsSpecProcess)
       case OverwatchScope.clusters => clusterSpecModule.execute(appendClusterSpecProcess)
       case OverwatchScope.clusterEvents => clusterStateDetailModule.execute(appendClusterStateDetailProcess)
-      case OverwatchScope.sqlHistory => {
-        println("inside sql history module")
-        sqlHistoryModule.execute(appendSqlHistoryProcess)
+      case OverwatchScope.dbsql => {
+        sqlQueryHistoryModule.execute(appendSqlQueryHistoryProcess)
       }
       case OverwatchScope.sparkEvents => {
         processSparkEvents()
@@ -359,12 +350,6 @@
         jobStatusModule.execute(appendJobStatusProcess)
         jobRunsModule.execute(appendJobRunsProcess)
       }
-<<<<<<< HEAD
-=======
-      case OverwatchScope.dbsql => {
-        sqlQueryHistoryModule.execute(appendSqlQueryHistoryProcess)
-      }
->>>>>>> e0480bba
       case _ =>
     }
   }
