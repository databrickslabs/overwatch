package com.databricks.labs.overwatch.pipeline

import com.databricks.labs.overwatch.utils._
import org.apache.log4j.{Level, Logger}
import org.apache.spark.sql.catalyst.plans.logical.SubqueryAlias
import org.apache.spark.sql.expressions.{Window, WindowSpec}
import org.apache.spark.sql.functions._
import org.apache.spark.sql.types._
import org.apache.spark.sql.{AnalysisException, Column, DataFrame, Dataset}

import java.time.LocalDate

object TransformFunctions {

  implicit class DataFrameTransforms(df: DataFrame) {
    private val logger: Logger = Logger.getLogger(this.getClass)

    def dropDupColumnByAlias(dropAlias: String, columnNames: String*): DataFrame = {
      columnNames.foldLeft(df) {
        case (mutDF, k) => {
          mutDF.drop(col(s"${dropAlias}.${k}"))
        }
      }
    }

    /**
     * drops columns that contain only nulls
     *
     * @param df dataframe to more data
     * @return
     *
     */
    def cullNull(): DataFrame = {
      val dfSchema = df.schema
      // df.summary doesn't display summaries for all data types, so the types that aren't displayed need to be
      // converted to a string to be analyzed by df.summary
      val summarySelects = dfSchema.map(f => {
        f.dataType.typeName match {
          case "struct" | "array" | "map" => to_json(col(f.name)).alias(f.name)
          case "date" | "timestamp" | "boolean" => col(f.name).cast("string").alias(f.name)
          case _ => col(f.name).alias(f.name)
        }
      })

      val cntsDF = df.select(summarySelects: _*).summary("count").drop("summary")
      val nonNullCols = cntsDF.collect()
        .flatMap(r => r.getValuesMap[Any](cntsDF.columns).filter(_._2 != "0").keys)
        .map(col)
      df.select(nonNullCols: _*)
    }

    def cullNestedColumns(structToModify: String, nestedFieldsToCull: Array[String]): DataFrame = {
      SchemaTools.cullNestedColumns(df, structToModify, nestedFieldsToCull)
    }

    def suffixDFCols(
                      suffix: String,
                      columnsToSuffix: Array[String] = Array(),
                      caseSensitive: Boolean = false
                    ): DataFrame = {
      val dfFields = if (caseSensitive) df.schema.fields.map(_.name) else df.schema.fields.map(_.name.toLowerCase)
      val allColumnsToSuffix = if (columnsToSuffix.isEmpty) {
        dfFields
      } else {
        if (caseSensitive) columnsToSuffix else columnsToSuffix.map(_.toLowerCase)
      }

      df.select(dfFields.map(fName => {
        if (allColumnsToSuffix.contains(fName)) col(fName).alias(s"${fName}${suffix}") else col(fName)
      }): _*)
    }

    def modifyStruct(changeInventory: Map[String, Column]): DataFrame = {
      df.select(SchemaTools.modifyStruct(df.schema, changeInventory): _*)
    }

    /**
     * Join left and right as normal with the added feature that "lagDays" will be allowed to match on the join
     * condition of the "laggingSide"
     * EX: startEvent.joinWithLag(endEvent, keyColumn[s], "laggingDateCol", lagDays = 30, joinType = "left")
     * The above example with match the join condition on all keyColumn[s] AND where left.laggingDateCol >=
     * date_sub(right.laggingDateCol, 30)
     *
     * @param df2               df to be joined
     * @param usingColumns      key columns ** less the lagDateColumn
     * @param lagDateColumnName name of the lag control column
     * @param laggingSide       which side of the join is the lagging side
     * @param lagDays           how many days to allow for lag
     * @param joinType          join type, one of left | inner | right
     * @return
     */
    def joinWithLag(
                     df2: DataFrame,
                     usingColumns: Seq[String],
                     lagDateColumnName: String,
                     laggingSide: String = "left",
                     lagDays: Int = 1,
                     joinType: String = "inner"
                   ): DataFrame = {
      require(laggingSide == "left" || laggingSide == "right", s"laggingSide must be either 'left' or 'right'; received $laggingSide")
      require(joinType == "left" || joinType == "right" || joinType == "inner", s"Only left, right, inner joins " +
        s"supported, you selected $joinType, switch to supported join type")
      require( // both sides contain the lagDateColumnName
        df.schema.fields.exists(_.name == lagDateColumnName) &&
          df2.schema.fields.exists(_.name == lagDateColumnName),
        s"$lagDateColumnName must exist on both sides of the join"
      )

      require( // lagDateColumn is date or timestamp type on both sides
        df.schema.fields
          .filter(f => f.name == lagDateColumnName)
          .exists(f => f.dataType == TimestampType || f.dataType == DateType) &&
          df2.schema.fields
            .filter(f => f.name == lagDateColumnName)
            .exists(f => f.dataType == TimestampType || f.dataType == DateType),
        s"$lagDateColumnName must be either a Date or Timestamp type on both sides of the join"
      )

      val rightSuffix = "_right__OVERWATCH_CONTROL_COL"
      val leftSuffix = "_left__OVERWATCH_CONTROL_COL"
      val allJoinCols = (usingColumns :+ lagDateColumnName).toArray
      val (left, right) = if (joinType == "left" || joinType == "inner") {
        (df, df2.suffixDFCols(rightSuffix, allJoinCols, caseSensitive = true))
      } else (df.suffixDFCols(leftSuffix, allJoinCols, caseSensitive = true), df2)

      val baseJoinCondition = if (joinType == "left" || joinType == "inner") {
        usingColumns.map(k => s"$k = ${k}${rightSuffix}").mkString(" AND ")
      } else usingColumns.map(k => s"$k = ${k}${leftSuffix}").mkString(" AND ")

      val joinConditionWLag = if (joinType == "left" || joinType == "inner") {
        if (laggingSide == "left") {
          expr(s"$baseJoinCondition AND ${lagDateColumnName} >= date_sub(${lagDateColumnName}${rightSuffix}, $lagDays)")
        } else {
          expr(s"$baseJoinCondition AND ${lagDateColumnName}${rightSuffix} >= date_sub(${lagDateColumnName}, $lagDays)")
        }
      } else {
        if (laggingSide == "left") {
          expr(s"$baseJoinCondition AND ${lagDateColumnName}${leftSuffix} >= date_sub(${lagDateColumnName}, $lagDays)")
        } else {
          expr(s"$baseJoinCondition AND ${lagDateColumnName} >= date_sub(${lagDateColumnName}${leftSuffix}, $lagDays)")
        }
      }

      logger.log(Level.INFO, s"LagJoin Condition: $joinConditionWLag")

      val joinResult = left.join(right, joinConditionWLag, joinType)
      val joinSelects = if (joinType == "left" || joinType == "inner") {
        joinResult.schema.fields.filterNot(_.name.endsWith(rightSuffix)).map(f => col(f.name))
      } else joinResult.schema.fields.filterNot(_.name.endsWith(leftSuffix)).map(f => col(f.name))

      joinResult.select(joinSelects: _*)
    }

    def requireFields(fieldName: Seq[String]): DataFrame = requireFields(false, fieldName: _*)

    def requireFields(caseSensitive: Boolean, fieldName: String*): DataFrame = {
      fieldName.map(f => {
        val fWithCase = if (caseSensitive) f else f.toLowerCase
        try {
          if (caseSensitive) {
            df.schema.fields.map(_.name).find(_ == fWithCase).get
          } else {
            df.schema.fields.map(_.name.toLowerCase).find(_ == fWithCase).get
          }
        } catch {
          case e: NoSuchElementException =>
            val errMsg = s"MISSING REQUIRED FIELD: $fWithCase."
            println(errMsg)
            logger.log(Level.ERROR, errMsg, e)
            throw new Exception(errMsg)
          case e: Throwable =>
            val errMsg = s"REQUIRED COLUMN FAILURE FOR: $fWithCase"
            println(errMsg)
            logger.log(Level.ERROR, errMsg, e)
            throw new Exception(errMsg)
        }
      })
      df
    }

    def scrubSchema: DataFrame = {
      SchemaScrubber.scrubSchema(df)
    }

    def scrubSchema(schemaScrubber: SchemaScrubber): DataFrame = {
      schemaScrubber.scrubSchema(df)
    }

    def toTSDF(
                timeSeriesColumnName: String,
                partitionByColumnNames: String*
              ): TSDF = {
      TSDF(df, timeSeriesColumnName, partitionByColumnNames: _*)
    }

    @transient
    def verifyMinimumSchema(
                             minimumRequiredSchema: StructType,
                             enforceNonNullCols: Boolean = true,
                             isDebug: Boolean = false
                           ): DataFrame = {
      verifyMinimumSchema(Some(minimumRequiredSchema), enforceNonNullCols, isDebug)
    }

    @transient
    def verifyMinimumSchema(
                             minimumRequiredSchema: Option[StructType],
                             enforceNonNullCols: Boolean,
                             isDebug: Boolean
                           ): DataFrame = {

      if (minimumRequiredSchema.nonEmpty) {
        // validate field requirements for fields present in the dataframe
        val validatedCols = SchemaTools
          .buildValidationRunner(df.schema, minimumRequiredSchema.get, enforceNonNullCols, isDebug)
          .map(SchemaTools.validateSchema(_, isDebug = isDebug))
        df.select(validatedCols.map(_.column): _*)
      } else {
        logger.log(Level.WARN, s"No Schema Found for verification.")
        df
      }
    }

    // Function used to view schema validation and returned columns
    def reviewSchemaValidations(
                                 minimumRequiredSchema: Option[StructType],
                                 enforceNonNullCols: Boolean = true
                               ): Seq[ValidatedColumn] = {

      if (minimumRequiredSchema.nonEmpty) {
        // validate field requirements for fields present in the dataframe
        SchemaTools.buildValidationRunner(df.schema, minimumRequiredSchema.get, enforceNonNullCols, isDebug = true)
          .map(SchemaTools.validateSchema(_, isDebug = true))
      } else {
        logger.log(Level.ERROR, s"No Schema Found for verification.")
        df.schema.fields.map(f => ValidatedColumn(col(f.name), Some(f)))
      }
    }

    /**
     * fills metadata columns in a dataframe using windows
     * the windows will use the keys and the incrementals to go back as far as needed to get a value
     * if a value cannot be filled from previous data, first future value will be used to fill
     *
     * @param fieldsToFill      Array of fields to fill
     * @param keys              keys by which to partition the window
     * @param incrementalFields fields by which to order the window
     * @param orderedLookups    Seq of columns that provide a secondary lookup for the value within the row
     * @param noiseBuckets      Optional number of buckets to split lookup window
     *                          creates an intermediate step that can help shrink skew on large datasets with
     *                          heavily skewed lookups
     * @return
     */
    def fillMeta(
                  fieldsToFill: Array[String],
                  keys: Seq[String],
                  incrementalFields: Seq[String],
                  orderedLookups: Seq[Column] = Seq[Column](),
<<<<<<< HEAD
                  noiseBuckets: Int = 0
                ): DataFrame = {
      val dfFields = df.columns

      // generate noise as per the number of noise buckets created
      val stepDF = if (noiseBuckets > 0) {
        val keysWithNoise = keys :+ "__overwatch_ctrl_noiseBucket"
        val wNoise = Window.partitionBy(keysWithNoise map col: _*).orderBy(incrementalFields map col: _*)
        val wNoisePrev = wNoise.rowsBetween(Window.unboundedPreceding, Window.currentRow)
        val wNoiseNext = wNoise.rowsBetween(Window.currentRow, Window.unboundedFollowing)

        val selectsWithFills = dfFields.map(f => {
          if (fieldsToFill.map(_.toLowerCase).contains(f.toLowerCase)) { // field to fill
            bidirectionalFill(f, wNoisePrev, wNoiseNext, orderedLookups)
          } else { // not a fill field just return original value
            col(f)
          }
        })
        df
          .withColumn("__overwatch_ctrl_noiseBucket", round(rand() * noiseBuckets, 0))
          .select(selectsWithFills: _*)
=======
                  noiseBuckets: Int = 1
                ) : DataFrame = {

      val dfFields = df.columns

      // generate noise as per the number of noise buckets created
      val noiseBucketCount = round(rand() * noiseBuckets, 0)
      val keysWithNoise = keys :+ "__overwatch_ctrl_noiseBucket"

      val dfc = df
        .withColumn("__overwatch_ctrl_noiseBucket", lit(noiseBucketCount))
        .cache()
>>>>>>> 4c974a17

      dfc.count()

      val wNoise = Window.partitionBy(keysWithNoise map col: _*).orderBy(incrementalFields map col: _*)
      val wNoisePrev = wNoise.rowsBetween(Window.unboundedPreceding, Window.currentRow)
      val wNoiseNext = wNoise.rowsBetween(Window.currentRow, Window.unboundedFollowing)

      val selectsWithFills = dfFields.map(f => {
<<<<<<< HEAD
        if (fieldsToFill.map(_.toLowerCase).contains(f.toLowerCase)) { // field to fill
          bidirectionalFill(f, wPrev, wNext, orderedLookups)
=======
        if(fieldsToFill.map(_.toLowerCase).contains(f.toLowerCase)) { // field to fill
          bidirectionalFill(f, wNoisePrev, wNoiseNext, orderedLookups)
>>>>>>> 4c974a17
        } else { // not a fill field just return original value
          col(f)
        }
      })

      val stepDF = dfc
        .select(selectsWithFills :+ col("__overwatch_ctrl_noiseBucket"): _*)

      val lookupSelects = (keys ++ fieldsToFill) ++ Array("unixTimeMS_state_start")
      val lookupTSDF = stepDF
        .select(lookupSelects map col: _*)
        .distinct
        .toTSDF("unixTimeMS_state_start", keys: _*)

      dfc.toTSDF("unixTimeMS_state_start", keys: _*)
        .lookupWhen(lookupTSDF, maxLookAhead = 1000L)
        .df
    }

    /**
     * remove dups via a window
     *
     * @param keys              seq of keys for the df
     * @param incrementalFields seq of incremental fields for the df
     * @return
     */
    def dedupByKey(
                    keys: Seq[String],
                    incrementalFields: Seq[String]
                  ): DataFrame = {
      //       val keysLessIncrementals = (keys.toSet -- incrementalFields.toSet).toArray
      val distinctKeys = (keys ++ incrementalFields).toSet.toArray
      val w = Window.partitionBy(distinctKeys map col: _*).orderBy(incrementalFields map col: _*)
      df
        .withColumn("rnk", rank().over(w))
        .withColumn("rn", row_number().over(w))
        .filter(col("rnk") === 1 && col("rn") === 1)
        .drop("rnk", "rn")
    }

    /**
     * Supports strings, numericals, booleans. Defined keys don't contain any other types thus this function should
     * ensure no nulls present for keys
     *
     * @return
     */
    def fillAllNAs: DataFrame = {
      df.na.fill(0).na.fill("0").na.fill(false)
    }

    /**
     *
     * @param name
     * @param caseSensitive
     * @return
     */
    def hasFieldNamed(name: String, caseSensitive: Boolean = false): Boolean = {
      val casedName = if (caseSensitive) name else name.toLowerCase
      SchemaTools.getAllColumnNames(df.schema).exists(c => {
        if (caseSensitive) c.startsWith(casedName) else c.toLowerCase.startsWith(casedName)
      })
    }

    /**
     * Delta, by default, calculates statistics on the first 32 columns and there's no way to specify which columns
     * on which to calc stats. Delta can be configured to calc stats on less than 32 columns but it still starts
     * from left to right moving to the nth position as configured. This simplifies the migration of columns to the
     * front of the dataframe to allow them to be "indexed" in front of others.
     *
     * TODO -- Validate order of columns in Array matches the order in the dataframe after the function call.
     * If input is Array("a", "b", "c") the first three columns should match that order. If it's backwards, the
     * array should be reversed before progressing through the logic
     *
     * TODO -- change colsToMove to the Seq[String]....
     * TODO: checks for empty list, for existence of columns, etc.
     *
     * @param df         Input dataframe
     * @param colsToMove Array of column names to be moved to front of schema
     * @return
     */
    def moveColumnsToFront(colsToMove: Array[String]): DataFrame = {
      val allNames = df.schema.names
      val newColumns = (colsToMove ++ allNames.diff(colsToMove)).map(col)
      df.select(newColumns: _*)
    }

    def moveColumnsToFront(colsToMove: String*): DataFrame = {
      val allNames = df.schema.names
      val newColumns = (colsToMove ++ allNames.diff(colsToMove)).map(col)
      df.select(newColumns: _*)
    }

    /**
     * appends fields to an existing struct
     *
     * @param structFieldName            name of struct to which namedColumns should be applied
     * @param namedColumns               Array of NamedColumn
     * @param overrideExistingStructCols Whether or not to override the value of existing struct field if it exists
     * @param newStructFieldName         If not provided, the original struct will be morphed, if a secondary struct is desired
     *                                   provide a name here and the original struct will not be altered.
     *                                   New, named struct will be added to the top level
     * @param caseSensitive              whether or not the field names are case sensitive
     * @return
     */
    def appendToStruct(
                        structFieldName: String,
                        namedColumns: Array[NamedColumn],
                        overrideExistingStructCols: Boolean = false,
                        newStructFieldName: Option[String] = None,
                        caseSensitive: Boolean = false
                      ): DataFrame = {
      require(df.hasFieldNamed(structFieldName, caseSensitive),
        s"ERROR: Dataframe must contain the struct field to be altered. " +
          s"$structFieldName was not found. Struct fields include " +
          s"${df.schema.fields.filter(_.dataType.typeName == "struct").map(_.name).mkString(", ")}"
      )

      val fieldToAlterTypeName = df.select(structFieldName).schema.fields.head.dataType.typeName
      require(fieldToAlterTypeName == "struct", s"ERROR: Field to alter must a struct but got $fieldToAlterTypeName")

      val targetStructFieldNames = df.select(s"$structFieldName.*").schema.fieldNames
      val missingFieldsToAdd = namedColumns.filterNot(fc => targetStructFieldNames.contains(fc.fieldName))
      val colsToAdd = if (overrideExistingStructCols) namedColumns else missingFieldsToAdd
      val alteredStructColumn = colsToAdd.foldLeft(col(structFieldName))((structCol, fc) => {
        structCol.withField(fc.fieldName, fc.column.alias(fc.fieldName))
      })

      df.withColumn(newStructFieldName.getOrElse(structFieldName), alteredStructColumn)
    }

  }

  private def bidirectionalFill(colToFillName: String, wPrev: WindowSpec, wNext: WindowSpec, orderedLookups: Seq[Column] = Seq[Column]()): Column = {
    val colToFill = col(colToFillName)
    if (orderedLookups.nonEmpty) { // TODO -- omit nulls from lookup
      val coalescedLookup = Array(colToFill) ++ orderedLookups.map(lookupCol => {
        last(lookupCol, true).over(wPrev)
      }) ++ orderedLookups.map(lookupCol => {
        first(lookupCol, true).over(wNext)
      })
      coalesce(coalescedLookup: _*).alias(colToFillName)
    } else {
      coalesce(colToFill, last(colToFill, true).over(wPrev), first(colToFill, true).over(wNext)).alias(colToFillName)
    }
  }

  object Costs {
    def compute(
                 isCloudBillable: Column,
                 computeCost_H: Column,
                 nodeCount: Column,
                 computeTime_H: Column,
                 smoothingCol: Option[Column] = None
               ): Column = {
      coalesce(
        when(isCloudBillable, computeCost_H * computeTime_H * nodeCount * smoothingCol.getOrElse(lit(1)))
          .otherwise(lit(0)),
        lit(0) // don't allow costs to be null (i.e. missing worker node type and/or single node workers
      )
    }

    /**
     * Calculates DBU Costs
     * @param isDatabricksBillable is state in DBU Billable State
     * @param dbus dbus from the state
     * @param dbuRate_H cost of a dbu per hour for the given sku
     * @param nodeCount number of nodes considered in the calculation
     * @param stateTime uptime (wall time) in state
     * @param smoothingCol coefficient derived from the smooth function
     * @return
     */
    def dbu(
             isDatabricksBillable: Column,
             dbus: Column,
             dbuRate_H: Column,
             nodeCount: Column,
             stateTime: Column,
             smoothingCol: Option[Column] = None
           ): Column = {

      //This is the default logic for DBU calculation
      val defaultCalculation = dbus * stateTime * nodeCount * dbuRate_H * smoothingCol.getOrElse(lit(1))
      when(isDatabricksBillable, defaultCalculation).otherwise(lit(0.0))
    }

    /**
     * Will be improved upon and isn't used in this package but is a handy function for Overwatch users.
     * This will likely be refactored out to utils later when we create user utils functions area.
     *
     * @param df
     * @param metrics
     * @param by
     * @param precision
     * @param smoother
     * @throws org.apache.spark.sql.AnalysisException
     * @return
     */
    @throws(classOf[AnalysisException])
    def summarize(
                   df: DataFrame,
                   metrics: Array[String],
                   by: Array[String],
                   precision: Int,
                   smoother: Column
                 ): DataFrame = {
      metrics.foreach(m => require(df.schema.fieldNames.map(_.toLowerCase).contains(m.toLowerCase),
        s"Cost Summary Failed: Column $m does not exist in the dataframe provided."
      ))
      by.foreach(by => require(df.schema.fieldNames.map(_.toLowerCase).contains(by.toLowerCase),
        s"Cost Summary Failed: Grouping Column $by does not exist in the dataframe provided."
      ))

      val aggs = metrics.map(m => {
        greatest(round(sum(col(m) * smoother), precision), lit(0)).alias(m)
      })

      df
        .groupBy(by map col: _*)
        .agg(
          aggs.head, aggs.tail: _*
        )
    }
  }

  def isAutomated(clusterName: Column): Column = clusterName.like("job-%-run-%")

  /**
   * Retrieve DF alias
   *
   * @param ds
   * @return
   */
  def getAlias(ds: Dataset[_]): Option[String] = ds.queryExecution.analyzed match {
    case SubqueryAlias(alias, _) => Some(alias.name)
    case _ => None
  }

  def datesStream(fromDate: LocalDate): Stream[LocalDate] = {
    fromDate #:: datesStream(fromDate plusDays 1)
  }

  /**
   * Simplify code for join conditions where begin events may be on the previous date BUT the date column is a
   * partition column so the explicit date condition[s] must be in the join clause to ensure
   * dynamic partition pruning (DPP)
   * join column names must match on both sides of the join
   *
   * @param dateColumnName date column of DateType -- this column should also either be a partition or indexed col
   * @param alias          DF alias of latest event
   * @param lagAlias       DF alias potentially containing lagging events
   * @param usingColumns   Seq[String] for matching column names
   * @return
   */
  def joinExprMinusOneDay(dateColumnName: String, alias: String, lagAlias: String, usingColumns: Seq[String]): Column = {
    usingColumns.map(c => {
      val matchCol = col(s"${alias}.${c}") === col(s"${lagAlias}.${c}")
      if (c == dateColumnName) {
        matchCol || col(s"${alias}.${c}") === date_sub(col(s"${lagAlias}.${c}"), 1)
      } else matchCol
    }).reduce((x, y) => x && y)
  }

  /**
   * Converts column of seconds/milliseconds/nanoseconds to timestamp
   *
   * @param rawVal          : Column of LongType
   * @param inputResolution : String of milli, or second (nano to come)
   * @return
   */
  def toTS(rawVal: Column, inputResolution: String = "milli", outputResultType: DataType = TimestampType): Column = {
    outputResultType match {
      case _: TimestampType | DateType =>
        if (inputResolution == "milli") {
          from_unixtime(rawVal.cast("double") / 1000).cast(outputResultType)
        } else { // Seconds for Now
          from_unixtime(rawVal).cast(outputResultType)
        }

      case _ =>
        throw new IllegalArgumentException(s"Unsupported outputResultType: $outputResultType")
    }
  }

  /**
   *
   * Generates a complex time struct to simplify time conversions.
   * TODO - Currently ony supports input as a unix epoch time in milliseconds, check for column input type
   * and support non millis (Long / Int / Double / etc.)
   * This function should also support input column types of timestamp and date as well for robustness
   *
   * @param start           : Column of LongType with start time in milliseconds
   * @param end             : Column of LongType with end time  in milliseconds
   * @param inputResolution : String of milli, or second (nano to come)
   * @return
   *
   * TODO: should we check for the start < end?
   */
  def subtractTime(start: Column, end: Column, inputResolution: String = "milli"): Column = {
    val runTimeMS = end - start
    val runTimeS = runTimeMS / 1000
    val runTimeM = runTimeS / 60
    val runTimeH = runTimeM / 60
    struct(
      start.alias("startEpochMS"),
      toTS(start, inputResolution).alias("startTS"),
      end.alias("endEpochMS"),
      toTS(end, inputResolution).alias("endTS"),
      lit(runTimeMS).alias("runTimeMS"),
      lit(runTimeS).alias("runTimeS"),
      lit(runTimeM).alias("runTimeM"),
      lit(runTimeH).alias("runTimeH")
    ).alias("RunTime")
  }

  /**
   *
   * @param baseDF
   * @param lookupDF
   * @return
   */
  def unionWithMissingAsNull(baseDF: DataFrame, lookupDF: DataFrame): DataFrame = {
    val baseFields = baseDF.schema
    val lookupFields = lookupDF.schema
    val missingBaseFields = lookupFields.filterNot(f => baseFields.map(_.name).contains(f.name))
    val missingLookupFields = baseFields.filterNot(f => lookupFields.map(_.name).contains(f.name))
    val df1Complete = missingBaseFields.foldLeft(baseDF) {
      case (df, f) =>
        df.withColumn(f.name, lit(null).cast(f.dataType))
    }
    val df2Complete = missingLookupFields.foldLeft(lookupDF) {
      case (df, f) =>
        df.withColumn(f.name, lit(null).cast(f.dataType))
    }

    df1Complete.unionByName(df2Complete)
  }

  /**
   * Converts string ts column from standard spark ts string format to unix epoch millis. The input column must be a
   * string and must be in the format of yyyy-dd-mmTHH:mm:ss.SSSz
   *
   * @param tsStringCol
   * @return
   */
  def stringTsToUnixMillis(tsStringCol: Column): Column = {
    ((unix_timestamp(tsStringCol.cast("timestamp")) * 1000) + substring(tsStringCol, -4, 3)).cast("long")
  }

  private val applicableWorkers = when(col("state") === "RESIZING" &&
    col("target_num_workers") < col("current_num_workers"), col("target_num_workers"))
    .otherwise(col("current_num_workers"))

  def getNodeInfo(nodeType: String, metric: String, multiplyTime: Boolean): Column = {
    val baseMetric = if ("driver".compareToIgnoreCase(nodeType) == 0) {
      col(s"driverSpecs.${metric}")
    } else if ("worker".compareToIgnoreCase(nodeType) == 0) {
      col(s"workerSpecs.${metric}") * applicableWorkers
    } else {
      throw new Exception("nodeType must be either 'driver' or 'worker'")
    }

    if (multiplyTime) {
      when(col("state") === "TERMINATING", lit(0))
        .otherwise(round(baseMetric * col("uptime_in_state_S"), 2)).alias(s"${nodeType}_${baseMetric}S")
    } else {
      when(col("state") === "TERMINATING", lit(0))
        .otherwise(round(baseMetric, 2).alias(s"${nodeType}_${baseMetric}"))
    }
  }

  def cluster_idFromAudit: Column = {
    //    import spark.implicits._
    when(
      col("serviceName") === "clusters" &&
        col("actionName").like("%Result"),
      col("requestParams.clusterId")
    )
      .when(
        col("serviceName") === "clusters" &&
          col("actionName").isin("permanentDelete", "delete", "resize", "edit"),
        col("requestParams.cluster_id")
      )
      .when(
        col("serviceName") === "clusters" &&
          col("actionName") === "create",
        get_json_object(col("response.result"), "$.cluster_id")
      )
      .otherwise(col("requestParams.cluster_id"))
  }

  def getClusterIdsWithNewEvents(filteredAuditLogDF: DataFrame,
                                 clusterSnapshotTable: DataFrame
                                ): DataFrame = {

    val newClustersIDs = filteredAuditLogDF
      .select(cluster_idFromAudit.alias("cluster_id"))
      .filter(col("cluster_id").isNotNull)
      .distinct()

    val latestSnapW = Window.partitionBy(col("organization_id")).orderBy(col("Pipeline_SnapTS").desc)
    // capture long-running clusters not otherwise captured from audit
    val currentlyRunningClusters = clusterSnapshotTable
      .withColumn("snapRnk", rank.over(latestSnapW))
      .filter(col("snapRnk") === 1)
      .filter(col("state") === "RUNNING")
      .select(col("cluster_id"))
      .distinct

    newClustersIDs
      .unionByName(currentlyRunningClusters)
      .distinct

  }

}<|MERGE_RESOLUTION|>--- conflicted
+++ resolved
@@ -256,29 +256,6 @@
                   keys: Seq[String],
                   incrementalFields: Seq[String],
                   orderedLookups: Seq[Column] = Seq[Column](),
-<<<<<<< HEAD
-                  noiseBuckets: Int = 0
-                ): DataFrame = {
-      val dfFields = df.columns
-
-      // generate noise as per the number of noise buckets created
-      val stepDF = if (noiseBuckets > 0) {
-        val keysWithNoise = keys :+ "__overwatch_ctrl_noiseBucket"
-        val wNoise = Window.partitionBy(keysWithNoise map col: _*).orderBy(incrementalFields map col: _*)
-        val wNoisePrev = wNoise.rowsBetween(Window.unboundedPreceding, Window.currentRow)
-        val wNoiseNext = wNoise.rowsBetween(Window.currentRow, Window.unboundedFollowing)
-
-        val selectsWithFills = dfFields.map(f => {
-          if (fieldsToFill.map(_.toLowerCase).contains(f.toLowerCase)) { // field to fill
-            bidirectionalFill(f, wNoisePrev, wNoiseNext, orderedLookups)
-          } else { // not a fill field just return original value
-            col(f)
-          }
-        })
-        df
-          .withColumn("__overwatch_ctrl_noiseBucket", round(rand() * noiseBuckets, 0))
-          .select(selectsWithFills: _*)
-=======
                   noiseBuckets: Int = 1
                 ) : DataFrame = {
 
@@ -291,7 +268,6 @@
       val dfc = df
         .withColumn("__overwatch_ctrl_noiseBucket", lit(noiseBucketCount))
         .cache()
->>>>>>> 4c974a17
 
       dfc.count()
 
@@ -300,13 +276,8 @@
       val wNoiseNext = wNoise.rowsBetween(Window.currentRow, Window.unboundedFollowing)
 
       val selectsWithFills = dfFields.map(f => {
-<<<<<<< HEAD
-        if (fieldsToFill.map(_.toLowerCase).contains(f.toLowerCase)) { // field to fill
-          bidirectionalFill(f, wPrev, wNext, orderedLookups)
-=======
         if(fieldsToFill.map(_.toLowerCase).contains(f.toLowerCase)) { // field to fill
           bidirectionalFill(f, wNoisePrev, wNoiseNext, orderedLookups)
->>>>>>> 4c974a17
         } else { // not a fill field just return original value
           col(f)
         }
