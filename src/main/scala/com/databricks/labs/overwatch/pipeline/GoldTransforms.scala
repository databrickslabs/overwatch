--- conflicted
+++ resolved
@@ -179,80 +179,22 @@
         'organization_id.alias("driver_orgid"), 'activeFrom, 'activeUntil,
         'API_Name.alias("driver_node_type_id_lookup"),
         struct(instanceDetails.columns map col: _*).alias("driverSpecs"),
-        (unix_timestamp('activeFrom.cast("timestamp")) * 1000).alias("activeFromEpochMillis"),
-        (unix_timestamp(coalesce('activeUntil, lit(pipelineSnapTime.asDTString)).cast("timestamp")) * 1000).alias("activeUntilEpochMillis"),
+        (unix_timestamp('activeFrom) * 1000).alias("activeFromEpochMillis"),
+        when('activeUntil.isNull, unix_timestamp(pipelineSnapTime.asColumnTS.cast("date")) * 1000)
+          .otherwise(unix_timestamp('activeUntil) * 1000).alias("activeUntilEpochMillis"),
         'activeFrom.alias("activeFromDate"), coalesce('activeUntil, lit(pipelineSnapTime.asDTString)).alias("activeUntilDate")
       )
-<<<<<<< HEAD
-=======
-      .withColumn("activeFromEpochMillis", unix_timestamp('activeFrom) * 1000)
-      .withColumn("activeUntilEpochMillis",
-        when('activeUntil.isNull, unix_timestamp(pipelineSnapTime.asColumnTS.cast("date")) * 1000)
-          .otherwise(unix_timestamp('activeUntil) * 1000)
-      )
->>>>>>> 4ebaae4c
 
     val workerNodeDetails = instanceDetails
       .select(
         'organization_id.alias("worker_orgid"), 'activeFrom, 'activeUntil,
         'API_Name.alias("node_type_id_lookup"),
         'automatedDBUPrice, 'interactiveDBUPrice, 'sqlComputeDBUPrice, 'jobsLightDBUPrice,
-<<<<<<< HEAD
         struct(instanceDetails.columns map col: _*).alias("workerSpecs"),
-        (unix_timestamp('activeFrom.cast("timestamp")) * 1000).alias("activeFromEpochMillis"),
-        (unix_timestamp(coalesce('activeUntil, lit(pipelineSnapTime.asDTString)).cast("timestamp")) * 1000).alias("activeUntilEpochMillis"),
+        (unix_timestamp('activeFrom) * 1000).alias("activeFromEpochMillis"),
+        when('activeUntil.isNull, unix_timestamp(pipelineSnapTime.asColumnTS.cast("date")) * 1000)
+          .otherwise(unix_timestamp('activeUntil) * 1000).alias("activeUntilEpochMillis"),
         'activeFrom.alias("activeFromDate"), coalesce('activeUntil, lit(pipelineSnapTime.asDTString)).alias("activeUntilDate")
-=======
-        struct(instanceDetails.columns map col: _*).alias("workerSpecs")
-      )
-      .withColumn("activeFromEpochMillis", unix_timestamp('activeFrom) * 1000)
-      .withColumn("activeUntilEpochMillis",
-        when('activeUntil.isNull, unix_timestamp(pipelineSnapTime.asColumnTS.cast("date")) * 1000)
-          .otherwise(unix_timestamp('activeUntil) * 1000)
-      )
-
-    val stateUnboundW = Window.partitionBy('organization_id, 'cluster_id).orderBy('timestamp)
-    val stateUntilCurrentW = Window.partitionBy('organization_id, 'cluster_id).rowsBetween(Window.unboundedPreceding, Window.currentRow).orderBy('timestamp)
-    val stateUntilPreviousRowW = Window.partitionBy('organization_id, 'cluster_id).rowsBetween(Window.unboundedPreceding, -1L).orderBy('timestamp)
-    val uptimeW = Window.partitionBy('organization_id, 'cluster_id, 'reset_partition).orderBy('unixTimeMS_state_start)
-
-
-    val invalidEventChain = lead('runningSwitch, 1).over(stateUnboundW).isNotNull && lead('runningSwitch, 1).over(stateUnboundW) === lead('previousSwitch, 1).over(stateUnboundW)
-    val clusterEventsBaseline = clusterEventsDF
-      .selectExpr("*", "details.*")
-      .drop("details")
-      .withColumn(
-        "runningSwitch",
-        when('type === "TERMINATING", lit(false))
-          .when('type.isin("CREATING", "STARTING"), lit(true))
-          .otherwise(lit(null).cast("boolean")))
-      .withColumn(
-        "previousSwitch",
-        when('runningSwitch.isNotNull, last('runningSwitch, true).over(stateUntilPreviousRowW))
-      )
-      .withColumn(
-        "invalidEventChainHandler",
-        when(invalidEventChain, array(lit(false), lit(true))).otherwise(array(lit(false)))
-      )
-      .selectExpr("*", "explode(invalidEventChainHandler) as imputedTerminationEvent").drop("invalidEventChainHandler")
-      .withColumn("type", when('imputedTerminationEvent, "TERMINATING").otherwise('type))
-      .withColumn("timestamp", when('imputedTerminationEvent, lag('timestamp, 1).over(stateUnboundW) + 1L).otherwise('timestamp))
-      .withColumn("isRunning", when('imputedTerminationEvent, lit(false)).otherwise(last('runningSwitch, true).over(stateUntilCurrentW)))
-      .withColumn(
-        "current_num_workers",
-        when(!'isRunning || 'isRunning.isNull, lit(null).cast("long"))
-          .otherwise(coalesce('current_num_workers, $"cluster_size.num_workers", $"cluster_size.autoscale.min_workers", last(coalesce('current_num_workers, $"cluster_size.num_workers", $"cluster_size.autoscale.min_workers"), true).over(stateUntilCurrentW)))
-      )
-      .withColumn(
-        "target_num_workers",
-        when(!'isRunning || 'isRunning.isNull, lit(null).cast("long"))
-          .when('type === "CREATING", coalesce($"cluster_size.num_workers", $"cluster_size.autoscale.min_workers"))
-          .otherwise(coalesce('target_num_workers, 'current_num_workers))
-      )
-      .select(
-        'organization_id, 'cluster_id, 'isRunning,
-        'timestamp, 'type, 'current_num_workers, 'target_num_workers
->>>>>>> 4ebaae4c
       )
 
     val nodeTypeLookup = clusterSpec.asDF
@@ -279,15 +221,8 @@
         driverNodeDetails.alias("driverNodeDetails"),
         $"clusterPotential.organization_id" === $"driverNodeDetails.driver_orgid" &&
           trim(lower($"clusterPotential.driver_node_type_id")) === trim(lower($"driverNodeDetails.driver_node_type_id_lookup")) &&
-<<<<<<< HEAD
-          $"clusterPotential.unixTimeMS_state_start" >= $"driverNodeDetails.activeFromEpochMillis" &&
-          $"clusterPotential.unixTimeMS_state_start" <= $"driverNodeDetails.activeUntilEpochMillis" &&
-          $"clusterPotential.state_start_date" >= $"driverNodeDetails.activeFromDate" &&
-          $"clusterPotential.state_start_date" <= $"driverNodeDetails.activeUntilDate",
-=======
           $"clusterPotential.unixTimeMS_state_start"
             .between($"driverNodeDetails.activeFromEpochMillis", $"driverNodeDetails.activeUntilEpochMillis"),
->>>>>>> 4ebaae4c
         "left"
       )
       .drop("activeFrom", "activeUntil", "activeFromEpochMillis", "activeUntilEpochMillis", "activeFromDate", "activeUntilDate", "driver_orgid", "driver_node_type_id_lookup")
@@ -296,15 +231,8 @@
         workerNodeDetails.alias("workerNodeDetails"),
         $"clusterPotential.organization_id" === $"workerNodeDetails.worker_orgid" &&
           trim(lower($"clusterPotential.node_type_id")) === trim(lower($"workerNodeDetails.node_type_id_lookup")) &&
-<<<<<<< HEAD
-          $"clusterPotential.unixTimeMS_state_start" >= $"workerNodeDetails.activeFromEpochMillis" &&
-          $"clusterPotential.unixTimeMS_state_start" <= $"workerNodeDetails.activeUntilEpochMillis" &&
-          $"clusterPotential.state_start_date" >= $"workerNodeDetails.activeFromDate" &&
-          $"clusterPotential.state_start_date" <= $"workerNodeDetails.activeUntilDate",
-=======
           $"clusterPotential.unixTimeMS_state_start"
             .between($"workerNodeDetails.activeFromEpochMillis", $"workerNodeDetails.activeUntilEpochMillis"),
->>>>>>> 4ebaae4c
         "left")
       .drop("activeFrom", "activeUntil", "activeFromEpochMillis", "activeUntilEpochMillis", "activeFromDate", "activeUntilDate", "worker_orgid", "node_type_id_lookup")
       .withColumn("worker_potential_core_S", when('databricks_billable, $"workerSpecs.vCPUs" * 'current_num_workers * 'uptime_in_state_S).otherwise(lit(0)))
