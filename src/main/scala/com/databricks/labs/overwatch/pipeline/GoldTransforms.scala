--- conflicted
+++ resolved
@@ -374,10 +374,7 @@
         .withColumn("timestamp", 'unixTimeMS_state_end)
         .select(keys ++ lookupCols: _*)
 
-<<<<<<< HEAD
-=======
       // Adjust the uptimeInState to smooth the runtimes over the runPeriod across concurrent runs
->>>>>>> 9fb16ce3
       val stateLifecycleKeys = Seq("organization_id", "run_id", "cluster_id", "unixTimeMS_state_start")
 
       // for states (CREATING and STARTING) OR automated cluster runstate start is same as cluster state start
@@ -395,15 +392,9 @@
         ).df
         .drop("timestamp")
         .filter('unixTimeMS_state_start.isNotNull && 'unixTimeMS_state_end.isNotNull)
-<<<<<<< HEAD
         .withColumn("runtime_in_cluster_state",
           when('state.isin("CREATING", "STARTING") || 'job_cluster_type === "new", 'uptime_in_state_H * 1000 * 3600) // get true cluster time when state is guaranteed fully initial
           .otherwise(runStateFirstToEnd - $"job_runtime.startEpochMS")) // otherwise use jobStart as beginning time and min of stateEnd or jobEnd for end time )
-=======
-        .withColumn("job_runtime_in_state",
-          when('state.isin("CREATING", "STARTING") || 'job_cluster_type === "new", 'uptime_in_state_H) // get true cluster time when state is guaranteed fully initial
-            .otherwise((array_min(array('unixTimeMS_state_end, $"job_runtime.endEpochMS")) - $"job_runtime.startEpochMS") / lit(1000) / 3600)) // otherwise use jobStart as beginning time and min of stateEnd or jobEnd for end time
->>>>>>> 9fb16ce3
         .withColumn("lifecycleState", lit("init"))
 
       val jobRunTerminalState = newTerminatedJobRuns
@@ -416,13 +407,8 @@
         ).df
         .drop("timestamp")
         .filter('unixTimeMS_state_start.isNotNull && 'unixTimeMS_state_end.isNotNull && 'unixTimeMS_state_end > $"job_runtime.endEpochMS")
-<<<<<<< HEAD
         .join(jobRunInitialState.select(stateLifecycleKeys map col: _*), stateLifecycleKeys, "leftanti") // filter out beginning states
         .withColumn("runtime_in_cluster_state", $"job_runtime.endEpochMS" - runStateLastToStartStart)
-=======
-        .join(jobRunInitialState.select(stateLifecycleKeys map col: _*), stateLifecycleKeys, "leftanti")
-        .withColumn("job_runtime_in_state", ($"job_runtime.endEpochMS" - array_max(array('unixTimeMS_state_start, $"job_runtime.startEpochMS"))) / lit(1000) / 3600)
->>>>>>> 9fb16ce3
         .withColumn("lifecycleState", lit("terminal"))
 
       val topClusters = newTerminatedJobRuns
