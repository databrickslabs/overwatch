--- conflicted
+++ resolved
@@ -31,7 +31,7 @@
       'security_profile,
       'cluster_log_conf,
       'init_scripts,
-      'tags,
+      'custom_tags,
       'cluster_source,
       'aws_attributes,
       'azure_attributes,
@@ -172,8 +172,7 @@
       'custom_tags,
       'create_details,
       'delete_details,
-      'request_details,
-      'tags
+      'request_details
     )
   }
 
@@ -929,7 +928,7 @@
     """
       |organization_id, workspace_name, cluster_id, action, unixTimeMS, timestamp, date, cluster_name, driver_node_type, node_type, num_workers,
       |autoscale, auto_termination_minutes, enable_elastic_disk, is_automated, cluster_type, security_profile, cluster_log_conf,
-      |init_scripts, tags, cluster_source, spark_env_vars, spark_conf, acl_path_prefix, aws_attributes, azure_attributes,
+      |init_scripts, custom_tags, cluster_source, spark_env_vars, spark_conf, acl_path_prefix, aws_attributes, azure_attributes,
       |driver_instance_pool_id, instance_pool_id, driver_instance_pool_name, instance_pool_name,
       |spark_version, idempotency_token, deleted_by, created_by, last_edited_by
       |""".stripMargin
@@ -938,11 +937,7 @@
     """
       |organization_id, workspace_name, instance_pool_id, serviceName, timestamp, date, actionName, instance_pool_name, node_type_id,
       |idle_instance_autotermination_minutes, min_idle_instances, max_capacity, preloaded_spark_versions,
-<<<<<<< HEAD
-      |azure_attributes, create_details, delete_details, request_details,tags
-=======
       |azure_attributes, aws_attributes, custom_tags, create_details, delete_details, request_details
->>>>>>> 27cde5e5
       |""".stripMargin
 
   protected val jobViewColumnMapping: String =
