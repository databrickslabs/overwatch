package com.databricks.labs.overwatch.pipeline

import com.databricks.labs.overwatch.pipeline.TransformFunctions._
import com.databricks.labs.overwatch.utils.{SparkSessionWrapper, TimeTypes}
import org.apache.spark.sql.expressions.Window
import org.apache.spark.sql.functions._
import org.apache.spark.sql.{Column, DataFrame}

trait GoldTransforms extends SparkSessionWrapper {

  import spark.implicits._

  protected def buildCluster()(df: DataFrame): DataFrame = {
    val clusterCols: Array[Column] = Array(
      'cluster_id,
      'actionName.alias("action"),
      'timestamp.alias("unixTimeMS"),
      from_unixtime('timestamp.cast("double") / 1000).cast("timestamp").alias("timestamp"),
      from_unixtime('timestamp.cast("double") / 1000).cast("timestamp").cast("date").alias("date"),
      'cluster_name,
      'driver_node_type_id.alias("driver_node_type"),
      'node_type_id.alias("node_type"),
      'num_workers,
      'autoscale,
      'autoTermination_minutes.alias("auto_termination_minutes"),
      'enable_elastic_disk,
      'is_automated,
      'cluster_type,
      'security_profile,
      'cluster_log_conf,
      'init_scripts,
      'custom_tags,
      'cluster_source,
      'spark_env_vars,
      'spark_conf,
      'acl_path_prefix,
      'driver_instance_pool_id,
      'instance_pool_id,
      'driver_instance_pool_name,
      'instance_pool_name,
      'spark_version,
      'idempotency_token,
      'organization_id,
      'deleted_by,
      'createdBy.alias("created_by"),
      'lastEditedBy.alias("last_edited_by")
    )
    df.select(clusterCols: _*)
  }

  protected def buildJobs()(df: DataFrame): DataFrame = {
    val jobCols: Array[Column] = Array(
      'organization_id,
      'jobId.alias("job_id"),
      'actionName.alias("action"),
      'timestamp.alias("unixTimeMS"),
      from_unixtime('timestamp.cast("double") / 1000).cast("timestamp").alias("timestamp"),
      from_unixtime('timestamp.cast("double") / 1000).cast("timestamp").cast("date").alias("date"),
      'jobName.alias("job_name"),
      'job_type,
      'timeout_seconds,
      'schedule,
      'notebook_path,
      'new_settings,
      'cluster_spec.alias("cluster"),
      'aclPermissionSet,
      'grants,
      'targetUserId,
      'sessionId.alias("session_id"),
      'requestId.alias("request_id"),
      'userAgent.alias("user_agent"),
      'response,
      'sourceIPAddress.alias("source_ip_address"),
      'created_by,
      'created_ts,
      'deleted_by,
      'deleted_ts,
      'last_edited_by,
      'last_edited_ts
    )
    df.select(jobCols: _*)
  }

  protected def buildJobRuns()(df: DataFrame): DataFrame = {
    val jobRunCols: Array[Column] = Array(
      'runId.alias("run_id"),
      'run_name,
      $"JobRunTime.endEpochMS".alias("endEpochMS"),
      'jobRunTime.alias("job_runtime"),
      'jobId.alias("job_id"),
      'idInJob.alias("id_in_job"),
      'jobClusterType.alias("job_cluster_type"),
      'jobTaskType.alias("job_task_type"),
      'jobTerminalState.alias("job_terminal_state"),
      'jobTriggerType.alias("job_trigger_type"),
      'clusterId.alias("cluster_id"),
      'organization_id,
      'notebook_params,
      'libraries,
      'children,
      'workflow_context,
      'taskDetail.alias("task_detail"),
      'requestDetails.alias("request_detail"),
      'timeDetails.alias("time_detail")
    )
    df.select(jobRunCols: _*)
  }

  protected def buildNotebook()(df: DataFrame): DataFrame = {
    val notebookCols: Array[Column] = Array(
      'organization_id,
      'notebookId.alias("notebook_id"),
      'notebookName.alias("notebook_name"),
      'path.alias("notebook_path"),
      'clusterId.alias("cluster_id"),
      'actionName.alias("action"),
      'timestamp.alias("unixTimeMS"),
      from_unixtime('timestamp.cast("double") / 1000).cast("timestamp").alias("timestamp"),
      from_unixtime('timestamp.cast("double") / 1000).cast("timestamp").cast("date").alias("date"),
      'oldName.alias("old_name"),
      'oldPath.alias("old_path"),
      'newName.alias("new_name"),
      'newPath.alias("new_path"),
      'parentPath.alias("parent_path"),
      'userEmail.alias("user_email"),
      'requestId.alias("request_id"),
      'response
    )
    df.select(notebookCols: _*)
  }

  protected def buildAccountMod()(df: DataFrame): DataFrame = {
    df.select(
      'organization_id,
      'timestamp.alias("mod_unixTimeMS"),
      'date.alias("mod_date"),
      'actionName.alias("action"),
      'endpoint,
      'modified_by,
      'user_name,
      'user_id,
      'group_name,
      'group_id,
      'sourceIPAddress.alias("from_ip_address"),
      'userAgent.alias("user_agent"),
      'requestId.alias("request_id"),
      'response
    )
  }

  protected def buildLogin(accountModSilver: DataFrame)(df: DataFrame): DataFrame = {
    val userIdLookup = if (!accountModSilver.isEmpty) {
      accountModSilver.select('organization_id, 'user_name.alias("login_user"), 'user_id)
    } else Seq(("-99", "-99")).toDF("organization_id", "login_user")
    df.join(userIdLookup, Seq("organization_id", "login_user"), "left")
      .select(
        'organization_id,
        'timestamp.alias("login_unixTimeMS"),
        'login_date,
        'login_type,
        'login_user,
        'user_email,
        'ssh_login_details,
        'sourceIPAddress.alias("from_ip_address"),
        'userAgent.alias("user_agent"),
        'requestId.alias("request_id"),
        'response
      )
  }

<<<<<<< HEAD
=======
  /**
   * The instanceDetails costing lookup table is often edited direclty by users. Thus, each time this module runs
   * the instanceDetails table is validated before continuing to guard against erroneous/missing cost data.
   * As of Overwatch v 0.4.2, the instanceDetails table is a type-2 table. The record with and activeUntil column
   * with a value of null will be considered the active record. There must be only one active record per key and
   * there must be no gaps between dates. ActiveUntil expires on 06-01-2021 for node type X then there must be
   * another record with activeUntil beginning on 06-01-2021 and a null activeUntil for this validation to pass.
   *
   * @param instanceDetails ETL table named instanceDetails referenced by the cloudDetail Target
   * @param snapDate        snapshot date of the pipeline "yyyy-MM-dd" format
   */
  private def validateInstanceDetails(
                                       instanceDetails: DataFrame,
                                       snapDate: String
                                     ): Unit = {
    val w = Window.partitionBy(lower(trim('API_name))).orderBy('activeFrom)
    val wKeyCheck = Window.partitionBy(lower(trim('API_name)), 'activeFrom, 'activeUntil).orderBy('activeFrom, 'activeUntil)
    val dfCheck = instanceDetails
      .withColumn("activeUntil", coalesce('activeUntil, lit(snapDate)))
      .withColumn("previousUntil", lag('activeUntil, 1).over(w))
      .withColumn("rnk", rank().over(wKeyCheck))
      .withColumn("rn", row_number().over(wKeyCheck))
      .withColumn("isValid", when('previousUntil.isNull, lit(true)).otherwise(
        'activeFrom === 'previousUntil
      ))
      .filter(!'isValid || 'rnk > 1 || 'rn > 1)

    if (!dfCheck.isEmpty) {
      val erroredRecordsReport = instanceDetails
        .withColumn("API_name", lower(trim('API_name)))
        .join(
          dfCheck
            .select(
              lower(trim('API_name)).alias("API_name"),
              'rnk, 'rn, 'previousUntil,
              datediff('activeFrom, 'previousUntil).alias("daysBetweenCurrentAndPrevious")
            ),
          Seq("API_name")
        )
        .orderBy('API_name, 'activeFrom, 'activeUntil)

      println("InstanceDetails Error Report: ")
      erroredRecordsReport.show(numRows = 1000, false)

      val badRecords = dfCheck.count()
      val badRawKeys = dfCheck.select('API_name).as[String].collect().mkString(", ")
      val errMsg = s"instanceDetails Invalid: Each key (API_name) must be unique for a given time period " +
        s"(activeFrom --> activeUntil) AND the previous costs activeUntil must run through the previous date " +
        s"such that the function 'datediff' returns 1. Please correct the instanceDetails table before continuing " +
        s"with this module.\nThe API_name keys with errors are: $badRawKeys. A total of $badRecords records were " +
        s"found in conflict."
      throw new BadConfigException(errMsg)
    }
  }

  private def getRunningSwitch(c: Column): Column = {
    when(c === "TERMINATING", lit(false))
      .when(c.isin("CREATING", "STARTING"), lit(true))
      .otherwise(lit(null).cast("boolean"))
  }

  /**
   * Temporary nastiness necessary to handle edge cases of states between runs. This will go away in 0.5.1
   * @param df
   * @param timeFilter
   * @return
   */
  private def getEventStates(df: DataFrame, timeFilter: Column): DataFrame = {
    val stateUnboundW = Window.partitionBy('organization_id, 'cluster_id).orderBy('timestamp)
    val stateUnboundReverse = Window.partitionBy('organization_id, 'cluster_id).orderBy('timestamp.desc)
    val stateUntilPreviousRowW = Window.partitionBy('organization_id, 'cluster_id).rowsBetween(Window.unboundedPreceding, -1L).orderBy('timestamp)
    val stateUntilCurrentW = Window.partitionBy('organization_id, 'cluster_id).rowsBetween(Window.unboundedPreceding, Window.currentRow).orderBy('timestamp)
    val invalidEventChain = lead('runningSwitch, 1).over(stateUnboundW).isNotNull &&
      lead('runningSwitch, 1).over(stateUnboundW) === lead('previousSwitch, 1).over(stateUnboundW)

    df
      .selectExpr("*", "details.*")
      .drop("details")
      .filter(timeFilter)
      .withColumn("rnk", rank().over(stateUnboundReverse))
      .withColumn("rn", row_number().over(stateUnboundReverse))
      .withColumn( // if incremental df doesn't have a running switch get it from latest previous state
        "runningSwitch",
        coalesce(getRunningSwitch('type))//, getRunningSwitch('last_state_previous_run))
      )
      .withColumn(
        "previousSwitch",
        when('runningSwitch.isNotNull, last('runningSwitch, true).over(stateUntilPreviousRowW))
      )
      // pull values forward to populate final state
      // temp workaround until 0.5.1
      .withColumn(
        "invalidEventChainHandler",
        when(invalidEventChain, array(lit(false), lit(true))).otherwise(array(lit(false)))
      )
      .selectExpr("*", "explode(invalidEventChainHandler) as imputedTerminationEvent").drop("invalidEventChainHandler")
      .withColumn("type", when('imputedTerminationEvent, "TERMINATING").otherwise('type))
      .withColumn("timestamp", when('imputedTerminationEvent, lag('timestamp, 1).over(stateUnboundW) + 1L).otherwise('timestamp))
      .withColumn("isRunning",
        when('imputedTerminationEvent, lit(false))
          .otherwise(last('runningSwitch, true).over(stateUntilCurrentW)))
      .withColumn(
        "current_num_workers",
        when(!'isRunning || 'isRunning.isNull, lit(null).cast("long"))
          .otherwise(coalesce('current_num_workers, $"cluster_size.num_workers", $"cluster_size.autoscale.min_workers", last(coalesce('current_num_workers, $"cluster_size.num_workers", $"cluster_size.autoscale.min_workers"), true).over(stateUntilCurrentW)))
      )
      .withColumn(
        "target_num_workers",
        when(!'isRunning || 'isRunning.isNull, lit(null).cast("long"))
          .when('type === "CREATING", coalesce($"cluster_size.num_workers", $"cluster_size.autoscale.min_workers"))
          .otherwise(coalesce('target_num_workers, 'current_num_workers))
      )
  }

>>>>>>> 70c47432
  protected def buildClusterStateFact(
                                       instanceDetails: DataFrame,
                                       clusterSnapshot: PipelineTable,
                                       clusterSpec: PipelineTable,
<<<<<<< HEAD
                                       pipelineSnapTime: TimeTypes
                                     )(clusterStateDetail: DataFrame): DataFrame = {
    PipelineFunctions.validateInstanceDetails(instanceDetails, pipelineSnapTime.asDTString)

    val driverNodeDetails = instanceDetails
      .select(
        'organization_id.alias("driver_orgid"), 'activeFrom, 'activeUntil,
=======
                                       untilTime: TimeTypes,
                                       fromTime: TimeTypes
                                     )(clusterEventsDF: DataFrame): DataFrame = {
    validateInstanceDetails(instanceDetails, untilTime.asDTString)

    val driverNodeDetails = instanceDetails
      .select('organization_id.alias("driver_orgid"), 'activeFrom, 'activeUntil,
>>>>>>> 70c47432
        'API_Name.alias("driver_node_type_id_lookup"),
        struct(instanceDetails.columns map col: _*).alias("driverSpecs")
      )
      .withColumn("activeFromEpochMillis", unix_timestamp('activeFrom) * 1000)
      .withColumn("activeUntilEpochMillis",
<<<<<<< HEAD
        when('activeUntil.isNull, unix_timestamp(pipelineSnapTime.asColumnTS) * 1000)
=======
        when('activeUntil.isNull, unix_timestamp(untilTime.asColumnTS) * 1000)
>>>>>>> 70c47432
          .otherwise(unix_timestamp('activeUntil) * 1000)
      )

    val workerNodeDetails = instanceDetails
<<<<<<< HEAD
      .select(
        'organization_id.alias("worker_orgid"), 'activeFrom, 'activeUntil,
=======
      .select('organization_id.alias("worker_orgid"), 'activeFrom, 'activeUntil,
>>>>>>> 70c47432
        'API_Name.alias("node_type_id_lookup"),
        'automatedDBUPrice, 'interactiveDBUPrice, 'sqlComputeDBUPrice, 'jobsLightDBUPrice,
        struct(instanceDetails.columns map col: _*).alias("workerSpecs")
      )
      .withColumn("activeFromEpochMillis", unix_timestamp('activeFrom) * 1000)
      .withColumn("activeUntilEpochMillis",
<<<<<<< HEAD
        when('activeUntil.isNull, unix_timestamp(pipelineSnapTime.asColumnTS) * 1000)
          .otherwise(unix_timestamp('activeUntil) * 1000)
      )

=======
        when('activeUntil.isNull, unix_timestamp(untilTime.asColumnTS) * 1000)
          .otherwise(unix_timestamp('activeUntil) * 1000)
      )

    val stateUnboundW = Window.partitionBy('organization_id, 'cluster_id).orderBy('timestamp)
    val stateUnboundReverse = Window.partitionBy('organization_id, 'cluster_id).orderBy('timestamp.desc)
    val uptimeW = Window.partitionBy('organization_id, 'cluster_id, 'reset_partition).orderBy('unixTimeMS_state_start)

    // get state before current run to init the running switch
    // Temporary fix until 0.5.1 when merges are enabled
    val clusterStateBeforeRun = getEventStates(clusterEventsDF, 'timestamp < fromTime.asUnixTimeMilli)
      .filter('rnk === 1) // get the latest state for each cluster
      .withColumn("types", collect_set('type).over(stateUnboundReverse))
      .withColumn("type",
        // sometimes two events such as UPSIZE_COMPLETED and TERMINATING come with same timestamp
        when(size('types) > 1 && array_contains('types, "TERMINATING"), lit("TERMINATING")) // when terminating state at same timestamp as other, capture terminating
          .when(size('types) > 1 && !array_contains('types, "TERMINATING"), first('type).over(stateUnboundReverse)) // when other states do not include terminating, grab the latest value as best as possible
          .otherwise('type) // when only single state, grab it
      )
      .filter('rn === 1) // get the final state prior to this run
      .filter('type =!= "TERMINATING") // if previous final state was terminating it was not removed from previous run so don't get it again
      .select(
        'organization_id, 'cluster_id, 'isRunning,
        'timestamp, 'type, 'current_num_workers, 'target_num_workers
      )

    val clusterEventsForCurrentRun = getEventStates(clusterEventsDF, 'timestamp >= fromTime.asUnixTimeMilli)
      .select(
        'organization_id, 'cluster_id, 'isRunning,
        'timestamp, 'type, 'current_num_workers, 'target_num_workers
      )

    val allClusterEventsInScope = clusterStateBeforeRun.unionByName(clusterEventsForCurrentRun)

    val nonBillableTypes = Array(
      "STARTING", "TERMINATING", "CREATING", "RESTARTING"
    )

>>>>>>> 70c47432
    val nodeTypeLookup = clusterSpec.asDF
      .select('organization_id, 'cluster_id, 'cluster_name, 'custom_tags, 'timestamp, 'driver_node_type_id, 'node_type_id, 'spark_version)

    val nodeTypeLookup2 = clusterSnapshot.asDF
      .withColumn("timestamp", coalesce('terminated_time, 'start_time))
      .select('organization_id, 'cluster_id, 'cluster_name, to_json('custom_tags).alias("custom_tags"), 'timestamp, 'driver_node_type_id, 'node_type_id, 'spark_version)

<<<<<<< HEAD
    val clusterPotential = clusterStateDetail
      .withColumn("timestamp", 'unixTimeMS_state_start) // time control temporary column
      .toTSDF("timestamp", "organization_id", "cluster_id")
      .lookupWhen(
        nodeTypeLookup.toTSDF("timestamp", "organization_id", "cluster_id"),
        maxLookAhead = Long.MaxValue,
        tsPartitionVal = 64
      ).lookupWhen(
      nodeTypeLookup2.toTSDF("timestamp", "organization_id", "cluster_id"),
      maxLookAhead = Long.MaxValue,
      tsPartitionVal = 64
    ).df.drop("timestamp")
=======
    val clusterPotential = allClusterEventsInScope
      .toTSDF("timestamp", "organization_id", "cluster_id")
      .lookupWhen(
        nodeTypeLookup.toTSDF("timestamp", "organization_id", "cluster_id"),
        maxLookAhead = 1,
        tsPartitionVal = 16
      ).lookupWhen(
      nodeTypeLookup2.toTSDF("timestamp", "organization_id", "cluster_id"),
      maxLookAhead = 1,
      tsPartitionVal = 16
    ).df
      .withColumn("ts", from_unixtime('timestamp.cast("double") / lit(1000)).cast("timestamp"))
      .withColumn("date", 'ts.cast("date"))
      .withColumn("counter_reset",
        when(
          lag('type, 1).over(stateUnboundW).isin("TERMINATING", "RESTARTING", "EDITED") ||
            !'isRunning, lit(1)
        ).otherwise(lit(0))
      )
      .withColumn("reset_partition", sum('counter_reset).over(stateUnboundW))
      .withColumn("target_num_workers", last('target_num_workers, true).over(stateUnboundW))
      .withColumn("current_num_workers", last('current_num_workers, true).over(stateUnboundW))
      .withColumn("unixTimeMS_state_start", 'timestamp)
      .withColumn("unixTimeMS_state_end", (lead('timestamp, 1).over(stateUnboundW) - lit(1))) // subtract 1 millis
      .withColumn("timestamp_state_start", from_unixtime('unixTimeMS_state_start.cast("double") / lit(1000)).cast("timestamp"))
      .withColumn("timestamp_state_end", from_unixtime('unixTimeMS_state_end.cast("double") / lit(1000)).cast("timestamp")) // subtract 1.0 millis
      .filter('unixTimeMS_state_end.isNotNull && 'type =!= "TERMINATING") // don't pull the last state for the cluster unless it's terminating
      .withColumn("uptime_in_state_S", ('unixTimeMS_state_end - 'unixTimeMS_state_start) / lit(1000))
      .withColumn("uptime_since_restart_S",
        coalesce(
          when('counter_reset === 1, lit(0))
            .otherwise(sum('uptime_in_state_S).over(uptimeW)),
          lit(0)
        )
      )
      .withColumn("cloud_billable", 'isRunning)
      .withColumn("databricks_billable", 'isRunning && !'type.isin(nonBillableTypes: _*))
>>>>>>> 70c47432
      .alias("clusterPotential")
      .join( // estimated node type details at start time of run. If contract changes during state, not handled but very infrequent and negligible impact
        driverNodeDetails.alias("driverNodeDetails"),
        $"clusterPotential.organization_id" === $"driverNodeDetails.driver_orgid" &&
          trim(lower($"clusterPotential.driver_node_type_id")) === trim(lower($"driverNodeDetails.driver_node_type_id_lookup")) &&
          $"clusterPotential.unixTimeMS_state_start"
            .between($"driverNodeDetails.activeFromEpochMillis", $"driverNodeDetails.activeUntilEpochMillis"),
        "left"
      )
      .drop("activeFrom", "activeUntil", "activeFromEpochMillis", "activeUntilEpochMillis", "activeFromDate", "activeUntilDate", "driver_orgid", "driver_node_type_id_lookup")
      .alias("clusterPotential")
      .join( // estimated node type details at start time of run. If contract changes during state, not handled but very infrequent and negligible impact
        workerNodeDetails.alias("workerNodeDetails"),
        $"clusterPotential.organization_id" === $"workerNodeDetails.worker_orgid" &&
          trim(lower($"clusterPotential.node_type_id")) === trim(lower($"workerNodeDetails.node_type_id_lookup")) &&
          $"clusterPotential.unixTimeMS_state_start"
            .between($"workerNodeDetails.activeFromEpochMillis", $"workerNodeDetails.activeUntilEpochMillis"),
        "left")
      .drop("activeFrom", "activeUntil", "activeFromEpochMillis", "activeUntilEpochMillis", "activeFromDate", "activeUntilDate", "worker_orgid", "node_type_id_lookup")
      .withColumn("worker_potential_core_S", when('databricks_billable, $"workerSpecs.vCPUs" * 'current_num_workers * 'uptime_in_state_S).otherwise(lit(0)))
      .withColumn("core_hours", when('isRunning,
        round(TransformFunctions.getNodeInfo("driver", "vCPUs", true) / lit(3600), 2) +
          round(TransformFunctions.getNodeInfo("worker", "vCPUs", true) / lit(3600), 2)
      ))
      .withColumn("isAutomated", isAutomated('cluster_name))
      // TODO -- add additional skus
      .withColumn("dbu_rate", when('isAutomated, 'automatedDBUPrice).otherwise('interactiveDBUPrice))
      .withColumn("worker_potential_core_H", 'worker_potential_core_S / lit(3600))
      .withColumn("driver_compute_cost", Costs.compute('cloud_billable, $"driverSpecs.Compute_Contract_Price", lit(1), 'uptime_in_state_H))
      .withColumn("worker_compute_cost", Costs.compute('cloud_billable, $"workerSpecs.Compute_Contract_Price", 'target_num_workers, 'uptime_in_state_H))
      .withColumn("driver_dbu_cost", Costs.dbu('databricks_billable, $"driverSpecs.Hourly_DBUs", 'dbu_rate, lit(1), 'uptime_in_state_H))
      .withColumn("worker_dbu_cost", Costs.dbu('databricks_billable, $"workerSpecs.Hourly_DBUs", 'dbu_rate, 'current_num_workers, 'uptime_in_state_H))
      .withColumn("total_compute_cost", 'driver_compute_cost + 'worker_compute_cost)
      .withColumn("total_DBU_cost", 'driver_dbu_cost + 'worker_dbu_cost)
      .withColumn("total_driver_cost", 'driver_compute_cost + 'driver_dbu_cost)
      .withColumn("total_worker_cost", 'worker_compute_cost + 'worker_dbu_cost)
      .withColumn("total_cost", 'total_driver_cost + 'total_worker_cost)

    // TODO - finish this logic for pricing compute by sku for a final dbuRate
    //    val derivedDBURate = when('isAutomated && 'spark_version.like("apache-spark-%"), 'jobsLightDBUPrice)
    //      .when('isAutomated && !'spark_version.like("apache-spark-%"), 'automatedDBUPrice)


    val clusterStateFactCols: Array[Column] = Array(
      'organization_id,
      'cluster_id,
      'cluster_name,
      'custom_tags,
      'state_start_date,
      'unixTimeMS_state_start,
      'unixTimeMS_state_end,
      'timestamp_state_start,
      'timestamp_state_end,
      'type.alias("state"),
      'driver_node_type_id,
      'node_type_id,
      'current_num_workers,
      'target_num_workers,
      'uptime_since_restart_S,
      'uptime_in_state_S,
      'uptime_in_state_H,
      'cloud_billable,
      'databricks_billable,
      'isAutomated,
      'dbu_rate,
      'state_dates,
      'days_in_state,
      'worker_potential_core_H,
      'core_hours,
      'driverSpecs,
      'workerSpecs,
      'driver_compute_cost,
      'worker_compute_cost,
      'driver_dbu_cost,
      'worker_dbu_cost,
      'total_compute_cost,
      'total_DBU_cost,
      'total_driver_cost,
      'total_worker_cost,
      'total_cost
    )

    clusterPotential
      .select(clusterStateFactCols: _*)
  }

  protected def buildJobRunCostPotentialFact(
                                              clusterStateFact: DataFrame,
                                              incrementalSparkJob: DataFrame,
                                              incrementalSparkTask: DataFrame
                                            )(newTerminatedJobRuns: DataFrame): DataFrame = {

    if (clusterStateFact.isEmpty) {
      spark.emptyDataFrame
    } else {

      val clusterPotentialWCosts = clusterStateFact
        .filter('unixTimeMS_state_start.isNotNull && 'unixTimeMS_state_end.isNotNull)

      val keyColNames = Array("organization_id", "cluster_id", "timestamp")
      val keys: Array[Column] = Array(keyColNames map col: _*)
      val lookupCols: Array[Column] = Array(
        'cluster_name, 'custom_tags, 'unixTimeMS_state_start, 'unixTimeMS_state_end, 'timestamp_state_start,
        'timestamp_state_end, 'state, 'cloud_billable, 'databricks_billable, 'uptime_in_state_H, 'current_num_workers, 'target_num_workers,
        //        lit(interactiveDBUPrice).alias("interactiveDBUPrice"), lit(automatedDBUPrice).alias("automatedDBUPrice"),
        $"driverSpecs.API_name".alias("driver_node_type_id"),
        $"driverSpecs.Compute_Contract_Price".alias("driver_compute_hourly"),
        $"driverSpecs.Hourly_DBUs".alias("driver_dbu_hourly"),
        $"workerSpecs.API_name".alias("node_type_id"),
        $"workerSpecs.Compute_Contract_Price".alias("worker_compute_hourly"),
        $"workerSpecs.Hourly_DBUs".alias("worker_dbu_hourly"),
        $"workerSpecs.vCPUs".alias("worker_cores"),
        'isAutomated,
        'dbu_rate,
        'worker_potential_core_H,
        'driver_compute_cost,
        'worker_compute_cost,
        'driver_dbu_cost,
        'worker_dbu_cost,
        'total_compute_cost,
        'total_DBU_cost,
        'total_driver_cost,
        'total_worker_cost,
        'total_cost
      )

      // GET POTENTIAL WITH COSTS
      val clusterPotentialInitialState = clusterPotentialWCosts
        .withColumn("timestamp", 'unixTimeMS_state_start)
        .select(keys ++ lookupCols: _*)

      val clusterPotentialIntermediateStates = clusterPotentialWCosts
        .select((keyColNames.filterNot(_ == "timestamp") map col) ++ lookupCols: _*)

      val clusterPotentialTerminalState = clusterPotentialWCosts
        .withColumn("timestamp", 'unixTimeMS_state_end)
        .select(keys ++ lookupCols: _*)

      // Adjust the uptimeInState to smooth the runtimes over the runPeriod across concurrent runs
      val stateLifecycleKeys = Seq("organization_id", "run_id", "cluster_id", "unixTimeMS_state_start")

      // for states (CREATING and STARTING) OR automated cluster runstate start is same as cluster state start
      // (i.e. not discounted to runStateStart)
      val runStateLastToStartStart = array_max(array('unixTimeMS_state_start, $"job_runtime.startEpochMS"))
      val runStateFirstToEnd = array_min(array('unixTimeMS_state_end, $"job_runtime.endEpochMS"))

      val jobRunInitialState = newTerminatedJobRuns //jobRun_gold
        .withColumn("timestamp", $"job_runtime.startEpochMS")
        .toTSDF("timestamp", "organization_id", "cluster_id")
        .lookupWhen(
          clusterPotentialInitialState
            .toTSDF("timestamp", "organization_id", "cluster_id"),
<<<<<<< HEAD
          tsPartitionVal = 64, maxLookAhead = Long.MaxValue
=======
          tsPartitionVal = 16, maxLookAhead = 1L
>>>>>>> 70c47432
        ).df
        .drop("timestamp")
        .filter('unixTimeMS_state_start.isNotNull && 'unixTimeMS_state_end.isNotNull)
        .withColumn("runtime_in_cluster_state",
          when('state.isin("CREATING", "STARTING") || 'job_cluster_type === "new", 'uptime_in_state_H * 1000 * 3600) // get true cluster time when state is guaranteed fully initial
            .otherwise(runStateFirstToEnd - $"job_runtime.startEpochMS")) // otherwise use jobStart as beginning time and min of stateEnd or jobEnd for end time )
        .withColumn("lifecycleState", lit("init"))

      val jobRunTerminalState = newTerminatedJobRuns
        .withColumn("timestamp", $"job_runtime.endEpochMS")
        .toTSDF("timestamp", "organization_id", "cluster_id")
        .lookupWhen(
          clusterPotentialTerminalState
            .toTSDF("timestamp", "organization_id", "cluster_id"),
<<<<<<< HEAD
          tsPartitionVal = 64, maxLookback = 0L, maxLookAhead = Long.MaxValue
=======
          tsPartitionVal = 8, maxLookback = 0L, maxLookAhead = 1L
>>>>>>> 70c47432
        ).df
        .drop("timestamp")
        .filter('unixTimeMS_state_start.isNotNull && 'unixTimeMS_state_end.isNotNull && 'unixTimeMS_state_end > $"job_runtime.endEpochMS")
        .join(jobRunInitialState.select(stateLifecycleKeys map col: _*), stateLifecycleKeys, "leftanti") // filter out beginning states
        .withColumn("runtime_in_cluster_state", $"job_runtime.endEpochMS" - runStateLastToStartStart)
        .withColumn("lifecycleState", lit("terminal"))

      val topClusters = newTerminatedJobRuns
        .filter('organization_id.isNotNull && 'cluster_id.isNotNull)
        .groupBy('organization_id, 'cluster_id).count
        .orderBy('count.desc).limit(40)
        .select(array('organization_id, 'cluster_id)).as[Seq[String]].collect.toSeq

      val jobRunIntermediateStates = newTerminatedJobRuns.alias("jr")
        .join(clusterPotentialIntermediateStates.alias("cpot").hint("SKEW", Seq("organization_id", "cluster_id"), topClusters),
          $"jr.organization_id" === $"cpot.organization_id" &&
            $"jr.cluster_id" === $"cpot.cluster_id" &&
            $"cpot.unixTimeMS_state_start" > $"jr.job_runtime.startEpochMS" && // only states beginning after job start and ending before
            $"cpot.unixTimeMS_state_end" < $"jr.job_runtime.endEpochMS"
        )
        .drop($"cpot.cluster_id").drop($"cpot.organization_id")
        .join(jobRunInitialState.select(stateLifecycleKeys map col: _*), stateLifecycleKeys, "leftanti") // filter out beginning states
        .join(jobRunTerminalState.select(stateLifecycleKeys map col: _*), stateLifecycleKeys, "leftanti") // filter out ending states
        .withColumn("runtime_in_cluster_state", 'unixTimeMS_state_end - 'unixTimeMS_state_start)
        .withColumn("lifecycleState", lit("intermediate"))


      val jobRunByClusterState = jobRunInitialState
        .unionByName(jobRunIntermediateStates)
        .unionByName(jobRunTerminalState)

      // Derive runStateConcurrency to derive runState fair share or utilization
      // runStateUtilization = runtimeInRunState / sum(overlappingRuntimesInState)

      val runstateKeys = $"obs.organization_id" === $"lookup.organization_id" &&
        $"obs.cluster_id" === $"lookup.cluster_id" &&
        $"obs.unixTimeMS_state_start" === $"lookup.unixTimeMS_state_start" &&
        $"obs.unixTimeMS_state_end" === $"lookup.unixTimeMS_state_end"

      val startsBefore = $"lookup.run_state_start_epochMS" < $"obs.run_state_start_epochMS"
      val startsDuring = $"lookup.run_state_start_epochMS" > $"obs.run_state_start_epochMS" && $"lookup.run_state_start_epochMS" < $"obs.run_state_end_epochMS" // exclusive
      val endsDuring = $"lookup.run_state_end_epochMS" > $"obs.run_state_start_epochMS" && $"lookup.run_state_end_epochMS" < $"obs.run_state_end_epochMS" // exclusive
      val endsAfter = $"lookup.run_state_end_epochMS" > $"obs.run_state_end_epochMS"
      val startsEndsWithin = $"lookup.run_state_start_epochMS".between($"obs.run_state_start_epochMS", $"obs.run_state_end_epochMS") &&
        $"lookup.run_state_end_epochMS".between($"obs.run_state_start_epochMS", $"obs.run_state_end_epochMS") // inclusive

      val simplifiedJobRunByClusterState = jobRunByClusterState
        .filter('job_cluster_type === "existing") // only relevant for interactive clusters
        .withColumn("run_state_start_epochMS", runStateLastToStartStart)
        .withColumn("run_state_end_epochMS", runStateFirstToEnd)
        .select(
          'organization_id, 'run_id, 'cluster_id, 'run_state_start_epochMS, 'run_state_end_epochMS, 'unixTimeMS_state_start, 'unixTimeMS_state_end
        )

      // sum of run_state_times starting before ending during
      val runStateBeforeEndsDuring = simplifiedJobRunByClusterState.alias("obs")
        .join(simplifiedJobRunByClusterState.alias("lookup"), runstateKeys && startsBefore && endsDuring)
        .withColumn("relative_runtime_in_runstate", $"lookup.run_state_end_epochMS" - $"obs.unixTimeMS_state_start") // runStateEnd minus clusterStateStart
        .select(
          $"obs.organization_id", $"obs.run_id", $"obs.cluster_id", $"obs.run_state_start_epochMS", $"obs.run_state_end_epochMS", $"obs.unixTimeMS_state_start", $"obs.unixTimeMS_state_end", 'relative_runtime_in_runstate
        )

      // sum of run_state_times starting during ending after
      val runStateAfterBeginsDuring = simplifiedJobRunByClusterState.alias("obs")
        .join(simplifiedJobRunByClusterState.alias("lookup"), runstateKeys && startsDuring && endsAfter)
        .withColumn("relative_runtime_in_runstate", $"lookup.unixTimeMS_state_end" - $"obs.run_state_start_epochMS") // clusterStateEnd minus runStateStart
        .select(
          $"obs.organization_id", $"obs.run_id", $"obs.cluster_id", $"obs.run_state_start_epochMS", $"obs.run_state_end_epochMS", $"obs.unixTimeMS_state_start", $"obs.unixTimeMS_state_end", 'relative_runtime_in_runstate
        )

      // sum of run_state_times starting and ending during
      val runStateBeginEndDuring = simplifiedJobRunByClusterState.alias("obs")
        .join(simplifiedJobRunByClusterState.alias("lookup"), runstateKeys && startsEndsWithin)
        .withColumn("relative_runtime_in_runstate", $"lookup.run_state_end_epochMS" - $"obs.run_state_start_epochMS") // runStateEnd minus runStateStart
        .select(
          $"obs.organization_id", $"obs.run_id", $"obs.cluster_id", $"obs.run_state_start_epochMS", $"obs.run_state_end_epochMS", $"obs.unixTimeMS_state_start", $"obs.unixTimeMS_state_end", 'relative_runtime_in_runstate
        )

      val cumulativeRunStateRunTimeByRunState = runStateBeforeEndsDuring
        .unionByName(runStateAfterBeginsDuring)
        .unionByName(runStateBeginEndDuring)
        .groupBy('organization_id, 'run_id, 'cluster_id, 'unixTimeMS_state_start, 'unixTimeMS_state_end) // runstate
        .agg(
          sum('relative_runtime_in_runstate).alias("cum_runtime_in_cluster_state"), // runtime in clusterState
          (sum(lit(1)) - lit(1)).alias("overlapping_run_states") // subtract one for self run
        )
        .repartition()
        .cache

      val runStateWithUtilizationAndCosts = jobRunByClusterState
        .join(cumulativeRunStateRunTimeByRunState, Seq("organization_id", "run_id", "cluster_id", "unixTimeMS_state_start", "unixTimeMS_state_end"), "left")
        .withColumn("cluster_type", when('job_cluster_type === "new", lit("automated")).otherwise(lit("interactive")))
        //        .withColumn("dbu_rate", when('cluster_type === "automated", 'automatedDBUPrice).otherwise('interactiveDBUPrice)) // removed 4.2
        .withColumn("state_utilization_percent", 'runtime_in_cluster_state / 1000 / 3600 / 'uptime_in_state_H) // run runtime as percent of total state time
        .withColumn("run_state_utilization",
          when('cluster_type === "interactive", least('runtime_in_cluster_state / 'cum_runtime_in_cluster_state, lit(1.0)))
            .otherwise(lit(1.0))
        ) // determine share of cluster when interactive as runtime / all overlapping run runtimes
        .withColumn("overlapping_run_states", when('cluster_type === "interactive", 'overlapping_run_states).otherwise(lit(0)))
        //        .withColumn("overlapping_run_states", when('cluster_type === "automated", lit(0)).otherwise('overlapping_run_states)) // removed 4.2
        .withColumn("running_days", sequence($"job_runtime.startTS".cast("date"), $"job_runtime.endTS".cast("date")))
        .withColumn("driver_compute_cost", 'driver_compute_cost * 'state_utilization_percent * 'run_state_utilization)
        .withColumn("driver_dbu_cost", 'driver_dbu_cost * 'state_utilization_percent * 'run_state_utilization)
        .withColumn("worker_compute_cost", 'worker_compute_cost * 'state_utilization_percent * 'run_state_utilization)
        .withColumn("worker_dbu_cost", 'worker_dbu_cost * 'state_utilization_percent * 'run_state_utilization)
        .withColumn("total_driver_cost", 'driver_compute_cost + 'driver_dbu_cost)
        .withColumn("total_worker_cost", 'worker_compute_cost + 'worker_dbu_cost)
        .withColumn("total_compute_cost", 'driver_compute_cost + 'worker_compute_cost)
        .withColumn("total_dbu_cost", 'driver_dbu_cost + 'worker_dbu_cost)
        .withColumn("total_cost", 'total_driver_cost + 'total_worker_cost)

      val jobRunCostPotential = runStateWithUtilizationAndCosts
        .groupBy(
          'organization_id,
          'job_id,
          'id_in_job,
          'endEpochMS,
          'job_runtime,
          'job_terminal_state.alias("run_terminal_state"),
          'job_trigger_type.alias("run_trigger_type"),
          'job_task_type.alias("run_task_type"),
          'cluster_id,
          'cluster_name,
          'cluster_type,
          'custom_tags,
          'driver_node_type_id,
          'node_type_id,
          'dbu_rate
        )
        .agg(
          first('running_days).alias("running_days"),
          greatest(round(avg('run_state_utilization), 4), lit(0.0)).alias("avg_cluster_share"),
          greatest(round(avg('overlapping_run_states), 2), lit(0.0)).alias("avg_overlapping_runs"),
          greatest(max('overlapping_run_states), lit(0.0)).alias("max_overlapping_runs"),
          sum(lit(1)).alias("run_cluster_states"),
          greatest(round(sum('worker_potential_core_H), 6), lit(0)).alias("worker_potential_core_H"),
          greatest(round(sum('driver_compute_cost), 6), lit(0)).alias("driver_compute_cost"),
          greatest(round(sum('driver_dbu_cost), 6), lit(0)).alias("driver_dbu_cost"),
          greatest(round(sum('worker_compute_cost), 6), lit(0)).alias("worker_compute_cost"),
          greatest(round(sum('worker_dbu_cost), 6), lit(0)).alias("worker_dbu_cost"),
          greatest(round(sum('total_driver_cost), 6), lit(0)).alias("total_driver_cost"),
          greatest(round(sum('total_worker_cost), 6), lit(0)).alias("total_worker_cost"),
          greatest(round(sum('total_compute_cost), 6), lit(0)).alias("total_compute_cost"),
          greatest(round(sum('total_dbu_cost), 6), lit(0)).alias("total_dbu_cost"),
          greatest(round(sum('total_cost), 6), lit(0)).alias("total_cost")
        )

      // GET UTILIZATION BY KEY
      // IF incremental spark events are present calculate utilization, otherwise just return with NULLS
      // Spark events are commonly missing if no clusters are logging and/or in test environments
      if (!incrementalSparkJob.isEmpty) {
        val sparkJobMini = incrementalSparkJob
          .select('organization_id, 'date, 'spark_context_id, 'job_group_id,
            'job_id, explode('stage_ids).alias("stage_id"), 'db_job_id, 'db_id_in_job)
          .filter('db_job_id.isNotNull && 'db_id_in_job.isNotNull)

        val sparkTaskMini = incrementalSparkTask
          .select('organization_id, 'date, 'spark_context_id, 'stage_id,
            'stage_attempt_id, 'task_id, 'task_attempt_id,
            $"task_runtime.runTimeMS", $"task_runtime.endTS".cast("date").alias("spark_task_termination_date"))

        val jobRunUtilRaw = sparkJobMini.alias("sparkJobMini")
          .joinWithLag(
            sparkTaskMini,
            Seq("organization_id", "date", "spark_context_id", "stage_id"),
            "date"
          )
          .withColumn("spark_task_runtime_H", 'runtimeMS / lit(1000) / lit(3600))
          .withColumnRenamed("job_id", "spark_job_id")
          .withColumnRenamed("stage_id", "spark_stage_id")
          .withColumnRenamed("task_id", "spark_task_id")

        val jobRunSparkUtil = jobRunUtilRaw
          .groupBy('organization_id, 'db_job_id, 'db_id_in_job)
          .agg(
            sum('runTimeMS).alias("spark_task_runtimeMS"),
            round(sum('spark_task_runtime_H), 4).alias("spark_task_runtime_H")
          )

        jobRunCostPotential.alias("jrCostPot")
          .join(
            jobRunSparkUtil.withColumnRenamed("organization_id", "orgId").alias("jrSparkUtil"),
            $"jrCostPot.organization_id" === $"jrSparkUtil.orgId" &&
              $"jrCostPot.job_id" === $"jrSparkUtil.db_job_id" &&
              $"jrCostPot.id_in_job" === $"jrSparkUtil.db_id_in_job",
            "left"
          )
          .drop("db_job_id", "db_id_in_job", "orgId")
          .withColumn("job_run_cluster_util", round(('spark_task_runtime_H / 'worker_potential_core_H), 4))
      } else {
        jobRunCostPotential
          .withColumn("spark_task_runtimeMS", lit(null).cast("long"))
          .withColumn("spark_task_runtime_H", lit(null).cast("double"))
          .withColumn("job_run_cluster_util", lit(null).cast("double"))
      }

    }


  }

  protected def buildSparkJob(
                               cloudProvider: String
                             )(df: DataFrame): DataFrame = {

    val jobGroupW = Window.partitionBy('organization_id, 'SparkContextID, $"PowerProperties.JobGroupID")
    val executionW = Window.partitionBy('organization_id, 'SparkContextID, $"PowerProperties.ExecutionID")
    val principalObjectIDW = Window.partitionBy($"PowerProperties.principalIdpObjectId")
    val isolationIDW = Window.partitionBy('organization_id, 'SparkContextID, $"PowerProperties.SparkDBIsolationID")
    val replIDW = Window.partitionBy('organization_id, 'SparkContextID, $"PowerProperties.SparkDBREPLID")
      .orderBy('startTimestamp).rowsBetween(Window.unboundedPreceding, Window.currentRow)
    val notebookW = Window.partitionBy('organization_id, 'SparkContextID, $"PowerProperties.NotebookID")
      .orderBy('startTimestamp).rowsBetween(Window.unboundedPreceding, Window.currentRow)

    val cloudSpecificUserImputations = if (cloudProvider == "azure") {
      df.withColumn("user_email", $"PowerProperties.UserEmail")
        .withColumn("user_email",
          when('user_email.isNull,
            first('user_email, ignoreNulls = true).over(principalObjectIDW)).otherwise('user_email))
    } else {
      df.withColumn("user_email", $"PowerProperties.UserEmail")
    }

    val sparkJobsWImputedUser = cloudSpecificUserImputations
      .withColumn("user_email",
        when('user_email.isNull,
          first('user_email, ignoreNulls = true).over(isolationIDW)).otherwise('user_email))
      .withColumn("user_email",
        when('user_email.isNull,
          first('user_email, ignoreNulls = true).over(jobGroupW)).otherwise('user_email))
      .withColumn("user_email",
        when('user_email.isNull,
          first('user_email, ignoreNulls = true).over(executionW)).otherwise('user_email))
      .withColumn("user_email",
        when('user_email.isNull,
          last('user_email, ignoreNulls = true).over(replIDW)).otherwise('user_email))
      .withColumn("user_email",
        when('user_email.isNull,
          last('user_email, ignoreNulls = true).over(notebookW)).otherwise('user_email))

    val sparkJobCols: Array[Column] = Array(
      'organization_id,
      'SparkContextID.alias("spark_context_id"),
      'JobID.alias("job_id"),
      'JobGroupID.alias("job_group_id"),
      'ExecutionID.alias("execution_id"),
      'StageIDs.alias("stage_ids"),
      $"PowerProperties.ClusterDetails.ClusterID".alias("cluster_id"),
      $"PowerProperties.NotebookID".alias("notebook_id"),
      $"PowerProperties.NotebookPath".alias("notebook_path"),
      $"PowerProperties.SparkDBJobID".alias("db_job_id"),
      $"PowerProperties.SparkDBRunID".alias("db_run_id"),
      $"PowerProperties.sparkDBJobType".alias("db_job_type"),
      'startTimestamp.alias("unixTimeMS"),
      from_unixtime('startTimestamp.cast("double") / 1000).cast("timestamp").alias("timestamp"),
      from_unixtime('startTimestamp.cast("double") / 1000).cast("timestamp").cast("date").alias("date"),
      'JobRunTime.alias("job_runtime"),
      'JobResult.alias("job_result"),
      'startFilenameGroup.alias("event_log_start"),
      'endFilenameGroup.alias("event_log_end"),
      'user_email
    )

    val sparkContextW = Window.partitionBy('organization_id, 'spark_context_id)

    val isDatabricksJob = 'job_group_id.like("%job-%-run-%")

    sparkJobsWImputedUser
      .select(sparkJobCols: _*)
      .withColumn("cluster_id", first('cluster_id, ignoreNulls = true).over(sparkContextW))
      .withColumn("jobGroupAr", split('job_group_id, "_")(2))
      .withColumn("db_job_id",
        when(isDatabricksJob && 'db_job_id.isNull,
          split(regexp_extract('jobGroupAr, "(job-\\d+)", 1), "-")(1))
          .otherwise('db_job_id)
      )
      .withColumn("db_id_in_job",
        when(isDatabricksJob && 'db_run_id.isNull,
          split(regexp_extract('jobGroupAr, "(-run-\\d+)", 1), "-")(2))
          .otherwise('db_run_id)
      )
  }

  protected def buildSparkStage()(df: DataFrame): DataFrame = {
    val sparkStageCols: Array[Column] = Array(
      'organization_id,
      'SparkContextID.alias("spark_context_id"),
      'StageID.alias("stage_id"),
      'StageAttemptID.alias("stage_attempt_id"),
      'clusterId.alias("cluster_id"),
      'startTimestamp.alias("unixTimeMS"),
      from_unixtime('startTimestamp.cast("double") / 1000).cast("timestamp").alias("timestamp"),
      from_unixtime('startTimestamp.cast("double") / 1000).cast("timestamp").cast("date").alias("date"),
      'StageRunTime.alias("stage_runtime"),
      'StageInfo.alias("stage_info"),
      'startFilenameGroup.alias("event_log_start"),
      'endFilenameGroup.alias("event_log_end")
    )
    df.select(sparkStageCols: _*)
  }

  protected def buildSparkTask()(df: DataFrame): DataFrame = {
    val sparkTaskCols: Array[Column] = Array(
      'organization_id,
      'SparkContextID.alias("spark_context_id"),
      'TaskID.alias("task_id"),
      'TaskAttempt.alias("task_attempt_id"),
      'StageID.alias("stage_id"),
      'StageAttemptID.alias("stage_attempt_id"),
      'clusterId.alias("cluster_id"),
      'ExecutorID.alias("executor_id"),
      'Host.alias("host"),
      'startTimestamp.alias("unixTimeMS"),
      from_unixtime('startTimestamp.cast("double") / 1000).cast("timestamp").alias("timestamp"),
      from_unixtime('startTimestamp.cast("double") / 1000).cast("timestamp").cast("date").alias("date"),
      'TaskRunTime.alias("task_runtime"),
      'TaskMetrics.alias("task_metrics"),
      'TaskInfo.alias("task_info"),
      'TaskType.alias("task_type"),
      'TaskEndReason.alias("task_end_reason"),
      'startFilenameGroup.alias("event_log_start"),
      'endFilenameGroup.alias("event_log_end")
    )
    df.select(sparkTaskCols: _*)
  }

  protected def buildSparkExecution()(df: DataFrame): DataFrame = {
    val sparkExecutionCols: Array[Column] = Array(
      'organization_id,
      'SparkContextID.alias("spark_context_id"),
      'ExecutionID.alias("execution_id"),
      'clusterId.alias("cluster_id"),
      'description,
      'details,
      'startTimestamp.alias("unixTimeMS"),
      from_unixtime('startTimestamp.cast("double") / 1000).cast("timestamp").alias("timestamp"),
      from_unixtime('startTimestamp.cast("double") / 1000).cast("timestamp").cast("date").alias("date"),
      'SqlExecutionRunTime.alias("sql_execution_runtime"),
      'startFilenameGroup.alias("event_log_start"),
      'endFilenameGroup.alias("event_log_end")
    )
    df.select(sparkExecutionCols: _*)
  }

  protected def buildSparkExecutor()(df: DataFrame): DataFrame = {
    val sparkExecutorCols: Array[Column] = Array(
      'organization_id,
      'SparkContextID.alias("spark_context_id"),
      'ExecutorID.alias("executor_id"),
      'clusterId.alias("cluster_id"),
      'ExecutorInfo.alias("executor_info"),
      'RemovedReason.alias("removed_reason"),
      'ExecutorAliveTime.alias("executor_alivetime"),
      'addedTimestamp.alias("unixTimeMS"),
      from_unixtime('addedTimestamp.cast("double") / 1000).cast("timestamp").alias("timestamp"),
      from_unixtime('addedTimestamp.cast("double") / 1000).cast("timestamp").cast("date").alias("date"),
      'startFilenameGroup.alias("event_log_start"),
      'endFilenameGroup.alias("event_log_end")
    )
    df.select(sparkExecutorCols: _*)
  }

  protected val clusterViewColumnMapping: String =
    """
      |organization_id, cluster_id, action, unixTimeMS, timestamp, date, cluster_name, driver_node_type, node_type, num_workers,
      |autoscale, auto_termination_minutes, enable_elastic_disk, is_automated, cluster_type, security_profile, cluster_log_conf,
      |init_scripts, custom_tags, cluster_source, spark_env_vars, spark_conf, acl_path_prefix,
      |driver_instance_pool_id, instance_pool_id, driver_instance_pool_name, instance_pool_name,
      |spark_version, idempotency_token, deleted_by, created_by, last_edited_by
      |""".stripMargin

  protected val jobViewColumnMapping: String =
    """
      |organization_id, job_id, action, unixTimeMS, timestamp, date, job_name, job_type, timeout_seconds, schedule,
      |notebook_path, new_settings, cluster, aclPermissionSet, grants, targetUserId, session_id, request_id, user_agent,
      |response, source_ip_address, created_by, created_ts, deleted_by, deleted_ts, last_edited_by, last_edited_ts
      |""".stripMargin

  protected val jobRunViewColumnMapping: String =
    """
      |organization_id, run_id, run_name, job_runtime, job_id, id_in_job, job_cluster_type, job_task_type,
      |job_terminal_state, job_trigger_type, cluster_id, notebook_params, libraries, children, workflow_context,
      |task_detail, request_detail, time_detail
      |""".stripMargin

  protected val jobRunCostPotentialFactViewColumnMapping: String =
    """
      |organization_id, job_id, id_in_job, job_runtime, run_terminal_state, run_trigger_type, run_task_type, cluster_id,
      |cluster_name, cluster_type, custom_tags, driver_node_type_id, node_type_id, dbu_rate, running_days,
      |run_cluster_states, avg_cluster_share, avg_overlapping_runs, max_overlapping_runs, worker_potential_core_H,
      |driver_compute_cost, driver_dbu_cost, worker_compute_cost, worker_dbu_cost, total_driver_cost, total_worker_cost,
      |total_compute_cost, total_dbu_cost, total_cost, spark_task_runtimeMS, spark_task_runtime_H, job_run_cluster_util
      |""".stripMargin

  protected val notebookViewColumnMappings: String =
    """
      |organization_id, notebook_id, notebook_name, notebook_path, cluster_id, action, unixTimeMS, timestamp, date, old_name, old_path,
      |new_name, new_path, parent_path, user_email, request_id, response
      |""".stripMargin

  protected val accountModViewColumnMappings: String =
    """
      |organization_id, mod_unixTimeMS, mod_date, action, endpoint, modified_by, user_name, user_id,
      |group_name, group_id, from_ip_address, user_agent, request_id, response
      |""".stripMargin

  protected val accountLoginViewColumnMappings: String =
    """
      |organization_id, login_unixTimeMS, login_date, login_type, login_user, user_email, ssh_login_details
      |from_ip_address, user_agent, request_id, response
      |""".stripMargin

  protected val clusterStateFactViewColumnMappings: String =
    """
      |organization_id, cluster_id, cluster_name, custom_tags, state_start_date, unixTimeMS_state_start, unixTimeMS_state_end,
      |timestamp_state_start, timestamp_state_end, state, driver_node_type_id, node_type_id, current_num_workers,
      |target_num_workers, uptime_since_restart_S, uptime_in_state_S, uptime_in_state_H, cloud_billable,
      |databricks_billable, isAutomated, dbu_rate, state_dates, days_in_state, worker_potential_core_H, core_hours,
      |driver_compute_cost, worker_compute_cost, driver_dbu_cost, worker_dbu_cost, total_compute_cost, total_DBU_cost,
      |total_driver_cost, total_worker_cost, total_cost, driverSpecs, workerSpecs
      |""".stripMargin

  protected val sparkJobViewColumnMapping: String =
    """
      |organization_id, spark_context_id, job_id, job_group_id, execution_id, stage_ids, cluster_id, notebook_id, notebook_path,
      |db_job_id, db_id_in_job, db_job_type, unixTimeMS, timestamp, date, job_runtime, job_result, event_log_start,
      |event_log_end, user_email
      |""".stripMargin

  protected val sparkStageViewColumnMapping: String =
    """
      |organization_id, spark_context_id, stage_id, stage_attempt_id, cluster_id, unixTimeMS, timestamp, date, stage_runtime,
      |stage_info, event_log_start, event_log_end
      |""".stripMargin

  protected val sparkTaskViewColumnMapping: String =
    """
      |organization_id, spark_context_id, task_id, task_attempt_id, stage_id, stage_attempt_id, cluster_id, executor_id, host,
      |unixTimeMS, timestamp, date, task_runtime, task_metrics, task_info, task_type, task_end_reason,
      |event_log_start, event_log_end
      |""".stripMargin

  protected val sparkExecutionViewColumnMapping: String =
    """
      |organization_id, spark_context_id, execution_id, cluster_id, description, details, unixTimeMS, timestamp, date,
      |sql_execution_runtime, event_log_start, event_log_end
      |""".stripMargin

  protected val sparkExecutorViewColumnMapping: String =
    """
      |organization_id, spark_context_id, executor_id, cluster_id, executor_info, removed_reason, executor_alivetime,
      |unixTimeMS, timestamp, date, event_log_start, event_log_end
      |""".stripMargin

}<|MERGE_RESOLUTION|>--- conflicted
+++ resolved
@@ -1,7 +1,7 @@
 package com.databricks.labs.overwatch.pipeline
 
 import com.databricks.labs.overwatch.pipeline.TransformFunctions._
-import com.databricks.labs.overwatch.utils.{SparkSessionWrapper, TimeTypes}
+import com.databricks.labs.overwatch.utils.{BadConfigException, SparkSessionWrapper, TimeTypes}
 import org.apache.spark.sql.expressions.Window
 import org.apache.spark.sql.functions._
 import org.apache.spark.sql.{Column, DataFrame}
@@ -168,8 +168,6 @@
       )
   }
 
-<<<<<<< HEAD
-=======
   /**
    * The instanceDetails costing lookup table is often edited direclty by users. Thus, each time this module runs
    * the instanceDetails table is validated before continuing to guard against erroneous/missing cost data.
@@ -230,7 +228,6 @@
       .when(c.isin("CREATING", "STARTING"), lit(true))
       .otherwise(lit(null).cast("boolean"))
   }
-
   /**
    * Temporary nastiness necessary to handle edge cases of states between runs. This will go away in 0.5.1
    * @param df
@@ -284,12 +281,10 @@
       )
   }
 
->>>>>>> 70c47432
   protected def buildClusterStateFact(
                                        instanceDetails: DataFrame,
                                        clusterSnapshot: PipelineTable,
                                        clusterSpec: PipelineTable,
-<<<<<<< HEAD
                                        pipelineSnapTime: TimeTypes
                                      )(clusterStateDetail: DataFrame): DataFrame = {
     PipelineFunctions.validateInstanceDetails(instanceDetails, pipelineSnapTime.asDTString)
@@ -297,86 +292,28 @@
     val driverNodeDetails = instanceDetails
       .select(
         'organization_id.alias("driver_orgid"), 'activeFrom, 'activeUntil,
-=======
-                                       untilTime: TimeTypes,
-                                       fromTime: TimeTypes
-                                     )(clusterEventsDF: DataFrame): DataFrame = {
-    validateInstanceDetails(instanceDetails, untilTime.asDTString)
-
-    val driverNodeDetails = instanceDetails
-      .select('organization_id.alias("driver_orgid"), 'activeFrom, 'activeUntil,
->>>>>>> 70c47432
         'API_Name.alias("driver_node_type_id_lookup"),
         struct(instanceDetails.columns map col: _*).alias("driverSpecs")
       )
       .withColumn("activeFromEpochMillis", unix_timestamp('activeFrom) * 1000)
       .withColumn("activeUntilEpochMillis",
-<<<<<<< HEAD
         when('activeUntil.isNull, unix_timestamp(pipelineSnapTime.asColumnTS) * 1000)
-=======
-        when('activeUntil.isNull, unix_timestamp(untilTime.asColumnTS) * 1000)
->>>>>>> 70c47432
           .otherwise(unix_timestamp('activeUntil) * 1000)
       )
 
     val workerNodeDetails = instanceDetails
-<<<<<<< HEAD
       .select(
         'organization_id.alias("worker_orgid"), 'activeFrom, 'activeUntil,
-=======
-      .select('organization_id.alias("worker_orgid"), 'activeFrom, 'activeUntil,
->>>>>>> 70c47432
         'API_Name.alias("node_type_id_lookup"),
         'automatedDBUPrice, 'interactiveDBUPrice, 'sqlComputeDBUPrice, 'jobsLightDBUPrice,
         struct(instanceDetails.columns map col: _*).alias("workerSpecs")
       )
       .withColumn("activeFromEpochMillis", unix_timestamp('activeFrom) * 1000)
       .withColumn("activeUntilEpochMillis",
-<<<<<<< HEAD
         when('activeUntil.isNull, unix_timestamp(pipelineSnapTime.asColumnTS) * 1000)
           .otherwise(unix_timestamp('activeUntil) * 1000)
       )
 
-=======
-        when('activeUntil.isNull, unix_timestamp(untilTime.asColumnTS) * 1000)
-          .otherwise(unix_timestamp('activeUntil) * 1000)
-      )
-
-    val stateUnboundW = Window.partitionBy('organization_id, 'cluster_id).orderBy('timestamp)
-    val stateUnboundReverse = Window.partitionBy('organization_id, 'cluster_id).orderBy('timestamp.desc)
-    val uptimeW = Window.partitionBy('organization_id, 'cluster_id, 'reset_partition).orderBy('unixTimeMS_state_start)
-
-    // get state before current run to init the running switch
-    // Temporary fix until 0.5.1 when merges are enabled
-    val clusterStateBeforeRun = getEventStates(clusterEventsDF, 'timestamp < fromTime.asUnixTimeMilli)
-      .filter('rnk === 1) // get the latest state for each cluster
-      .withColumn("types", collect_set('type).over(stateUnboundReverse))
-      .withColumn("type",
-        // sometimes two events such as UPSIZE_COMPLETED and TERMINATING come with same timestamp
-        when(size('types) > 1 && array_contains('types, "TERMINATING"), lit("TERMINATING")) // when terminating state at same timestamp as other, capture terminating
-          .when(size('types) > 1 && !array_contains('types, "TERMINATING"), first('type).over(stateUnboundReverse)) // when other states do not include terminating, grab the latest value as best as possible
-          .otherwise('type) // when only single state, grab it
-      )
-      .filter('rn === 1) // get the final state prior to this run
-      .filter('type =!= "TERMINATING") // if previous final state was terminating it was not removed from previous run so don't get it again
-      .select(
-        'organization_id, 'cluster_id, 'isRunning,
-        'timestamp, 'type, 'current_num_workers, 'target_num_workers
-      )
-
-    val clusterEventsForCurrentRun = getEventStates(clusterEventsDF, 'timestamp >= fromTime.asUnixTimeMilli)
-      .select(
-        'organization_id, 'cluster_id, 'isRunning,
-        'timestamp, 'type, 'current_num_workers, 'target_num_workers
-      )
-
-    val allClusterEventsInScope = clusterStateBeforeRun.unionByName(clusterEventsForCurrentRun)
-
-    val nonBillableTypes = Array(
-      "STARTING", "TERMINATING", "CREATING", "RESTARTING"
-    )
-
->>>>>>> 70c47432
     val nodeTypeLookup = clusterSpec.asDF
       .select('organization_id, 'cluster_id, 'cluster_name, 'custom_tags, 'timestamp, 'driver_node_type_id, 'node_type_id, 'spark_version)
 
@@ -384,21 +321,8 @@
       .withColumn("timestamp", coalesce('terminated_time, 'start_time))
       .select('organization_id, 'cluster_id, 'cluster_name, to_json('custom_tags).alias("custom_tags"), 'timestamp, 'driver_node_type_id, 'node_type_id, 'spark_version)
 
-<<<<<<< HEAD
     val clusterPotential = clusterStateDetail
       .withColumn("timestamp", 'unixTimeMS_state_start) // time control temporary column
-      .toTSDF("timestamp", "organization_id", "cluster_id")
-      .lookupWhen(
-        nodeTypeLookup.toTSDF("timestamp", "organization_id", "cluster_id"),
-        maxLookAhead = Long.MaxValue,
-        tsPartitionVal = 64
-      ).lookupWhen(
-      nodeTypeLookup2.toTSDF("timestamp", "organization_id", "cluster_id"),
-      maxLookAhead = Long.MaxValue,
-      tsPartitionVal = 64
-    ).df.drop("timestamp")
-=======
-    val clusterPotential = allClusterEventsInScope
       .toTSDF("timestamp", "organization_id", "cluster_id")
       .lookupWhen(
         nodeTypeLookup.toTSDF("timestamp", "organization_id", "cluster_id"),
@@ -408,34 +332,7 @@
       nodeTypeLookup2.toTSDF("timestamp", "organization_id", "cluster_id"),
       maxLookAhead = 1,
       tsPartitionVal = 16
-    ).df
-      .withColumn("ts", from_unixtime('timestamp.cast("double") / lit(1000)).cast("timestamp"))
-      .withColumn("date", 'ts.cast("date"))
-      .withColumn("counter_reset",
-        when(
-          lag('type, 1).over(stateUnboundW).isin("TERMINATING", "RESTARTING", "EDITED") ||
-            !'isRunning, lit(1)
-        ).otherwise(lit(0))
-      )
-      .withColumn("reset_partition", sum('counter_reset).over(stateUnboundW))
-      .withColumn("target_num_workers", last('target_num_workers, true).over(stateUnboundW))
-      .withColumn("current_num_workers", last('current_num_workers, true).over(stateUnboundW))
-      .withColumn("unixTimeMS_state_start", 'timestamp)
-      .withColumn("unixTimeMS_state_end", (lead('timestamp, 1).over(stateUnboundW) - lit(1))) // subtract 1 millis
-      .withColumn("timestamp_state_start", from_unixtime('unixTimeMS_state_start.cast("double") / lit(1000)).cast("timestamp"))
-      .withColumn("timestamp_state_end", from_unixtime('unixTimeMS_state_end.cast("double") / lit(1000)).cast("timestamp")) // subtract 1.0 millis
-      .filter('unixTimeMS_state_end.isNotNull && 'type =!= "TERMINATING") // don't pull the last state for the cluster unless it's terminating
-      .withColumn("uptime_in_state_S", ('unixTimeMS_state_end - 'unixTimeMS_state_start) / lit(1000))
-      .withColumn("uptime_since_restart_S",
-        coalesce(
-          when('counter_reset === 1, lit(0))
-            .otherwise(sum('uptime_in_state_S).over(uptimeW)),
-          lit(0)
-        )
-      )
-      .withColumn("cloud_billable", 'isRunning)
-      .withColumn("databricks_billable", 'isRunning && !'type.isin(nonBillableTypes: _*))
->>>>>>> 70c47432
+    ).df.drop("timestamp")
       .alias("clusterPotential")
       .join( // estimated node type details at start time of run. If contract changes during state, not handled but very infrequent and negligible impact
         driverNodeDetails.alias("driverNodeDetails"),
@@ -588,11 +485,7 @@
         .lookupWhen(
           clusterPotentialInitialState
             .toTSDF("timestamp", "organization_id", "cluster_id"),
-<<<<<<< HEAD
-          tsPartitionVal = 64, maxLookAhead = Long.MaxValue
-=======
           tsPartitionVal = 16, maxLookAhead = 1L
->>>>>>> 70c47432
         ).df
         .drop("timestamp")
         .filter('unixTimeMS_state_start.isNotNull && 'unixTimeMS_state_end.isNotNull)
@@ -607,11 +500,7 @@
         .lookupWhen(
           clusterPotentialTerminalState
             .toTSDF("timestamp", "organization_id", "cluster_id"),
-<<<<<<< HEAD
-          tsPartitionVal = 64, maxLookback = 0L, maxLookAhead = Long.MaxValue
-=======
           tsPartitionVal = 8, maxLookback = 0L, maxLookAhead = 1L
->>>>>>> 70c47432
         ).df
         .drop("timestamp")
         .filter('unixTimeMS_state_start.isNotNull && 'unixTimeMS_state_end.isNotNull && 'unixTimeMS_state_end > $"job_runtime.endEpochMS")
