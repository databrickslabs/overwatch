--- conflicted
+++ resolved
@@ -993,7 +993,6 @@
       ) // cleanup temporary cleaner fields
       .scrubSchema
 
-<<<<<<< HEAD
   }}
 
   // /**
@@ -1035,75 +1034,7 @@
   // }
 
   val jobRunsAppendTaskAndClusterDetails = NamedTransformation { (df: DataFrame) => {
-=======
-  }
-
-  /**
-    * Look up the cluster_name based on id first from
-    * `job_status_silver`.  If not present there fallback to latest
-    * snapshot prior to the run
-    */
-
-  val jobRunsAppendClusterName = (lookups: Map[String,DataFrame]) => NamedTransformation {
-
-    (df: DataFrame) => {
-
-      val runsWClusterNames1 = if (lookups.contains("cluster_spec_silver")) {
-        df.toTSDF("timestamp", "organization_id", "clusterId")
-          .lookupWhen(
-            lookups("cluster_spec_silver")
-              .toTSDF("timestamp", "organization_id", "clusterId")
-          ).df
-      } else df
-
-      val runsWClusterNames2 = if (lookups.contains("clusters_snapshot_bronze")) {
-        runsWClusterNames1
-          .toTSDF("timestamp", "organization_id", "clusterId")
-          .lookupWhen(
-            lookups("clusters_snapshot_bronze")
-              .toTSDF("timestamp", "organization_id", "clusterId")
-          ).df
-      } else runsWClusterNames1
-
-      runsWClusterNames2
-    }
-
-  }
-
-
-  /**
-   * looks up the job name based on id first from job_status_silver and if not present there fallback to latest
-   * snapshot prior to the run
-   */
-  def jobRunsAppendJobMeta(lookups: Map[String, DataFrame])(df: DataFrame): DataFrame = {
-
-    val runsWithJobName1 = if (lookups.contains("job_status_silver")) {
-      df
-        .toTSDF("timestamp", "organization_id", "jobId")
-        .lookupWhen(
-          lookups("job_status_silver")
-            .toTSDF("timestamp", "organization_id", "jobId")
-        ).df
-    } else df
-
-    val runsWithJobName2 = if (lookups.contains("jobs_snapshot_bronze")) {
-      runsWithJobName1
-        .toTSDF("timestamp", "organization_id", "jobId")
-        .lookupWhen(
-          lookups("jobs_snapshot_bronze")
-            .toTSDF("timestamp", "organization_id", "jobId")
-        ).df
-    } else df
-
-    runsWithJobName2
-      .withColumn("jobName", coalesce('jobName, 'run_name))
-      .withColumn("tasks", coalesce('tasks, 'submitRun_tasks))
-      .withColumn("job_clusters", coalesce('job_clusters, 'submitRun_job_clusters))
-
-  }
-
-  def jobRunsAppendTaskAndClusterDetails(df: DataFrame): DataFrame = {
->>>>>>> 1eb6a00e
+
     val computeIsSQLWarehouse = $"task_detail.sql_task.warehouse_id".isNotNull
 
     val dfHasTasks = SchemaTools.nestedColExists(df.schema, "tasks")
