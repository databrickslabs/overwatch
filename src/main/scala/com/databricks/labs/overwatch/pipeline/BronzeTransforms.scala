--- conflicted
+++ resolved
@@ -416,9 +416,6 @@
     val clusterEventsEndpoint = "clusters/events"
 
     val lagTime =  86400000 //1 day
-<<<<<<< HEAD
-    val lagStartTime = startTime.asUnixTimeMilli - lagTime
-=======
 
     val lagStartTime = if (isFirstRun) {
       logger.log(Level.INFO, "First run, acquiring all cluster events")
@@ -428,7 +425,6 @@
       startTime.asUnixTimeMilli - lagTime
     }
 
->>>>>>> 12fd6ac9
     // creating Json input for parallel API calls
     val jsonInput = Map(
       "start_value" -> "0",
@@ -562,22 +558,6 @@
 
     if (Helpers.pathExists(tmpClusterSnapshotSuccessPath)) {
       try {
-<<<<<<< HEAD
-        val rawDF = deriveRawApiResponseDF(spark.read.json(tmpClusterSnapshotSuccessPath))
-        if (rawDF.columns.contains("cluster_id")) {
-          val outputDF = SchemaScrubber.scrubSchema(rawDF)
-          val finalDF = outputDF.withColumn("default_tags", SchemaTools.structToMap(outputDF, "default_tags"))
-            .withColumn("custom_tags", SchemaTools.structToMap(outputDF, "custom_tags"))
-            .withColumn("spark_conf", SchemaTools.structToMap(outputDF, "spark_conf"))
-            .withColumn("spark_env_vars", SchemaTools.structToMap(outputDF, "spark_env_vars"))
-            .withColumn(s"aws_attributes", SchemaTools.structToMap(outputDF, s"aws_attributes"))
-            .withColumn(s"azure_attributes", SchemaTools.structToMap(outputDF, s"azure_attributes"))
-            .withColumn(s"gcp_attributes", SchemaTools.structToMap(outputDF, s"gcp_attributes"))
-            .withColumn("organization_id", lit(config.organizationId))
-            .verifyMinimumSchema(clusterSnapMinimumSchema)
-          finalDF
-
-=======
 
         val rawDF = deriveRawApiResponseDF(spark.read.json(tmpClusterSnapshotSuccessPath))
         if (rawDF.columns.contains("cluster_id")) {
@@ -592,7 +572,6 @@
             .withColumn("organization_id", lit(config.organizationId))
             .drop("spec")
           df.verifyMinimumSchema(clusterSnapMinimumSchema)
->>>>>>> 12fd6ac9
         } else {
           throw new NoNewDataException(msg, Level.WARN, true)
         }
@@ -657,12 +636,6 @@
 
     val tmpClusterEventsSuccessPath = s"${config.tempWorkingDir}/${apiEndpointTempDir}/success_" + pipelineSnapTS.asUnixTimeMilli
     val tmpClusterEventsErrorPath = s"${config.tempWorkingDir}/${apiEndpointTempDir}/error_" + pipelineSnapTS.asUnixTimeMilli
-<<<<<<< HEAD
-    try{
-      landClusterEvents(clusterIDs, startTime, endTime, pipelineSnapTS.asUnixTimeMilli, tmpClusterEventsSuccessPath,
-        tmpClusterEventsErrorPath, config)
-    }catch {
-=======
     try {
       landClusterEvents(
         clusterIDs, startTime, endTime,
@@ -672,7 +645,6 @@
         config,
         isFirstRun)
     } catch {
->>>>>>> 12fd6ac9
       case e: Throwable =>
         val errMsg = s"Error in landing cluster events: ${e.getMessage}"
         logger.log(Level.ERROR, errMsg)
