package com.databricks.labs.overwatch.pipeline

import com.databricks.dbutils_v1.DBUtilsHolder.dbutils
import com.databricks.labs.overwatch.api.{ApiCall, ApiCallV2}
import com.databricks.labs.overwatch.env.Database
import com.databricks.labs.overwatch.eventhubs.AadAuthInstance
import com.databricks.labs.overwatch.pipeline.WorkflowsTransforms.{workflowsCleanseJobClusters, workflowsCleanseTasks}
import com.databricks.labs.overwatch.utils.Helpers.{getDatesGlob, removeTrailingSlashes}
import com.databricks.labs.overwatch.utils.SchemaTools.structFromJson
import com.databricks.labs.overwatch.utils._
import com.fasterxml.jackson.databind.ObjectMapper
import com.fasterxml.jackson.databind.module.SimpleModule
import com.fasterxml.jackson.module.scala.DefaultScalaModule
import com.fasterxml.jackson.module.scala.experimental.ScalaObjectMapper
import org.apache.log4j.{Level, Logger}
import org.apache.spark.eventhubs.{ConnectionStringBuilder, EventHubsConf, EventPosition}
import org.apache.spark.sql.expressions.Window
import org.apache.spark.sql.functions._
import org.apache.spark.sql.types._
import org.apache.spark.sql.{AnalysisException, Column, DataFrame}
import org.apache.spark.util.SerializableConfiguration

import java.time.LocalDateTime
import java.util.concurrent.Executors
import scala.collection.parallel.ForkJoinTaskSupport
import scala.concurrent.forkjoin.ForkJoinPool
import scala.concurrent.{ExecutionContext, ExecutionContextExecutor}


trait BronzeTransforms extends SparkSessionWrapper {

  import TransformFunctions._
  import spark.implicits._

  private val logger: Logger = Logger.getLogger(this.getClass)
  private var _newDataRetrieved: Boolean = true

  case class ErrorDetail(errorMsg: String, startTime: Long, endTime: Long)

  case class ClusterIdsWEventCounts(clusterId: String, count: Long)

  case class ClusterEventCall(
                               cluster_id: String,
                               payload: Array[String],
                               succeeded: Boolean,
                               error: Option[ErrorDetail]
                             )

  protected def setNewDataRetrievedFlag(value: Boolean): this.type = {
    _newDataRetrieved = value
    this
  }

  protected def newDataRetrieved: Boolean = _newDataRetrieved

  private def buildClusterEventsErrorDF(clusterEventCalls: Array[ClusterEventCall]): DataFrame = {
    if (!clusterEventCalls.forall(_.succeeded)) {
      val errorCount = clusterEventCalls.filterNot(_.succeeded).length
      val errMessage = s"WARNING: $errorCount ERRORS DETECTED in Bronze_ClusterEvents. At least one batch " +
        s"could not be loaded. Review cluster_events_errors_bronze for more details."
      logger.log(Level.WARN, errMessage)
      println(errMessage)
    }

    clusterEventCalls.filterNot(_.succeeded).map(e => {
      val err = e.error.get
      (
        e.cluster_id,
        err.startTime,
        err.endTime,
        err.errorMsg
      )
    }).toSeq.toDF("cluster_id", "from_epoch", "until_epoch", "error")
      .withColumn("from_ts", toTS(col("from_epoch")))
      .withColumn("until_ts", toTS(col("until_epoch")))
  }

  private def callClusterEventApi(
                                   cluster_id: String,
                                   fromTSMilli: Long,
                                   untilTSMilli: Long,
                                   apiCall: ApiCall
                                 ): ClusterEventCall = {
    // goal here is to allow single api call failures for specific cluster_ids and not fail the pipeline but
    // still track the failure
    try { // success
      ClusterEventCall(cluster_id, apiCall.executePost().asStrings, succeeded = true, None)
    } catch { // failures
      case e: ApiCallEmptyResponse =>
        val errorDetail = ErrorDetail(e.apiCallDetail, fromTSMilli, untilTSMilli)
        ClusterEventCall(cluster_id, Array[String](), succeeded = false, Some(errorDetail))
      case e: ApiCallFailure =>
        val errorDetail = ErrorDetail(e.msg, fromTSMilli, untilTSMilli)
        ClusterEventCall(cluster_id, Array[String](), succeeded = false, Some(errorDetail))
      case e: Throwable =>
        val errorDetail = ErrorDetail(e.getMessage, fromTSMilli, untilTSMilli)
        ClusterEventCall(cluster_id, Array[String](), succeeded = false, Some(errorDetail))
    }
  }

  private def persistErrors(
                             errorsDF: DataFrame,
                             database: Database,
                             errorsTarget: PipelineTable,
                             pipelineSnapTS: TimeTypes,
                             orgId: String
                           ): Unit = {
    if (!errorsDF.isEmpty) {
      database.writeWithRetry(
        errorsDF.withColumn("organization_id", lit(orgId)),
        errorsTarget,
        pipelineSnapTS.asColumnTS
      )
    }
  }

  private def clusterEventsByClusterBatch(
                                           startTime: TimeTypes,
                                           endTime: TimeTypes,
                                           apiEnv: ApiEnv,
                                           ids: Array[String]
                                         ): (Array[String], DataFrame) = {
    //    val taskSupport = new ForkJoinTaskSupport(new ForkJoinPool(6))
    //    val idsPar = ids.par
    //    idsPar.tasksupport = taskSupport
    //    DEBUG
    //    val idsPar = Array("0827-194754-tithe1")
    // removing parallelization for now to see if it fixes some weird errors
    // CONFIRMED -- Parallelizing this breaks the token cipher
    // TODO - Identify why parallel errors
    val results = ids.map(id => {
      val query = Map("cluster_id" -> id,
        "start_time" -> startTime.asUnixTimeMilli,
        "end_time" -> endTime.asUnixTimeMilli,
        "limit" -> 500
      )

      callClusterEventApi(id, startTime.asUnixTimeMilli, endTime.asUnixTimeMilli, ApiCall("clusters/events", apiEnv, Some(query)))
    }) //.toArray // -- needed when using par

    val clusterEvents = results.filter(_.succeeded).flatMap(_.payload)

    // create DF to persist errored clusterEvent API calls
    val erroredEventsDF = buildClusterEventsErrorDF(results)

    (clusterEvents, erroredEventsDF)
  }

  private def validateCleanPaths(
                                  azureRawAuditLogTarget: PipelineTable,
                                  isFirstRun: Boolean,
                                  ehConfig: AzureAuditLogEventhubConfig,
                                  etlDataPathPrefix: String,
                                  etlDBLocation: String,
                                  consumerDBLocation: String
                                ): Unit = {

    val pathsToValidate = Array(
      ehConfig.auditRawEventsChk.get
    )

    logger.log(Level.INFO, s"Checkpoint paths to validate: ${pathsToValidate.mkString(",")}")
    val dataTargetPaths = Array(etlDataPathPrefix, etlDBLocation, consumerDBLocation).map(_.toLowerCase)

    val baseErrMsg = "ERROR: Azure Event Hub checkpoint directory issue."
    pathsToValidate.foreach(p => {
      logger.log(Level.INFO, s"Validating: $p")
      val exists = Helpers.pathExists(p)

      if (isFirstRun && dataTargetPaths.contains(p.toLowerCase)) { // on new pipeline, data target paths != eh paths
        val errMsg = s"$baseErrMsg\nOne or more data target paths == the event hub state parent directory. Event Hub checkpoint " +
          s"directories may not be in the same path as your data targets, please select another directory.\nDATA " +
          s"TARGETS: ${dataTargetPaths.mkString(", ")}\nEVENT HUB STATE PATH: $p"
        logger.log(Level.ERROR, errMsg)
        println(errMsg)
        throw new BadConfigException(errMsg)
      }

      if (exists && isFirstRun) { // Path cannot already exist on first run
        val errMsg = s"$baseErrMsg\nPATH: ${p} is not empty. First run requires empty checkpoints. exists:${exists}, isFirstRun:${isFirstRun}"
        logger.log(Level.ERROR, errMsg)
        println(errMsg)
        throw new BadConfigException(errMsg)
      }

      if (!exists && !isFirstRun) { // If not first run checkpoint paths must already exist.
        if (azureRawAuditLogTarget.exists(dataValidation = true)) {
          val warnMsg = s"$baseErrMsg\nPath: ${p} does not exist. To append new data, a checkpoint dir must " +
            s"exist and be current. Attempting to recover state from Overwatch metadata."
          logger.log(Level.WARN, warnMsg)
          println(warnMsg)
          throw new BadConfigException(warnMsg, failPipeline = false)
        } else {
          val errMsg = s"$baseErrMsg\nPath: ${p} does not exist. To append new data, a checkpoint dir must " +
            s"exist and be current."
          logger.log(Level.ERROR, errMsg)
          println(errMsg)
          throw new BadConfigException(errMsg)
        }
      }
    })
  }

  @throws(classOf[BadConfigException])
  protected def landAzureAuditLogDF(azureRawAuditLogTarget: PipelineTable,
                                    ehConfig: AzureAuditLogEventhubConfig,
                                    etlDataPathPrefix: String,
                                    etlDBLocation: String,
                                    consumerDBLocation: String,
                                    isFirstRun: Boolean,
                                    organizationId: String,
                                    runID: String): DataFrame = {

    val connectionString =  try{
      ConnectionStringBuilder(
        PipelineFunctions.parseAndValidateEHConnectionString(ehConfig.connectionString, ehConfig.azureClientId.isEmpty))
        .setEventHubName(ehConfig.eventHubName)
        .build
    }catch {
      case e: NoClassDefFoundError =>
        val fullMsg = PipelineFunctions.appendStackStrace(e, "Exception :Please add EH jar to the cluster")
        throw new BadConfigException(fullMsg, failPipeline = true)
      case e: Throwable=>
        throw e
    }


    val ehConf = try {
      validateCleanPaths(azureRawAuditLogTarget, isFirstRun, ehConfig, etlDataPathPrefix, etlDBLocation, consumerDBLocation)

      if (isFirstRun) {
        EventHubsConf(connectionString)
          .setMaxEventsPerTrigger(ehConfig.maxEventsPerTrigger)
          .setStartingPosition(EventPosition.fromStartOfStream)
      } else {
        EventHubsConf(connectionString)
          .setMaxEventsPerTrigger(ehConfig.maxEventsPerTrigger)
      }
    } catch { // chk dir is missing BUT raw audit hist has latest enq time and can resume from there creating a new chkpoint
      case e: BadConfigException if (!e.failPipeline) =>
        val lastEnqTime = azureRawAuditLogTarget.asDF()
          .select(max('enqueuedTime))
          .as[java.sql.Timestamp]
          .first
          .toInstant

        EventHubsConf(connectionString)
          .setMaxEventsPerTrigger(ehConfig.maxEventsPerTrigger)
          .setStartingPosition(EventPosition.fromEnqueuedTime(lastEnqTime))
    }


    try {
      val eventHubsConf = if (ehConfig.azureClientId.nonEmpty) {
        val aadParams = Map("aad_tenant_id" -> PipelineFunctions.maybeGetSecret(ehConfig.azureTenantId.get),
          "aad_client_id" -> PipelineFunctions.maybeGetSecret(ehConfig.azureClientId.get),
          "aad_client_secret" -> PipelineFunctions.maybeGetSecret(ehConfig.azureClientSecret.get),
          "aad_authority_endpoint" -> ehConfig.azureAuthEndpoint)
        AadAuthInstance.addAadAuthParams(ehConf, aadParams)
      } else
        ehConf

      spark.readStream
        .format("eventhubs")
        .options(eventHubsConf.toMap)
        .load()
        .withColumn("deserializedBody", 'body.cast("string"))
        .withColumn("organization_id", lit(organizationId))
        .withColumn("Overwatch_RunID", lit(runID))
    }catch{
      case e: NoClassDefFoundError =>
        val fullMsg = PipelineFunctions.appendStackStrace(e, "Exception :Please add jar with maven coordinate com.microsoft.azure:msal4j:1.10.1 to the cluster")
        throw new BadConfigException(fullMsg, failPipeline = true)
      case e:Throwable =>
        throw e
    }

  }

  protected def cleanseRawJobsSnapDF(keys: Array[String], runId: String)(df: DataFrame): DataFrame = {
    val emptyKeysDF = Seq.empty[(String, Long, String)].toDF("organization_id", "job_id", "Overwatch_RunID")
    val outputDF = SchemaScrubber.scrubSchema(df)
      .withColumn("Overwatch_RunID", lit(runId))

    val cleansedTasksDF = workflowsCleanseTasks(outputDF, keys, emptyKeysDF, "settings.tasks")
    val cleansedJobClustersDF = workflowsCleanseJobClusters(outputDF, keys, emptyKeysDF, "settings.job_clusters")

    val changeInventory = Map[String, Column](
      "settings.tasks" -> col("cleansedTasks"),
      "settings.job_clusters" -> col("cleansedJobsClusters"),
      "settings.tags" -> SchemaTools.structToMap(outputDF, "settings.tags"),
      "settings.notebook_task.base_parameters" -> SchemaTools.structToMap(outputDF, "settings.notebook_task.base_parameters")
    ) ++ PipelineFunctions.newClusterCleaner(outputDF, "settings.tasks.new_cluster") ++
      PipelineFunctions.newClusterCleaner(outputDF, "settings.new_cluster")

    outputDF
      .join(cleansedTasksDF, keys.toSeq, "left")
      .join(cleansedJobClustersDF, keys.toSeq, "left")
      .modifyStruct(changeInventory)
      .drop("cleansedTasks", "cleansedJobsClusters") // cleanup temporary cleaner fields
      .scrubSchema(SchemaScrubber(cullNullTypes = true))
  }

  protected def cleanseRawClusterSnapDF(df: DataFrame): DataFrame = {
    val outputDF = SchemaScrubber.scrubSchema(df)

    outputDF
      .withColumn("default_tags", SchemaTools.structToMap(outputDF, "default_tags"))
      .withColumn("custom_tags", SchemaTools.structToMap(outputDF, "custom_tags"))
      .withColumn("spark_conf", SchemaTools.structToMap(outputDF, "spark_conf"))
      .withColumn("spark_env_vars", SchemaTools.structToMap(outputDF, "spark_env_vars"))
      .withColumn(s"aws_attributes", SchemaTools.structToMap(outputDF, s"aws_attributes"))
      .withColumn(s"azure_attributes", SchemaTools.structToMap(outputDF, s"azure_attributes"))
      .withColumn(s"gcp_attributes", SchemaTools.structToMap(outputDF, s"gcp_attributes"))
  }

  protected def cleanseRawPoolsDF()(df: DataFrame): DataFrame = {
    val outputDF = SchemaScrubber.scrubSchema(df)
    outputDF
      .withColumn("custom_tags", SchemaTools.structToMap(outputDF, "custom_tags"))
      .withColumn("default_tags", SchemaTools.structToMap(outputDF, "default_tags"))
      .withColumn(s"aws_attributes", SchemaTools.structToMap(outputDF, s"aws_attributes"))
      .withColumn(s"azure_attributes", SchemaTools.structToMap(outputDF, s"azure_attributes"))
      .withColumn(s"gcp_attributes", SchemaTools.structToMap(outputDF, s"gcp_attributes"))
  }

  //noinspection ScalaCustomHdfsFormat
  protected def getAuditLogsDF(auditLogConfig: AuditLogConfig,
                               cloudProvider: String,
                               fromTime: LocalDateTime,
                               untilTime: LocalDateTime,
                               auditRawLand: PipelineTable,
                               overwatchRunID: String,
                               organizationId: String
                              ): DataFrame = {
    val fromDT = fromTime.toLocalDate
    val untilDT = untilTime.toLocalDate
    if (cloudProvider == "azure") {
      val azureAuditSourceFilters = 'Overwatch_RunID === lit(overwatchRunID) && 'organization_id === organizationId
      val rawBodyLookup = auditRawLand.asDF
        .filter(azureAuditSourceFilters)
      val schemaBuilders = auditRawLand.asDF
        .filter(azureAuditSourceFilters)
        .withColumn("parsedBody", structFromJson(spark, rawBodyLookup, "deserializedBody"))
        .select(explode($"parsedBody.records").alias("streamRecord"), 'organization_id)
        .selectExpr("streamRecord.*", "organization_id")
        .withColumn("version", 'operationVersion)
        .withColumn("time", 'time.cast("timestamp"))
        .withColumn("timestamp", unix_timestamp('time) * 1000)
        .withColumn("date", 'time.cast("date"))
        .select('category, 'version, 'timestamp, 'date, 'properties, 'identity.alias("userIdentity"), 'organization_id)
        .selectExpr("*", "properties.*").drop("properties")


      val baselineAuditLogs = auditRawLand.asDF
        .filter(azureAuditSourceFilters)
        .withColumn("parsedBody", structFromJson(spark, rawBodyLookup, "deserializedBody"))
        .select(explode($"parsedBody.records").alias("streamRecord"), 'organization_id)
        .selectExpr("streamRecord.*", "organization_id")
        .withColumn("version", 'operationVersion)
        .withColumn("time", 'time.cast("timestamp"))
        .withColumn("timestamp", unix_timestamp('time) * 1000)
        .withColumn("date", 'time.cast("date"))
        .select('category, 'version, 'timestamp, 'date, 'properties, 'identity.alias("userIdentity"), 'organization_id)
        .withColumn("userIdentity", structFromJson(spark, schemaBuilders, "userIdentity"))
        .selectExpr("*", "properties.*").drop("properties")
        .withColumn("requestParams", structFromJson(spark, schemaBuilders, "requestParams"))

      PipelineFunctions.cleanseCorruptAuditLogs(spark, baselineAuditLogs)
        .withColumn("response", structFromJson(spark, schemaBuilders, "response"))
        .withColumn("requestParamsJson", to_json('requestParams))
        .withColumn("hashKey", xxhash64('organization_id, 'timestamp, 'serviceName, 'actionName, 'requestId, 'requestParamsJson))
        .drop("logId", "requestParamsJson")

    } else {

      // inclusive from exclusive to
      val datesGlob = if (fromDT == untilDT) {
        Array(s"${auditLogConfig.rawAuditPath.get}/date=${fromDT.toString}")
      } else {
        getDatesGlob(fromDT, untilDT.plusDays(1)) // add one day to until to ensure intra-day audit logs prior to untilTS are captured.
          .map(dt => s"${auditLogConfig.rawAuditPath.get}/date=${dt}")
          .filter(Helpers.pathExists)
      }

      val auditLogsFailureMsg = s"Audit Logs Module Failure: Audit logs are required to use Overwatch and no data " +
        s"was found in the following locations: ${datesGlob.mkString(", ")}"

      if (datesGlob.nonEmpty) {
        val rawDF = try {
          spark.read.format(auditLogConfig.auditLogFormat).load(datesGlob: _*)
        } catch { // corrupted audit logs with duplicate columns in the source
          case e: AnalysisException if e.message.contains("Found duplicate column(s) in the data schema") =>
            spark.conf.set("spark.sql.caseSensitive", "true")
            spark.read.format(auditLogConfig.auditLogFormat).load(datesGlob: _*)
        }
        // clean corrupted source audit logs even when there is only one of the duplicate columns in the source
        // but still will conflict with the existing columns in the target
        val cleanRawDF = PipelineFunctions.cleanseCorruptAuditLogs(spark, rawDF)

        val baseDF = if (auditLogConfig.auditLogFormat == "json") cleanRawDF else {
          val rawDFWRPJsonified = cleanRawDF
            .withColumn("requestParams", to_json('requestParams))
          rawDFWRPJsonified
            .withColumn("requestParams", structFromJson(spark, rawDFWRPJsonified, "requestParams"))
        }

        baseDF
          // When globbing the paths, the date must be reconstructed and re-added manually
          .withColumn("organization_id", lit(organizationId))
          .withColumn("requestParamsJson", to_json('requestParams))
          .withColumn("hashKey", xxhash64('organization_id, 'timestamp, 'serviceName, 'actionName, 'requestId, 'requestParamsJson))
          .drop("requestParamsJson")
          .withColumn("filename", input_file_name)
          .withColumn("filenameAR", split(input_file_name, "/"))
          .withColumn("date",
            split(expr("filter(filenameAR, x -> x like ('date=%'))")(0), "=")(1).cast("date"))
          .drop("filenameAR")
          .verifyMinimumSchema(Schema.auditMasterSchema)
      } else {
        throw new Exception(auditLogsFailureMsg)
      }
    }
  }

  private def buildClusterEventBatches(apiEnv: ApiEnv,
                                       batchSize: Double,
                                       startTime: TimeTypes,
                                       endTime: TimeTypes,
                                       clusterIDs: Array[String]
                                      ): (Array[Array[String]], Array[ClusterEventCall]) = {

    case class ClusterEventBuffer(clusterId: String, batchId: Int)
    val taskSupport = new ForkJoinTaskSupport(new ForkJoinPool(8))
    val clusterIdsPar = clusterIDs.par
    clusterIdsPar.tasksupport = taskSupport


    var cumSum = 0L

    logger.log(Level.INFO, s"OVERWATCH: BUILDING CLUSTER EVENTS for ${clusterIDs.length} Clusters. " +
      s"Large dynamic clusters, " +
      s"will take some time, especially on first runs. At present " +
      "the cluster events can only be acquired via api calls which are rate limited.\n" +
      s"BATCH SIZE: ${batchSize}\n" +
      s"CLUSTERS COUNT: ${clusterIDs.length}\n" +
      s"START TIMESTAMP: ${startTime.asUnixTimeMilli}\n" +
      s"END TIMESTAMP: ${endTime.asUnixTimeMilli} \n" +
      s"CLUSTERIDs: ${clusterIDs.mkString(", ")}")

    val lastEventByClusterResults = clusterIdsPar.map(clusterId => {
      val lastEventQuery = Map[String, Any](
        "cluster_id" -> clusterId,
        "start_time" -> startTime.asUnixTimeMilli,
        "end_time" -> endTime.asUnixTimeMilli,
        "order" -> "DESC",
        "limit" -> 1
      )

      callClusterEventApi(clusterId, startTime.asUnixTimeMilli, endTime.asUnixTimeMilli,
        ApiCall("clusters/events", apiEnv, Some(lastEventQuery), paginate = false)
      )

    }).toArray

    val failedApiCalls = lastEventByClusterResults.filterNot(_.succeeded)

    val clusterEventsBuffer = lastEventByClusterResults.filter(_.succeeded).map(lastEventWrapper => {
      val mapper: ObjectMapper with ScalaObjectMapper = (new ObjectMapper() with ScalaObjectMapper)
        .registerModule(DefaultScalaModule)
        .registerModule(new SimpleModule())
        .asInstanceOf[ObjectMapper with ScalaObjectMapper]

      val totalCount = mapper.readTree(lastEventWrapper.payload.head).get("total_count").asLong(0L)
      ClusterIdsWEventCounts(lastEventWrapper.cluster_id, totalCount)
    }).map(clusterEvents => {
      cumSum += clusterEvents.count
      val batchId = Math.ceil(cumSum / batchSize).toInt
      (clusterEvents.clusterId, batchId)
    }).groupBy(_._2).map(_._2.map(_._1).toArray).toArray

    (clusterEventsBuffer, failedApiCalls)

  }

  private def landClusterEvents(clusterIDs: Array[String],
                                startTime: TimeTypes,
                                endTime: TimeTypes,
                                apiEnv: ApiEnv,
                                tmpClusterEventsSuccessPath: String,
                                tmpClusterEventsErrorPath: String,
                                config: Config) = {
    val finalResponseCount = clusterIDs.length
    implicit val ec: ExecutionContextExecutor = ExecutionContext.fromExecutor(Executors.newFixedThreadPool(config.apiEnv.threadPoolSize))
    val clusterEventsEndpoint = "clusters/events"

    val lagTime = 600000 //10 minutes
    val lagStartTime = startTime.asUnixTimeMilli - lagTime
    // creating Json input for parallel API calls
    val jsonInput = Map(
      "start_value" -> "0",
      "end_value" -> s"${finalResponseCount}",
      "increment_counter" -> "1",
      "final_response_count" -> s"${finalResponseCount}",
      "cluster_ids" -> s"${clusterIDs.mkString(",")}",
      "start_time" -> s"${lagStartTime}",
      "end_time" -> s"${endTime.asUnixTimeMilli}",
      "tmp_success_path" -> tmpClusterEventsSuccessPath,
      "tmp_error_path" -> tmpClusterEventsErrorPath
    )

    // calling function to make parallel API calls
    val apiCallV2Obj = new ApiCallV2(config.apiEnv)
    apiCallV2Obj.makeParallelApiCalls(clusterEventsEndpoint, jsonInput, config)
    logger.log(Level.INFO, " Cluster event landing completed")
  }

  private def processClusterEvents(tmpClusterEventsSuccessPath: String, organizationId: String, erroredBronzeEventsTarget: PipelineTable): DataFrame = {
    logger.log(Level.INFO, "COMPLETE: Cluster Events acquisition, building data")
    if (Helpers.pathExists(tmpClusterEventsSuccessPath)) {
      if (spark.read.json(tmpClusterEventsSuccessPath).columns.contains("events")) {
        try {
          val tdf = SchemaScrubber.scrubSchema(
            spark.read.json(tmpClusterEventsSuccessPath)
              .select(explode('events).alias("events"))
              .select(col("events.*"))
          ).scrubSchema

          val changeInventory = Map[String, Column](
            "details.attributes.custom_tags" -> SchemaTools.structToMap(tdf, "details.attributes.custom_tags"),
            "details.attributes.spark_conf" -> SchemaTools.structToMap(tdf, "details.attributes.spark_conf"),
            "details.attributes.azure_attributes" -> SchemaTools.structToMap(tdf, "details.attributes.azure_attributes"),
            "details.attributes.aws_attributes" -> SchemaTools.structToMap(tdf, "details.attributes.aws_attributes"),
            "details.attributes.gcp_attributes" -> SchemaTools.structToMap(tdf, "details.attributes.gcp_attributes"),
            "details.attributes.spark_env_vars" -> SchemaTools.structToMap(tdf, "details.attributes.spark_env_vars"),
            "details.previous_attributes.custom_tags" -> SchemaTools.structToMap(tdf, "details.previous_attributes.custom_tags"),
            "details.previous_attributes.spark_conf" -> SchemaTools.structToMap(tdf, "details.previous_attributes.spark_conf"),
            "details.previous_attributes.azure_attributes" -> SchemaTools.structToMap(tdf, "details.previous_attributes.azure_attributes"),
            "details.previous_attributes.aws_attributes" -> SchemaTools.structToMap(tdf, "details.previous_attributes.aws_attributes"),
            "details.previous_attributes.gcp_attributes" -> SchemaTools.structToMap(tdf, "details.previous_attributes.gcp_attributes"),
            "details.previous_attributes.spark_env_vars" -> SchemaTools.structToMap(tdf, "details.previous_attributes.spark_env_vars")
          )

          val clusterEventsDF = tdf
            .modifyStruct(changeInventory)
            .withColumn("organization_id", lit(organizationId))

          val clusterEventsCaptured = clusterEventsDF.count
          val logEventsMSG = s"CLUSTER EVENTS CAPTURED: ${clusterEventsCaptured}"
          logger.log(Level.INFO, logEventsMSG)
          clusterEventsDF

        } catch {
          case e: Throwable =>
            throw new Exception(e)
        }
      }
      else {
        logger.info("Events column not found in dataset")
        throw new NoNewDataException(s"EMPTY: No New Cluster Events.Events column not found in dataset, Progressing module but it's recommended you " +
          s"validate there no api call errors in ${erroredBronzeEventsTarget.tableFullName}", Level.WARN, allowModuleProgression = true)
      }
    } else {
      logger.info("EMPTY MODULE: Cluster Events")
      throw new NoNewDataException(s"EMPTY: No New Cluster Events. Progressing module but it's recommended you " +
        s"validate there no api call errors in ${erroredBronzeEventsTarget.tableFullName}", Level.WARN, allowModuleProgression = true)
    }
  }

  protected def prepClusterEventLogs(
                                      filteredAuditLogDF: DataFrame,
                                      startTime: TimeTypes,
                                      endTime: TimeTypes,
                                      pipelineSnapTS: TimeTypes,
                                      apiEnv: ApiEnv,
                                      organizationId: String,
                                      database: Database,
                                      erroredBronzeEventsTarget: PipelineTable,
                                      config: Config
                                    )(clusterSnapshotDF: DataFrame): DataFrame = {

    val clusterIDs = getClusterIdsWithNewEvents(filteredAuditLogDF, clusterSnapshotDF)
      .as[String]
      .collect()

    if (clusterIDs.isEmpty) throw new NoNewDataException(s"No clusters could be found with new events. Please " +
      s"validate your audit log input and clusters_snapshot_bronze tables to ensure data is flowing to them " +
      s"properly. Skipping!", Level.ERROR)

    val processingStartTime = System.currentTimeMillis();
    logger.log(Level.INFO, "Calling APIv2, Number of cluster id:" + clusterIDs.length + " run id :" + apiEnv.runID)
    val tmpClusterEventsSuccessPath = s"${config.tempWorkingDir}/clusterEventsBronze/success" + apiEnv.runID
    val tmpClusterEventsErrorPath = s"${config.tempWorkingDir}/clusterEventsBronze/error" + apiEnv.runID

    landClusterEvents(clusterIDs, startTime, endTime, apiEnv, tmpClusterEventsSuccessPath,
      tmpClusterEventsErrorPath, config)
    if (Helpers.pathExists(tmpClusterEventsErrorPath)) {
      persistErrors(
        spark.read.json(tmpClusterEventsErrorPath)
          .withColumn("from_ts", toTS(col("from_epoch")))
          .withColumn("until_ts", toTS(col("until_epoch"))),
        database,
        erroredBronzeEventsTarget,
        pipelineSnapTS,
        organizationId
      )
      logger.log(Level.INFO, "Persist error completed")
    }
    spark.conf.set("spark.sql.caseSensitive", "true")
    val clusterEventDf = processClusterEvents(tmpClusterEventsSuccessPath, organizationId, erroredBronzeEventsTarget)
    spark.conf.set("spark.sql.caseSensitive", "false")
    val processingEndTime = System.currentTimeMillis();
    logger.log(Level.INFO, " Duration in millis :" + (processingEndTime - processingStartTime))
    clusterEventDf
  }


  private def appendNewFilesToTracker(database: Database,
                                      newFiles: DataFrame,
                                      trackerTarget: PipelineTable,
                                      orgId: String,
                                      pipelineSnapTime: Column,
                                      daysToProcess: Int
                                     ): Unit = {
    val fileTrackerDF = newFiles
      .withColumn("failed", lit(false))
      .withColumn("organization_id", lit(orgId))
    //      .coalesce(4) // narrow, short table -- each append will == spark event log files processed
    database.writeWithRetry(fileTrackerDF, trackerTarget, pipelineSnapTime, Array(), Some(daysToProcess))
  }

  /**
   * Remove already processed and bad files
   * Before loading spark events files, ensure that only new, good files are ingested for processing
   *
   * @param badRecordsPath
   * @param eventLogsDF
   * @param processedLogFiles
   * @return
   */
  private def retrieveNewValidSparkEventsWMeta(badRecordsPath: String,
                                               eventLogsDF: DataFrame,
                                               processedLogFiles: PipelineTable): DataFrame = {
    val validNewFiles = if (processedLogFiles.exists(dataValidation = true)) {
      val alreadyProcessed = processedLogFiles.asDF
        .filter(!'failed && 'withinSpecifiedTimeRange)
        .select('filename)
        .distinct
      // If there are no bad records Helpers.pathExists will allow to read a empty path which cause issue in aws
      // by creating an empty directory with name '*'. Helpers.pathPatternExists will help in avoid such situations
      // by check the existence of a path with regex.
      if (Helpers.pathExists(badRecordsPath) && Helpers.pathPatternExists(s"${badRecordsPath}/*/*/")) {
        val badFiles = spark.read.format("json")
          .schema(Schema.badRecordsSchema)
          .load(s"${badRecordsPath}/*/*/")
          .select('path.alias("filename"))
          .distinct
        eventLogsDF.select('filename).except(alreadyProcessed.unionByName(badFiles))
      } else {
        eventLogsDF.select('filename).except(alreadyProcessed)
      }
    } else {
      eventLogsDF.select('filename)
        .distinct
    }

    validNewFiles.join(eventLogsDF, Seq("filename"))

  }

  private def groupFilename(filename: Column): Column = {
    val segmentArray = split(filename, "/")
    val byCluster = array_join(slice(segmentArray, 1, 3), "/").alias("byCluster")
    val byClusterHost = array_join(slice(segmentArray, 1, 5), "/").alias("byDriverHost")
    val bySparkContextID = array_join(slice(segmentArray, 1, 6), "/").alias("bySparkContext")
    struct(filename, byCluster, byClusterHost, bySparkContextID)
  }

  private def getSparkEventsSchemaScrubber(df: DataFrame): SchemaScrubber = {
    val propertiesScrubException = SanitizeFieldException(
      field = SchemaTools.colByName(df)("Properties"),
      rules = List(
        SanitizeRule("\\s", ""),
        SanitizeRule("\\.", ""),
        SanitizeRule("[^a-zA-Z0-9]", "_")
      ),
      recursive = true
    )
    SchemaScrubber(exceptions = Array(propertiesScrubException))
  }

  def generateEventLogsDF(database: Database,
                          badRecordsPath: String,
                          processedLogFilesTracker: PipelineTable,
                          organizationId: String,
                          runID: String,
                          pipelineSnapTime: TimeTypes,
                          daysToProcess: Int
                         )(eventLogsDF: DataFrame): DataFrame = {

    logger.log(Level.INFO, "Searching for Event logs")
    val tempDir = processedLogFilesTracker.config.tempWorkingDir
    // Caching is done to ensure a single scan of the event log file paths
    // From here forward there should be no more direct scans for new records, just loading data direct from paths
    // eager force cache
    // TODO -- Delta auto-optimize seems to be scanning the source files again anyway during
    //  execute at DeltaInvariantCheckerExec.scala:95 -- review again after upgrade to DBR 7.x+
    //    val cachedEventLogs = eventLogsDF.cache()
    //    val eventLogsCount = cachedEventLogs.count()
    //    logger.log(Level.INFO, s"EVENT LOGS FOUND: Total Found --> ${eventLogsCount}")

    if (!eventLogsDF.isEmpty) { // newly found file names
      // All new files scanned including failed and outOfTimeRange files
      val validNewFilesWMetaDF = retrieveNewValidSparkEventsWMeta(badRecordsPath, eventLogsDF, processedLogFilesTracker)
      // Filter out files that are Out of scope and sort data to attempt to get largest files into execution first to maximize stage time
      val pathsGlob = validNewFilesWMetaDF
        .filter(!'failed && 'withinSpecifiedTimeRange)
        .orderBy('fileSize.desc)
        .select('filename)
        .as[String].collect
      if (pathsGlob.nonEmpty) { // new files less bad files and already-processed files
        logger.log(Level.INFO, s"VALID NEW EVENT LOGS FOUND: COUNT --> ${pathsGlob.length}")
        try {
          logger.log(Level.INFO, "Updating Tracker with new files")
          // appends all newly scanned files including files that were scanned but not loaded due to OutOfTime window
          // and/or failed during lookup -- these are kept for tracking
          appendNewFilesToTracker(database, validNewFilesWMetaDF, processedLogFilesTracker, organizationId, pipelineSnapTime.asColumnTS,daysToProcess)
        } catch {
          case e: Throwable => {
            val appendTrackerErrorMsg = s"Append to Event Log File Tracker Failed. Event Log files glob included files " +
              s"${pathsGlob.mkString(", ")}"
            logger.log(Level.ERROR, appendTrackerErrorMsg, e)
            println(appendTrackerErrorMsg, e)
            throw e
          }
        }

        // Dropping 'Spark Infos' because Overwatch ETLs utilize joins to go from jobs -> stages -> tasks and thus
        // No value is lost in dropping Spark Infos. Furthermore, Spark Infos is often null for some of the nested structs
        // which causes a schema failure when appending to existing spark_events_bronze.
        val dropCols = Array("Classpath Entries", "System Properties", "sparkPlanInfo", "Spark Properties",
          "System Properties", "HadoopProperties", "Hadoop Properties", "SparkContext Id", "Stage Infos")

        // GZ files -- very compressed, need to get sufficienct parallelism but too much and there can be too
        // many tasks to serialize the returned schema from each task
        //        val tempMaxPartBytes = if (daysToProcess >= 3) 1024 * 1024 * 32 else 1024 * 1024 * 16
        //        logger.log(Level.INFO, s"Temporarily setting spark.sql.files.maxPartitionBytes --> ${tempMaxPartBytes}")
        //        spark.conf.set("spark.sql.files.maxPartitionBytes", tempMaxPartBytes)

        val baseEventsDFRaw = try {
          /**
           * Event org.apache.spark.sql.streaming.StreamingQueryListener$QueryStartedEvent has a duplicate column
           * "timestamp" where the type is a string and the column name is "timestamp". This conflicts with the rest
           * of the event log where the column name is "Timestamp" and its type is "Long"; thus, the catch for
           * the aforementioned event is specifically there to resolve the timestamp issue when this event is present.
           */
          val streamingQueryListenerTS = 'Timestamp.isNull && 'timestamp.isNotNull && 'Event === "org.apache.spark.sql.streaming.StreamingQueryListener$QueryStartedEvent"

          // Enable Spark to read case sensitive columns
          spark.conf.set("spark.sql.caseSensitive", "true")

          // read the df and convert the timestamp column
          val baseDF = spark.read.option("badRecordsPath", badRecordsPath)
            .json(pathsGlob: _*)
            .drop(dropCols: _*)

          val hasUpperTimestamp = baseDF.schema.fields.map(_.name).contains("Timestamp")
          val hasLower_timestamp = baseDF.schema.fields.map(_.name).contains("timestamp")

          val fixDupTimestamps = if (hasUpperTimestamp && hasLower_timestamp) {
            when(streamingQueryListenerTS, TransformFunctions.stringTsToUnixMillis('timestamp)).otherwise('Timestamp)
          } else if (hasLower_timestamp) {
            TransformFunctions.stringTsToUnixMillis('timestamp)
          } else col("Timestamp")

          baseDF
            .withColumn("DerivedTimestamp", fixDupTimestamps)
            .drop("timestamp")
            .drop("Timestamp")


        } catch {
          case e: Throwable => {
            val failFilesSQL =
              s"""
                 |update ${processedLogFilesTracker.tableFullName} set failed = true where
                 |Overwatch_RunID = '$runID'
                 |""".stripMargin
            spark.sql(failFilesSQL)
            spark.conf.set("spark.sql.caseSensitive", "false")
            throw e
          }
        }
        val baseEventsDF = baseEventsDFRaw.withColumnRenamed("DerivedTimestamp","Timestamp")
        // Handle custom metrics and listeners in streams
        val progressCol = if (baseEventsDF.schema.fields.map(_.name.toLowerCase).contains("progress")) {
          to_json(col("progress")).alias("progress")
        } else {
          lit(null).cast("string").alias("progress")
        }

        // Temporary Solution for Speculative Tasks bad Schema - SC-38615
        val stageIDColumnOverride: Column = if (baseEventsDF.columns.contains("stageId")) {
          when('Event === "org.apache.spark.scheduler.SparkListenerSpeculativeTaskSubmitted", col("stageId"))
            .otherwise(col("Stage ID"))
        } else col("Stage ID")

        val stageAttemptIDColumnOverride: Column = if (baseEventsDF.columns.contains("stageAttemptId")) {
          when('Event === "org.apache.spark.scheduler.SparkListenerSpeculativeTaskSubmitted", col("stageAttemptId"))
            .otherwise(col("Stage Attempt ID"))
        } else col("Stage Attempt ID")

        // raw data contains both "Executor ID" and "executorId" at root for different events
        val executorIdOverride: Column = if(baseEventsDF.columns.contains("Executor ID")) {
          if (baseEventsDF.columns.contains("executorId")) { // blacklisted executor ids cannot exist if executor ids do not
            concat(col("Executor ID"), 'executorId)
          } else col("Executor ID")
        } else { // handle missing Executor ID field
          lit(null).cast("long")
        }

        val bronzeSparkEventsScrubber = getSparkEventsSchemaScrubber(baseEventsDF)

        val rawScrubbed = if (baseEventsDF.columns.count(_.toLowerCase().replace(" ", "") == "stageid") > 1) {
          baseEventsDF
            .withColumn("DerivedExecutorID", executorIdOverride)
            .withColumn("DerivedProgress", progressCol)
            .withColumn("filename", input_file_name)
            .withColumn("pathSize", size(split('filename, "/")))
            .withColumn("SparkContextId", split('filename, "/")('pathSize - lit(2)))
            .withColumn("clusterId", split('filename, "/")('pathSize - lit(5)))
            .withColumn("DerivedStageID", stageIDColumnOverride)
            .withColumn("DerivedStageAttemptID", stageAttemptIDColumnOverride)
            .drop("pathSize", "executorId", "Stage ID", "stageId", "Stage Attempt ID", "stageAttemptId",
              "Executor ID","progress","StageID","StageAttemptID")
            .withColumn("filenameGroup", groupFilename('filename))
            .withColumnRenamed("DerivedExecutorID", "Executor ID")
            .withColumnRenamed("DerivedProgress", "progress")
            .withColumnRenamed("DerivedStageID", "StageID")
            .withColumnRenamed("DerivedStageAttemptID", "StageAttemptID")
            .scrubSchema(bronzeSparkEventsScrubber)

        } else {
          baseEventsDF
            .withColumn("DerivedExecutorID", executorIdOverride)
            .withColumn("DerivedProgress", progressCol)
            .withColumn("filename", input_file_name)
            .withColumn("pathSize", size(split('filename, "/")))
            .withColumn("SparkContextId", split('filename, "/")('pathSize - lit(2)))
            .withColumn("clusterId", split('filename, "/")('pathSize - lit(5)))
            .drop("pathSize", "executorId","Executor ID","progress")
            .withColumn("filenameGroup", groupFilename('filename))
            .withColumnRenamed("DerivedExecutorID", "Executor ID")
            .withColumnRenamed("DerivedProgress", "progress")
            .scrubSchema(bronzeSparkEventsScrubber)

        }

        // persist to temp to ensure all raw files are not read multiple times
        val sparkEventsTempPath = s"$tempDir/sparkEventsBronze/${pipelineSnapTime.asUnixTimeMilli}"

        rawScrubbed.withColumn("Properties", SchemaTools.structToMap(rawScrubbed, "Properties"))
          .withColumn("modifiedConfigs", SchemaTools.structToMap(rawScrubbed, "modifiedConfigs"))
          .withColumn("extraTags", SchemaTools.structToMap(rawScrubbed, "extraTags"))
          .join(eventLogsDF, Seq("filename"))
          .withColumn("organization_id", lit(organizationId))
          .withColumn("Properties", expr("map_filter(Properties, (k,v) -> k not in ('sparkexecutorextraClassPath'))"))
          .write.format("delta")
          .mode("overwrite")
          .save(sparkEventsTempPath)

        val bronzeEventsFinal = spark.read.format("delta").load(sparkEventsTempPath)
          .verifyMinimumSchema(Schema.sparkEventsRawMasterSchema)
          .cullNestedColumns("TaskMetrics", Array("UpdatedBlocks"))

        spark.conf.set("spark.sql.caseSensitive", "false")
        // TODO -- PERF test without unpersist, may be unpersisted before re-utilized
        //        cachedEventLogs.unpersist()

        bronzeEventsFinal
      } else {
        val msg = "Path Globs Empty, exiting"
        println(msg)
        throw new NoNewDataException(msg, Level.WARN, true)
      }
    } else {
      val msg = "Event Logs DF is empty, Exiting"
      println(msg)
      throw new NoNewDataException(msg, Level.WARN, true)
    }
  }


  private[overwatch] def getAllEventLogPrefix(inputDataframe: DataFrame, apiEnv: ApiEnv): DataFrame = {
    try{
      val mountMap = getMountPointMapping(apiEnv) //Getting the mount info from api and cleaning the data
<<<<<<< HEAD
        .filter(trim(col("mount_point")) =!= "/" && trim(col("mount_point")) =!= "") //Added for #1021
=======
        .filter(col("mount_point") =!= "/").filter(col("mount_point") =!= "")
>>>>>>> c47c30a1
        .withColumn("mount_point", removeTrailingSlashes('mount_point))
        .withColumn("source",  removeTrailingSlashes('source))
      //Cleaning the data for cluster log path
      val formattedInputDf = inputDataframe.withColumn("cluster_log_conf",  removeTrailingSlashes('cluster_log_conf))
        .withColumn("cluster_mount_point_temp", regexp_replace('cluster_log_conf, "dbfs:", ""))
        .withColumn("cluster_mount_point", 'cluster_mount_point_temp)
      //      .withColumn("cluster_mount_point", regexp_replace('cluster_mount_point_temp, "//", "/"))

      //Joining the cluster log data with mount point data
      val joinDF = formattedInputDf
        .join(mountMap, formattedInputDf.col("cluster_mount_point").startsWith(mountMap.col("mount_point")), "left") //starts with then when

      val clusterMountPointAr = split('cluster_mount_point, "/")
      val mountPointAr = split('mount_point, "/")
      val hasSubFolders = size(clusterMountPointAr) > size(mountPointAr)
      val buildSubfolderSources = concat_ws("/", 'source, array_join(array_except(split('cluster_mount_point, "/"), split('mount_point, "/")), "/"))

      //Generating the final source path for mount points
      val pathsDF = joinDF.withColumn("source_temp", when(hasSubFolders, buildSubfolderSources) otherwise ('source))
        .withColumn("derivedSource", when('source.isNull, 'cluster_mount_point) otherwise ('source_temp))
        .withColumn("topLevelTargets", array(col("derivedSource"), col("cluster_id"), lit("eventlog")))
        .withColumn("wildPrefix", concat_ws("/", 'topLevelTargets))
      val result = pathsDF.select('wildPrefix, 'cluster_id)
      result
    }catch {
      case e:Exception=>
        logger.log(Level.ERROR,"Unable to get all the event log prefix",e)
        throw e
    }

  }

  private def getMountPointMapping(apiEnv: ApiEnv): DataFrame = {
    try{
      if (apiEnv.mountMappingPath.nonEmpty) {
        logger.log(Level.INFO, "Reading cluster logs from " + apiEnv.mountMappingPath)
        spark.read.option("header", "true")
          .option("ignoreLeadingWhiteSpace", true)
          .option("ignoreTrailingWhiteSpace", true)
          .csv(apiEnv.mountMappingPath.get)
          .withColumnRenamed("mountPoint","mount_point")
          .select("mount_point", "source")
      } else {
        logger.log(Level.INFO,"Calling dbfs/search-mounts for cluster logs")
        val endPoint = "dbfs/search-mounts"
        ApiCallV2(apiEnv, endPoint).execute().asDF()
      }
    }catch {
      case e:Exception=>
        logger.log(Level.ERROR,"ERROR while reading mount point",e)
        throw e
    }

  }

  /**
   * Create cluster_log path based on the cloud provider passed. For GCP, it will create the cluster log path based on the
   * default GCS bucket created during workspace deployment (databricks-organisation-id). This GCS bucket will contains
   * clusters logs for that workspace. For AWS and Azure cloud, input column will pe passed as it is.
   * @param cloudProvider  Its value can be AWS, Azure or GCP
   * @param inputCol Input column contains the default dbfs/mounted cluster log path.
   * @param isMultiWorkSpaceDeployment Flag specifying if it is a multi workspace deployment.
   * @param organisationId
   * @return
   */
  private def fetchClusterLogConfiguration(cloudProvider: String,
                                           inputCol: Column,
                                           isMultiWorkSpaceDeployment: Boolean,
                                           organisationId: String): Column = {
    // If cloud provider is GCP and if it is a multi workspace deployment, then we need to create the cluster logs path
    // using default GCS bucket and organisation-id else input-column containing the cluster-log path will be returned
    if(cloudProvider.toLowerCase() == "gcp" && isMultiWorkSpaceDeployment &&
      organisationId != Initializer.getOrgId) {
      regexp_replace(inputCol, "dbfs:/", s"gs://databricks-${organisationId}/${organisationId}/")
    }
    else {
      inputCol
    }
  }

  protected def collectEventLogPaths(
                                      fromTime: TimeTypes,
                                      untilTime: TimeTypes,
                                      daysToProcess: Int,
                                      historicalAuditLookupDF: DataFrame,
                                      clusterSnapshotTable: PipelineTable,
                                      sparkLogClusterScaleCoefficient: Double,
                                      apiEnv: ApiEnv,
                                      isMultiWorkSpaceDeployment: Boolean,
                                      organisationId: String,
                                      cloudProvider: String
                                    )(incrementalAuditDF: DataFrame): DataFrame = {

    logger.log(Level.INFO, "Collecting Event Log Paths Glob. This can take a while depending on the " +
      "number of new paths.")

    /**
     * Multiplying current totalCores by scaleCoeff because the cluster will not have scaled up by the time this
     * variable is set, thus this must account for the impending scale up event by scaleCoeff
     */
    val coreCount = (getTotalCores * sparkLogClusterScaleCoefficient).toInt
    val fromTimeEpochMillis = fromTime.asUnixTimeMilli
    val untilTimeEpochMillis = untilTime.asUnixTimeMilli

    val clusterSnapshot = clusterSnapshotTable.asDF
    // Shoot for partitions coreCount < 16 partitions per day < 576
    // This forces autoscaling clusters to scale up appropriately to handle the volume
    val optimizeParCount = math.min(math.max(coreCount * 2, daysToProcess * 32), 1024)
    val incrementalClusterIDs = getClusterIdsWithNewEvents(incrementalAuditDF, clusterSnapshot)

    // clusterIDs with activity identified from audit logs since last run
    val incrementalClusterWLogging = historicalAuditLookupDF
      .withColumn("global_cluster_id", cluster_idFromAudit)
      .select('global_cluster_id.alias("cluster_id"), $"requestParams.cluster_log_conf")
      // Change for #357
      .join(incrementalClusterIDs.hint("SHUFFLE_HASH"), Seq("cluster_id"))
      .withColumn("cluster_log_conf",
        coalesce(get_json_object('cluster_log_conf, "$.dbfs"), get_json_object('cluster_log_conf, "$.s3")))
//      .withColumn("cluster_log_conf", get_json_object('cluster_log_conf, "$.destination"))
      .withColumn("cluster_log_conf",
        fetchClusterLogConfiguration(cloudProvider, get_json_object('cluster_log_conf, "$.destination"),
          isMultiWorkSpaceDeployment, organisationId))
      .filter('cluster_log_conf.isNotNull)

    // Get latest incremental snapshot of clusters with logging dirs but not existing in audit updates
    // This captures clusters that have not been edited/restarted since the last run with
    // log confs as they will not be in the audit logs
    val latestSnapW = Window.partitionBy('organization_id, 'cluster_id).orderBy('Pipeline_SnapTS.desc)

    val newLogDirsNotIdentifiedInAudit = {
      if(clusterSnapshot.isEmpty){
        spark.emptyDataFrame
      }else{
        clusterSnapshot
          .join(incrementalClusterIDs, Seq("cluster_id"))
          .withColumn("snapRnk", rank.over(latestSnapW))
          .filter('snapRnk === 1)
          .withColumn("cluster_log_conf",
            fetchClusterLogConfiguration(cloudProvider, coalesce($"cluster_log_conf.dbfs.destination", $"cluster_log_conf.s3.destination"),
              isMultiWorkSpaceDeployment, organisationId))
          .filter('cluster_id.isNotNull && 'cluster_log_conf.isNotNull)
          .select('cluster_id, 'cluster_log_conf)
      }
    }

    // Build root level eventLog path prefix from clusterID and log conf
    // /some/log/prefix/cluster_id/eventlog
    val allEventLogPrefixes =
    if(isMultiWorkSpaceDeployment && organisationId != Initializer.getOrgId(Some(apiEnv.workspaceURL))) {
        if(newLogDirsNotIdentifiedInAudit.isEmpty){
          getAllEventLogPrefix(incrementalClusterWLogging, apiEnv).select('wildPrefix).distinct()
        }else{
          getAllEventLogPrefix(newLogDirsNotIdentifiedInAudit
            .unionByName(incrementalClusterWLogging), apiEnv).select('wildPrefix).distinct()
        }

    } else {
       val allEvent = if(newLogDirsNotIdentifiedInAudit.isEmpty){
         newLogDirsNotIdentifiedInAudit
        }else{
         newLogDirsNotIdentifiedInAudit
           .unionByName(incrementalClusterWLogging)
       }
      allEvent.withColumn("cluster_log_conf",removeTrailingSlashes('cluster_log_conf))
        .withColumn("topLevelTargets", array(col("cluster_log_conf"), col("cluster_id"), lit("eventlog")))
        .withColumn("wildPrefix", concat_ws("/", 'topLevelTargets))
        .select('wildPrefix)
        .distinct()
    }

    // all files considered for ingest
    val hadoopConf = new SerializableConfiguration(spark.sparkContext.hadoopConfiguration)
    val eventLogPaths = allEventLogPrefixes
      .repartition(optimizeParCount)
      .as[String]
      .map(x => Helpers.parListFiles(x, hadoopConf)) // parallelized file lister since large / shared / long-running (months) clusters will have MANy paths
      .select(explode('value).alias("logPathPrefix"))
      .withColumn("logPathPrefix", concat_ws("/", 'logPathPrefix, lit("*"), lit("eventlo*")))
      .repartition(optimizeParCount)
      .as[String]
      .map(p => Helpers.globPath(p, hadoopConf, Some(fromTimeEpochMillis), Some(untilTimeEpochMillis)))
      .select(explode('value).alias("simpleFileStatus"))
      .selectExpr("simpleFileStatus.*")
      .withColumnRenamed("pathString", "filename")
      .withColumn("fileCreateTS", from_unixtime('fileCreateEpochMS / lit(1000)).cast("timestamp"))
      .withColumn("fileCreateDate", 'fileCreateTS.cast("date"))
      .repartition().cache()

    // eager execution to minimize secondary compute downstream
    logger.log(Level.INFO,s"""Count of log path: ${eventLogPaths.count()}""")
    eventLogPaths

  }

  protected def cleanseRawWarehouseSnapDF(df: DataFrame): DataFrame = {
    val outputDF = SchemaScrubber.scrubSchema(df)
    outputDF
      .withColumn("tags", SchemaTools.structToMap(outputDF, "tags"))
      .withColumn("odbc_params", SchemaTools.structToMap(outputDF, "odbc_params"))
      .withColumnRenamed("id","warehouse_id")
      .verifyMinimumSchema(Schema.warehouseSnapMinimumSchema)
  }

  protected def cleanseRawJobRunsSnapDF(keys: Array[String], runId: String)(df: DataFrame): DataFrame = {
    val outputDF = df.scrubSchema
    val rawDf = outputDF
      .withColumn("Overwatch_RunID", lit(runId))
      .modifyStruct(PipelineFunctions.newClusterCleaner(outputDF, "cluster_spec.new_cluster"))

    //    val keys = Array("organization_id", "job_id", "run_id", "Overwatch_RunID")
    val emptyKeysDF = Seq.empty[(String, Long, Long, String)].toDF("organization_id", "job_id", "run_id", "Overwatch_RunID")
    val cleansedTasksDF = workflowsCleanseTasks(rawDf, keys, emptyKeysDF, "tasks")
    val cleansedJobClustersDF = workflowsCleanseJobClusters(rawDf, keys, emptyKeysDF, "job_clusters")

    val changeInventory = Map[String, Column](
      "tasks" -> col("cleansedTasks"),
      "job_clusters" -> col("cleansedJobsClusters"),
    )

    val cleanDF = rawDf
      .join(cleansedTasksDF, keys.toSeq, "left")
      .join(cleansedJobClustersDF, keys.toSeq, "left")
      .modifyStruct(changeInventory)
      .drop("cleansedTasks", "cleansedJobsClusters")
      .scrubSchema(SchemaScrubber(cullNullTypes = true))
    cleanDF
  }

}<|MERGE_RESOLUTION|>--- conflicted
+++ resolved
@@ -894,11 +894,7 @@
   private[overwatch] def getAllEventLogPrefix(inputDataframe: DataFrame, apiEnv: ApiEnv): DataFrame = {
     try{
       val mountMap = getMountPointMapping(apiEnv) //Getting the mount info from api and cleaning the data
-<<<<<<< HEAD
         .filter(trim(col("mount_point")) =!= "/" && trim(col("mount_point")) =!= "") //Added for #1021
-=======
-        .filter(col("mount_point") =!= "/").filter(col("mount_point") =!= "")
->>>>>>> c47c30a1
         .withColumn("mount_point", removeTrailingSlashes('mount_point))
         .withColumn("source",  removeTrailingSlashes('source))
       //Cleaning the data for cluster log path
