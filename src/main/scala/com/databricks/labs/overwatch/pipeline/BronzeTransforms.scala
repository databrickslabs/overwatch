package com.databricks.labs.overwatch.pipeline

import com.databricks.labs.overwatch.api.{ApiCall, ApiCallV2}
import com.databricks.labs.overwatch.env.Database
import com.databricks.labs.overwatch.eventhubs.AadAuthInstance
import com.databricks.labs.overwatch.pipeline.WorkflowsTransforms.{workflowsCleanseJobClusters, workflowsCleanseTasks}
import com.databricks.labs.overwatch.utils.Helpers.{getDatesGlob, removeTrailingSlashes}
import com.databricks.labs.overwatch.utils.SchemaTools.structFromJson
import com.databricks.labs.overwatch.utils._
import com.fasterxml.jackson.databind.ObjectMapper
import com.fasterxml.jackson.databind.module.SimpleModule
import com.fasterxml.jackson.module.scala.DefaultScalaModule
import com.fasterxml.jackson.module.scala.experimental.ScalaObjectMapper
import org.apache.log4j.{Level, Logger}
import org.apache.spark.eventhubs.{ConnectionStringBuilder, EventHubsConf, EventPosition}
import org.apache.spark.sql.expressions.Window
import org.apache.spark.sql.functions._
import org.apache.spark.sql.types._
import org.apache.spark.sql.{AnalysisException, Column, DataFrame}
import org.apache.spark.util.SerializableConfiguration

import java.time.LocalDateTime
import java.util.concurrent.Executors
import scala.collection.parallel.ForkJoinTaskSupport
import scala.concurrent.forkjoin.ForkJoinPool
import scala.concurrent.{ExecutionContext, ExecutionContextExecutor}


trait BronzeTransforms extends SparkSessionWrapper {

  import TransformFunctions._
  import spark.implicits._

  private val logger: Logger = Logger.getLogger(this.getClass)
  private var _newDataRetrieved: Boolean = true

  case class ErrorDetail(errorMsg: String, startTime: Long, endTime: Long)

  case class ClusterIdsWEventCounts(clusterId: String, count: Long)

  case class ClusterEventCall(
                               cluster_id: String,
                               payload: Array[String],
                               succeeded: Boolean,
                               error: Option[ErrorDetail]
                             )

  protected def setNewDataRetrievedFlag(value: Boolean): this.type = {
    _newDataRetrieved = value
    this
  }

  protected def newDataRetrieved: Boolean = _newDataRetrieved

  private def buildClusterEventsErrorDF(clusterEventCalls: Array[ClusterEventCall]): DataFrame = {
    if (!clusterEventCalls.forall(_.succeeded)) {
      val errorCount = clusterEventCalls.filterNot(_.succeeded).length
      val errMessage = s"WARNING: $errorCount ERRORS DETECTED in Bronze_ClusterEvents. At least one batch " +
        s"could not be loaded. Review cluster_events_errors_bronze for more details."
      logger.log(Level.WARN, errMessage)
      println(errMessage)
    }

    clusterEventCalls.filterNot(_.succeeded).map(e => {
      val err = e.error.get
      (
        e.cluster_id,
        err.startTime,
        err.endTime,
        err.errorMsg
      )
    }).toSeq.toDF("cluster_id", "from_epoch", "until_epoch", "error")
      .withColumn("from_ts", toTS(col("from_epoch")))
      .withColumn("until_ts", toTS(col("until_epoch")))
  }

  private def callClusterEventApi(
                                   cluster_id: String,
                                   fromTSMilli: Long,
                                   untilTSMilli: Long,
                                   apiCall: ApiCall
                                 ): ClusterEventCall = {
    // goal here is to allow single api call failures for specific cluster_ids and not fail the pipeline but
    // still track the failure
    try { // success
      ClusterEventCall(cluster_id, apiCall.executePost().asStrings, succeeded = true, None)
    } catch { // failures
      case e: ApiCallEmptyResponse =>
        val errorDetail = ErrorDetail(e.apiCallDetail, fromTSMilli, untilTSMilli)
        ClusterEventCall(cluster_id, Array[String](), succeeded = false, Some(errorDetail))
      case e: ApiCallFailure =>
        val errorDetail = ErrorDetail(e.msg, fromTSMilli, untilTSMilli)
        ClusterEventCall(cluster_id, Array[String](), succeeded = false, Some(errorDetail))
      case e: Throwable =>
        val errorDetail = ErrorDetail(e.getMessage, fromTSMilli, untilTSMilli)
        ClusterEventCall(cluster_id, Array[String](), succeeded = false, Some(errorDetail))
    }
  }

  private def persistErrors(
                             errorsDF: DataFrame,
                             database: Database,
                             errorsTarget: PipelineTable,
                             pipelineSnapTS: TimeTypes,
                             orgId: String
                           ): Unit = {
    if (!errorsDF.isEmpty) {
      database.writeWithRetry(
        errorsDF.withColumn("organization_id", lit(orgId)),
        errorsTarget,
        pipelineSnapTS.asColumnTS
      )
    }
  }

  private def clusterEventsByClusterBatch(
                                           startTime: TimeTypes,
                                           endTime: TimeTypes,
                                           apiEnv: ApiEnv,
                                           ids: Array[String]
                                         ): (Array[String], DataFrame) = {
    //    val taskSupport = new ForkJoinTaskSupport(new ForkJoinPool(6))
    //    val idsPar = ids.par
    //    idsPar.tasksupport = taskSupport
    //    DEBUG
    //    val idsPar = Array("0827-194754-tithe1")
    // removing parallelization for now to see if it fixes some weird errors
    // CONFIRMED -- Parallelizing this breaks the token cipher
    // TODO - Identify why parallel errors
    val results = ids.map(id => {
      val query = Map("cluster_id" -> id,
        "start_time" -> startTime.asUnixTimeMilli,
        "end_time" -> endTime.asUnixTimeMilli,
        "limit" -> 500
      )

      callClusterEventApi(id, startTime.asUnixTimeMilli, endTime.asUnixTimeMilli, ApiCall("clusters/events", apiEnv, Some(query)))
    }) //.toArray // -- needed when using par

    val clusterEvents = results.filter(_.succeeded).flatMap(_.payload)

    // create DF to persist errored clusterEvent API calls
    val erroredEventsDF = buildClusterEventsErrorDF(results)

    (clusterEvents, erroredEventsDF)
  }

  private def validateCleanPaths(
                                  azureRawAuditLogTarget: PipelineTable,
                                  isFirstRun: Boolean,
                                  ehConfig: AzureAuditLogEventhubConfig,
                                  etlDataPathPrefix: String,
                                  etlDBLocation: String,
                                  consumerDBLocation: String
                                ): Unit = {

    val pathsToValidate = Array(
      ehConfig.auditRawEventsChk.get
    )

    logger.log(Level.INFO, s"Checkpoint paths to validate: ${pathsToValidate.mkString(",")}")
    val dataTargetPaths = Array(etlDataPathPrefix, etlDBLocation, consumerDBLocation).map(_.toLowerCase)

    val baseErrMsg = "ERROR: Azure Event Hub checkpoint directory issue."
    pathsToValidate.foreach(p => {
      logger.log(Level.INFO, s"Validating: $p")
      val exists = Helpers.pathExists(p)

      if (isFirstRun && dataTargetPaths.contains(p.toLowerCase)) { // on new pipeline, data target paths != eh paths
        val errMsg = s"$baseErrMsg\nOne or more data target paths == the event hub state parent directory. Event Hub checkpoint " +
          s"directories may not be in the same path as your data targets, please select another directory.\nDATA " +
          s"TARGETS: ${dataTargetPaths.mkString(", ")}\nEVENT HUB STATE PATH: $p"
        logger.log(Level.ERROR, errMsg)
        println(errMsg)
        throw new BadConfigException(errMsg)
      }

      if (exists && isFirstRun) { // Path cannot already exist on first run
        val errMsg = s"$baseErrMsg\nPATH: ${p} is not empty. First run requires empty checkpoints. exists:${exists}, isFirstRun:${isFirstRun}"
        logger.log(Level.ERROR, errMsg)
        println(errMsg)
        throw new BadConfigException(errMsg)
      }

      if (!exists && !isFirstRun) { // If not first run checkpoint paths must already exist.
        if (azureRawAuditLogTarget.exists(dataValidation = true)) {
          val warnMsg = s"$baseErrMsg\nPath: ${p} does not exist. To append new data, a checkpoint dir must " +
            s"exist and be current. Attempting to recover state from Overwatch metadata."
          logger.log(Level.WARN, warnMsg)
          println(warnMsg)
          throw new BadConfigException(warnMsg, failPipeline = false)
        } else {
          val errMsg = s"$baseErrMsg\nPath: ${p} does not exist. To append new data, a checkpoint dir must " +
            s"exist and be current."
          logger.log(Level.ERROR, errMsg)
          println(errMsg)
          throw new BadConfigException(errMsg)
        }
      }
    })
  }

  @throws(classOf[BadConfigException])
  protected def landAzureAuditLogDF(azureRawAuditLogTarget: PipelineTable,
                                    ehConfig: AzureAuditLogEventhubConfig,
                                    etlDataPathPrefix: String,
                                    etlDBLocation: String,
                                    consumerDBLocation: String,
                                    isFirstRun: Boolean,
                                    organizationId: String,
                                    runID: String): DataFrame = {

    val connectionString =  try{
     ConnectionStringBuilder(
        PipelineFunctions.parseAndValidateEHConnectionString(ehConfig.connectionString, ehConfig.azureClientId.isEmpty))
        .setEventHubName(ehConfig.eventHubName)
        .build
    }catch {
      case e: NoClassDefFoundError =>
        val fullMsg = PipelineFunctions.appendStackStrace(e, "Exception :Please add EH jar to the cluster")
        throw new BadConfigException(fullMsg, failPipeline = true)
      case e: Throwable=>
        throw e
    }


    val ehConf = try {
      validateCleanPaths(azureRawAuditLogTarget, isFirstRun, ehConfig, etlDataPathPrefix, etlDBLocation, consumerDBLocation)

      if (isFirstRun) {
        EventHubsConf(connectionString)
          .setMaxEventsPerTrigger(ehConfig.maxEventsPerTrigger)
          .setStartingPosition(EventPosition.fromStartOfStream)
      } else {
        EventHubsConf(connectionString)
          .setMaxEventsPerTrigger(ehConfig.maxEventsPerTrigger)
      }
    } catch { // chk dir is missing BUT raw audit hist has latest enq time and can resume from there creating a new chkpoint
      case e: BadConfigException if (!e.failPipeline) =>
        val lastEnqTime = azureRawAuditLogTarget.asDF()
          .select(max('enqueuedTime))
          .as[java.sql.Timestamp]
          .first
          .toInstant

        EventHubsConf(connectionString)
          .setMaxEventsPerTrigger(ehConfig.maxEventsPerTrigger)
          .setStartingPosition(EventPosition.fromEnqueuedTime(lastEnqTime))
    }


    try {
      val eventHubsConf = if (ehConfig.azureClientId.nonEmpty) {
        val aadParams = Map("aad_tenant_id" -> PipelineFunctions.maybeGetSecret(ehConfig.azureTenantId.get),
          "aad_client_id" -> PipelineFunctions.maybeGetSecret(ehConfig.azureClientId.get),
          "aad_client_secret" -> PipelineFunctions.maybeGetSecret(ehConfig.azureClientSecret.get),
          "aad_authority_endpoint" -> ehConfig.azureAuthEndpoint)
        AadAuthInstance.addAadAuthParams(ehConf, aadParams)
      } else
        ehConf

      spark.readStream
        .format("eventhubs")
        .options(eventHubsConf.toMap)
        .load()
        .withColumn("deserializedBody", 'body.cast("string"))
        .withColumn("organization_id", lit(organizationId))
        .withColumn("Overwatch_RunID", lit(runID))
    }catch{
      case e: NoClassDefFoundError =>
        val fullMsg = PipelineFunctions.appendStackStrace(e, "Exception :Please add jar with maven coordinate com.microsoft.azure:msal4j:1.10.1 to the cluster")
        throw new BadConfigException(fullMsg, failPipeline = true)
      case e:Throwable =>
        throw e
    }

  }

  protected def cleanseRawJobsSnapDF(keys: Array[String], runId: String)(df: DataFrame): DataFrame = {
    val emptyKeysDF = Seq.empty[(String, Long, String)].toDF("organization_id", "job_id", "Overwatch_RunID")
    val outputDF = SchemaScrubber.scrubSchema(df)
      .withColumn("Overwatch_RunID", lit(runId))

    val cleansedTasksDF = workflowsCleanseTasks(outputDF, keys, emptyKeysDF, "settings.tasks")
    val cleansedJobClustersDF = workflowsCleanseJobClusters(outputDF, keys, emptyKeysDF, "settings.job_clusters")

    val changeInventory = Map[String, Column](
      "settings.tasks" -> col("cleansedTasks"),
      "settings.job_clusters" -> col("cleansedJobsClusters"),
      "settings.tags" -> SchemaTools.structToMap(outputDF, "settings.tags"),
      "settings.notebook_task.base_parameters" -> SchemaTools.structToMap(outputDF, "settings.notebook_task.base_parameters")
    ) ++ PipelineFunctions.newClusterCleaner(outputDF, "settings.tasks.new_cluster") ++
      PipelineFunctions.newClusterCleaner(outputDF, "settings.new_cluster")

    outputDF
      .join(cleansedTasksDF, keys.toSeq, "left")
      .join(cleansedJobClustersDF, keys.toSeq, "left")
      .modifyStruct(changeInventory)
      .drop("cleansedTasks", "cleansedJobsClusters") // cleanup temporary cleaner fields
      .scrubSchema(SchemaScrubber(cullNullTypes = true))
  }

  protected def cleanseRawClusterSnapDF(df: DataFrame): DataFrame = {
    val outputDF = SchemaScrubber.scrubSchema(df)

    outputDF
      .withColumn("default_tags", SchemaTools.structToMap(outputDF, "default_tags"))
      .withColumn("custom_tags", SchemaTools.structToMap(outputDF, "custom_tags"))
      .withColumn("spark_conf", SchemaTools.structToMap(outputDF, "spark_conf"))
      .withColumn("spark_env_vars", SchemaTools.structToMap(outputDF, "spark_env_vars"))
      .withColumn(s"aws_attributes", SchemaTools.structToMap(outputDF, s"aws_attributes"))
      .withColumn(s"azure_attributes", SchemaTools.structToMap(outputDF, s"azure_attributes"))
      .withColumn(s"gcp_attributes", SchemaTools.structToMap(outputDF, s"gcp_attributes"))
  }

  protected def cleanseRawPoolsDF()(df: DataFrame): DataFrame = {
    val outputDF = SchemaScrubber.scrubSchema(df)
    outputDF
      .withColumn("custom_tags", SchemaTools.structToMap(outputDF, "custom_tags"))
      .withColumn("default_tags", SchemaTools.structToMap(outputDF, "default_tags"))
      .withColumn(s"aws_attributes", SchemaTools.structToMap(outputDF, s"aws_attributes"))
      .withColumn(s"azure_attributes", SchemaTools.structToMap(outputDF, s"azure_attributes"))
      .withColumn(s"gcp_attributes", SchemaTools.structToMap(outputDF, s"gcp_attributes"))
  }

  //noinspection ScalaCustomHdfsFormat
  protected def getAuditLogsDF(auditLogConfig: AuditLogConfig,
                               cloudProvider: String,
                               fromTime: LocalDateTime,
                               untilTime: LocalDateTime,
                               auditRawLand: PipelineTable,
                               overwatchRunID: String,
                               organizationId: String
                              ): DataFrame = {
    val fromDT = fromTime.toLocalDate
    val untilDT = untilTime.toLocalDate
    if (cloudProvider == "azure") {
      val azureAuditSourceFilters = 'Overwatch_RunID === lit(overwatchRunID) && 'organization_id === organizationId
      val rawBodyLookup = auditRawLand.asDF
        .filter(azureAuditSourceFilters)
      val schemaBuilders = auditRawLand.asDF
        .filter(azureAuditSourceFilters)
        .withColumn("parsedBody", structFromJson(spark, rawBodyLookup, "deserializedBody"))
        .select(explode($"parsedBody.records").alias("streamRecord"), 'organization_id)
        .selectExpr("streamRecord.*", "organization_id")
        .withColumn("version", 'operationVersion)
        .withColumn("time", 'time.cast("timestamp"))
        .withColumn("timestamp", unix_timestamp('time) * 1000)
        .withColumn("date", 'time.cast("date"))
        .select('category, 'version, 'timestamp, 'date, 'properties, 'identity.alias("userIdentity"), 'organization_id)
        .selectExpr("*", "properties.*").drop("properties")


      val baselineAuditLogs = auditRawLand.asDF
        .filter(azureAuditSourceFilters)
        .withColumn("parsedBody", structFromJson(spark, rawBodyLookup, "deserializedBody"))
        .select(explode($"parsedBody.records").alias("streamRecord"), 'organization_id)
        .selectExpr("streamRecord.*", "organization_id")
        .withColumn("version", 'operationVersion)
        .withColumn("time", 'time.cast("timestamp"))
        .withColumn("timestamp", unix_timestamp('time) * 1000)
        .withColumn("date", 'time.cast("date"))
        .select('category, 'version, 'timestamp, 'date, 'properties, 'identity.alias("userIdentity"), 'organization_id)
        .withColumn("userIdentity", structFromJson(spark, schemaBuilders, "userIdentity"))
        .selectExpr("*", "properties.*").drop("properties")
        .withColumn("requestParams", structFromJson(spark, schemaBuilders, "requestParams"))

      PipelineFunctions.cleanseCorruptAuditLogs(spark, baselineAuditLogs)
        .withColumn("response", structFromJson(spark, schemaBuilders, "response"))
        .withColumn("requestParamsJson", to_json('requestParams))
        .withColumn("hashKey", xxhash64('organization_id, 'timestamp, 'serviceName, 'actionName, 'requestId, 'requestParamsJson))
        .drop("logId", "requestParamsJson")

    } else {

      // inclusive from exclusive to
      val datesGlob = if (fromDT == untilDT) {
        Array(s"${auditLogConfig.rawAuditPath.get}/date=${fromDT.toString}")
      } else {
        getDatesGlob(fromDT, untilDT.plusDays(1)) // add one day to until to ensure intra-day audit logs prior to untilTS are captured.
          .map(dt => s"${auditLogConfig.rawAuditPath.get}/date=${dt}")
          .filter(Helpers.pathExists)
      }

      val auditLogsFailureMsg = s"Audit Logs Module Failure: Audit logs are required to use Overwatch and no data " +
        s"was found in the following locations: ${datesGlob.mkString(", ")}"

      if (datesGlob.nonEmpty) {
        val rawDF = try {
          spark.read.format(auditLogConfig.auditLogFormat).load(datesGlob: _*)
        } catch { // corrupted audit logs with duplicate columns in the source
          case e: AnalysisException if e.message.contains("Found duplicate column(s) in the data schema") =>
            spark.conf.set("spark.sql.caseSensitive", "true")
            spark.read.format(auditLogConfig.auditLogFormat).load(datesGlob: _*)
        }
        // clean corrupted source audit logs even when there is only one of the duplicate columns in the source
        // but still will conflict with the existing columns in the target
        val cleanRawDF = PipelineFunctions.cleanseCorruptAuditLogs(spark, rawDF)

        val baseDF = if (auditLogConfig.auditLogFormat == "json") cleanRawDF else {
          val rawDFWRPJsonified = cleanRawDF
            .withColumn("requestParams", to_json('requestParams))
          rawDFWRPJsonified
            .withColumn("requestParams", structFromJson(spark, rawDFWRPJsonified, "requestParams"))
        }

        baseDF
          // When globbing the paths, the date must be reconstructed and re-added manually
          .withColumn("organization_id", lit(organizationId))
          .withColumn("requestParamsJson", to_json('requestParams))
          .withColumn("hashKey", xxhash64('organization_id, 'timestamp, 'serviceName, 'actionName, 'requestId, 'requestParamsJson))
          .drop("requestParamsJson")
          .withColumn("filename", input_file_name)
          .withColumn("filenameAR", split(input_file_name, "/"))
          .withColumn("date",
            split(expr("filter(filenameAR, x -> x like ('date=%'))")(0), "=")(1).cast("date"))
          .drop("filenameAR")
      } else {
        throw new Exception(auditLogsFailureMsg)
      }
    }
  }

  private def buildClusterEventBatches(apiEnv: ApiEnv,
                                       batchSize: Double,
                                       startTime: TimeTypes,
                                       endTime: TimeTypes,
                                       clusterIDs: Array[String]
                                      ): (Array[Array[String]], Array[ClusterEventCall]) = {

    case class ClusterEventBuffer(clusterId: String, batchId: Int)
    val taskSupport = new ForkJoinTaskSupport(new ForkJoinPool(8))
    val clusterIdsPar = clusterIDs.par
    clusterIdsPar.tasksupport = taskSupport


    var cumSum = 0L

    logger.log(Level.INFO, s"OVERWATCH: BUILDING CLUSTER EVENTS for ${clusterIDs.length} Clusters. " +
      s"Large dynamic clusters, " +
      s"will take some time, especially on first runs. At present " +
      "the cluster events can only be acquired via api calls which are rate limited.\n" +
      s"BATCH SIZE: ${batchSize}\n" +
      s"CLUSTERS COUNT: ${clusterIDs.length}\n" +
      s"START TIMESTAMP: ${startTime.asUnixTimeMilli}\n" +
      s"END TIMESTAMP: ${endTime.asUnixTimeMilli} \n" +
      s"CLUSTERIDs: ${clusterIDs.mkString(", ")}")

    val lastEventByClusterResults = clusterIdsPar.map(clusterId => {
      val lastEventQuery = Map[String, Any](
        "cluster_id" -> clusterId,
        "start_time" -> startTime.asUnixTimeMilli,
        "end_time" -> endTime.asUnixTimeMilli,
        "order" -> "DESC",
        "limit" -> 1
      )

      callClusterEventApi(clusterId, startTime.asUnixTimeMilli, endTime.asUnixTimeMilli,
        ApiCall("clusters/events", apiEnv, Some(lastEventQuery), paginate = false)
      )

    }).toArray

    val failedApiCalls = lastEventByClusterResults.filterNot(_.succeeded)

    val clusterEventsBuffer = lastEventByClusterResults.filter(_.succeeded).map(lastEventWrapper => {
      val mapper: ObjectMapper with ScalaObjectMapper = (new ObjectMapper() with ScalaObjectMapper)
        .registerModule(DefaultScalaModule)
        .registerModule(new SimpleModule())
        .asInstanceOf[ObjectMapper with ScalaObjectMapper]

      val totalCount = mapper.readTree(lastEventWrapper.payload.head).get("total_count").asLong(0L)
      ClusterIdsWEventCounts(lastEventWrapper.cluster_id, totalCount)
    }).map(clusterEvents => {
      cumSum += clusterEvents.count
      val batchId = Math.ceil(cumSum / batchSize).toInt
      (clusterEvents.clusterId, batchId)
    }).groupBy(_._2).map(_._2.map(_._1).toArray).toArray

    (clusterEventsBuffer, failedApiCalls)

  }

  private def landClusterEvents(clusterIDs: Array[String],
                                startTime: TimeTypes,
                                endTime: TimeTypes,
                                apiEnv: ApiEnv,
                                tmpClusterEventsSuccessPath: String,
                                tmpClusterEventsErrorPath: String,
                                config: Config) = {
    val finalResponseCount = clusterIDs.length
    implicit val ec: ExecutionContextExecutor = ExecutionContext.fromExecutor(Executors.newFixedThreadPool(config.apiEnv.threadPoolSize))
    val clusterEventsEndpoint = "clusters/events"

    val lagTime = 600000 //10 minutes
    val lagStartTime = startTime.asUnixTimeMilli - lagTime
    // creating Json input for parallel API calls
    val jsonInput = Map(
      "start_value" -> "0",
      "end_value" -> s"${finalResponseCount}",
      "increment_counter" -> "1",
      "final_response_count" -> s"${finalResponseCount}",
      "cluster_ids" -> s"${clusterIDs.mkString(",")}",
      "start_time" -> s"${lagStartTime}",
      "end_time" -> s"${endTime.asUnixTimeMilli}",
      "tmp_success_path" -> tmpClusterEventsSuccessPath,
      "tmp_error_path" -> tmpClusterEventsErrorPath
    )

    // calling function to make parallel API calls
    val apiCallV2Obj = new ApiCallV2(config.apiEnv)
    apiCallV2Obj.makeParallelApiCalls(clusterEventsEndpoint, jsonInput, config)
    logger.log(Level.INFO, " Cluster event landing completed")
  }

  private def processClusterEvents(tmpClusterEventsSuccessPath: String, organizationId: String, erroredBronzeEventsTarget: PipelineTable): DataFrame = {
    logger.log(Level.INFO, "COMPLETE: Cluster Events acquisition, building data")
    if (Helpers.pathExists(tmpClusterEventsSuccessPath)) {
      if (spark.read.json(tmpClusterEventsSuccessPath).columns.contains("events")) {
        try {
          val tdf = SchemaScrubber.scrubSchema(
            spark.read.json(tmpClusterEventsSuccessPath)
              .select(explode('events).alias("events"))
              .select(col("events.*"))
          ).scrubSchema

          val changeInventory = Map[String, Column](
            "details.attributes.custom_tags" -> SchemaTools.structToMap(tdf, "details.attributes.custom_tags"),
            "details.attributes.spark_conf" -> SchemaTools.structToMap(tdf, "details.attributes.spark_conf"),
            "details.attributes.azure_attributes" -> SchemaTools.structToMap(tdf, "details.attributes.azure_attributes"),
            "details.attributes.aws_attributes" -> SchemaTools.structToMap(tdf, "details.attributes.aws_attributes"),
            "details.attributes.gcp_attributes" -> SchemaTools.structToMap(tdf, "details.attributes.gcp_attributes"),
            "details.attributes.spark_env_vars" -> SchemaTools.structToMap(tdf, "details.attributes.spark_env_vars"),
            "details.previous_attributes.custom_tags" -> SchemaTools.structToMap(tdf, "details.previous_attributes.custom_tags"),
            "details.previous_attributes.spark_conf" -> SchemaTools.structToMap(tdf, "details.previous_attributes.spark_conf"),
            "details.previous_attributes.azure_attributes" -> SchemaTools.structToMap(tdf, "details.previous_attributes.azure_attributes"),
            "details.previous_attributes.aws_attributes" -> SchemaTools.structToMap(tdf, "details.previous_attributes.aws_attributes"),
            "details.previous_attributes.gcp_attributes" -> SchemaTools.structToMap(tdf, "details.previous_attributes.gcp_attributes"),
            "details.previous_attributes.spark_env_vars" -> SchemaTools.structToMap(tdf, "details.previous_attributes.spark_env_vars")
          )

          val clusterEventsDF = tdf
            .modifyStruct(changeInventory)
            .withColumn("organization_id", lit(organizationId))

          val clusterEventsCaptured = clusterEventsDF.count
          val logEventsMSG = s"CLUSTER EVENTS CAPTURED: ${clusterEventsCaptured}"
          logger.log(Level.INFO, logEventsMSG)
          clusterEventsDF

        } catch {
          case e: Throwable =>
            throw new Exception(e)
        }
      }
      else {
        logger.info("Events column not found in dataset")
        throw new NoNewDataException(s"EMPTY: No New Cluster Events.Events column not found in dataset, Progressing module but it's recommended you " +
          s"validate there no api call errors in ${erroredBronzeEventsTarget.tableFullName}", Level.WARN, allowModuleProgression = true)
      }
    } else {
      logger.info("EMPTY MODULE: Cluster Events")
      throw new NoNewDataException(s"EMPTY: No New Cluster Events. Progressing module but it's recommended you " +
        s"validate there no api call errors in ${erroredBronzeEventsTarget.tableFullName}", Level.WARN, allowModuleProgression = true)
    }
  }

  protected def prepClusterEventLogs(
                                      filteredAuditLogDF: DataFrame,
                                      startTime: TimeTypes,
                                      endTime: TimeTypes,
                                      pipelineSnapTS: TimeTypes,
                                      apiEnv: ApiEnv,
                                      organizationId: String,
                                      database: Database,
                                      erroredBronzeEventsTarget: PipelineTable,
                                      config: Config
                                    )(clusterSnapshotDF: DataFrame): DataFrame = {

    val clusterIDs = getClusterIdsWithNewEvents(filteredAuditLogDF, clusterSnapshotDF)
      .as[String]
      .collect()

    if (clusterIDs.isEmpty) throw new NoNewDataException(s"No clusters could be found with new events. Please " +
      s"validate your audit log input and clusters_snapshot_bronze tables to ensure data is flowing to them " +
      s"properly. Skipping!", Level.ERROR)

    val processingStartTime = System.currentTimeMillis();
    logger.log(Level.INFO, "Calling APIv2, Number of cluster id:" + clusterIDs.length + " run id :" + apiEnv.runID)
    val tmpClusterEventsSuccessPath = s"${config.tempWorkingDir}/clusterEventsBronze/success" + apiEnv.runID
    val tmpClusterEventsErrorPath = s"${config.tempWorkingDir}/clusterEventsBronze/error" + apiEnv.runID
    landClusterEvents(clusterIDs, startTime, endTime, apiEnv, tmpClusterEventsSuccessPath,
      tmpClusterEventsErrorPath, config)
    if (Helpers.pathExists(tmpClusterEventsErrorPath)) {
      persistErrors(
        spark.read.json(tmpClusterEventsErrorPath)
          .withColumn("from_ts", toTS(col("from_epoch")))
          .withColumn("until_ts", toTS(col("until_epoch"))),
        database,
        erroredBronzeEventsTarget,
        pipelineSnapTS,
        organizationId
      )
      logger.log(Level.INFO, "Persist error completed")
    }
    spark.conf.set("spark.sql.caseSensitive", "true")
    val clusterEventDf = processClusterEvents(tmpClusterEventsSuccessPath, organizationId, erroredBronzeEventsTarget)
    spark.conf.set("spark.sql.caseSensitive", "false")
    val processingEndTime = System.currentTimeMillis();
    logger.log(Level.INFO, " Duration in millis :" + (processingEndTime - processingStartTime))
    clusterEventDf
  }


  private def appendNewFilesToTracker(database: Database,
                                      newFiles: DataFrame,
                                      trackerTarget: PipelineTable,
                                      orgId: String,
                                      pipelineSnapTime: Column,
                                      daysToProcess: Int
                                     ): Unit = {
    val fileTrackerDF = newFiles
      .withColumn("failed", lit(false))
      .withColumn("organization_id", lit(orgId))
    //      .coalesce(4) // narrow, short table -- each append will == spark event log files processed
    database.writeWithRetry(fileTrackerDF, trackerTarget, pipelineSnapTime, Array(), Some(daysToProcess))
  }

  /**
   * Remove already processed and bad files
   * Before loading spark events files, ensure that only new, good files are ingested for processing
   *
   * @param badRecordsPath
   * @param eventLogsDF
   * @param processedLogFiles
   * @return
   */
  private def retrieveNewValidSparkEventsWMeta(badRecordsPath: String,
                                               eventLogsDF: DataFrame,
                                               processedLogFiles: PipelineTable): DataFrame = {
    val validNewFiles = if (processedLogFiles.exists(dataValidation = true)) {
      val alreadyProcessed = processedLogFiles.asDF
        .filter(!'failed && 'withinSpecifiedTimeRange)
        .select('filename)
        .distinct
      // If there are no bad records Helpers.pathExists will allow to read a empty path which cause issue in aws
      // by creating an empty directory with name '*'. Helpers.pathPatternExists will help in avoid such situations
      // by check the existence of a path with regex.
      if (Helpers.pathExists(badRecordsPath) && Helpers.pathPatternExists(s"${badRecordsPath}/*/*/")) {
        val badFiles = spark.read.format("json")
          .schema(Schema.badRecordsSchema)
          .load(s"${badRecordsPath}/*/*/")
          .select('path.alias("filename"))
          .distinct
        eventLogsDF.select('filename).except(alreadyProcessed.unionByName(badFiles))
      } else {
        eventLogsDF.select('filename).except(alreadyProcessed)
      }
    } else {
      eventLogsDF.select('filename)
        .distinct
    }

    validNewFiles.join(eventLogsDF, Seq("filename"))

  }

  private def groupFilename(filename: Column): Column = {
    val segmentArray = split(filename, "/")
    val byCluster = array_join(slice(segmentArray, 1, 3), "/").alias("byCluster")
    val byClusterHost = array_join(slice(segmentArray, 1, 5), "/").alias("byDriverHost")
    val bySparkContextID = array_join(slice(segmentArray, 1, 6), "/").alias("bySparkContext")
    struct(filename, byCluster, byClusterHost, bySparkContextID)
  }

  private def getSparkEventsSchemaScrubber(df: DataFrame): SchemaScrubber = {
    val propertiesScrubException = SanitizeFieldException(
      field = SchemaTools.colByName(df)("Properties"),
      rules = List(
        SanitizeRule("\\s", ""),
        SanitizeRule("\\.", ""),
        SanitizeRule("[^a-zA-Z0-9]", "_")
      ),
      recursive = true
    )
    SchemaScrubber(exceptions = Array(propertiesScrubException))
  }

  def generateEventLogsDF(database: Database,
                          badRecordsPath: String,
                          processedLogFilesTracker: PipelineTable,
                          organizationId: String,
                          runID: String,
                          pipelineSnapTime: TimeTypes,
                          daysToProcess: Int
                         )(eventLogsDF: DataFrame): DataFrame = {

    logger.log(Level.INFO, "Searching for Event logs")
    val tempDir = processedLogFilesTracker.config.tempWorkingDir
    // Caching is done to ensure a single scan of the event log file paths
    // From here forward there should be no more direct scans for new records, just loading data direct from paths
    // eager force cache
    // TODO -- Delta auto-optimize seems to be scanning the source files again anyway during
    //  execute at DeltaInvariantCheckerExec.scala:95 -- review again after upgrade to DBR 7.x+
    //    val cachedEventLogs = eventLogsDF.cache()
    //    val eventLogsCount = cachedEventLogs.count()
    //    logger.log(Level.INFO, s"EVENT LOGS FOUND: Total Found --> ${eventLogsCount}")

    if (!eventLogsDF.isEmpty) { // newly found file names
      // All new files scanned including failed and outOfTimeRange files
      val validNewFilesWMetaDF = retrieveNewValidSparkEventsWMeta(badRecordsPath, eventLogsDF, processedLogFilesTracker)
      // Filter out files that are Out of scope and sort data to attempt to get largest files into execution first to maximize stage time
      val pathsGlob = validNewFilesWMetaDF
        .filter(!'failed && 'withinSpecifiedTimeRange)
        .orderBy('fileSize.desc)
        .select('filename)
        .as[String].collect
      if (pathsGlob.nonEmpty) { // new files less bad files and already-processed files
        logger.log(Level.INFO, s"VALID NEW EVENT LOGS FOUND: COUNT --> ${pathsGlob.length}")
        try {
          logger.log(Level.INFO, "Updating Tracker with new files")
          // appends all newly scanned files including files that were scanned but not loaded due to OutOfTime window
          // and/or failed during lookup -- these are kept for tracking
          appendNewFilesToTracker(database, validNewFilesWMetaDF, processedLogFilesTracker, organizationId, pipelineSnapTime.asColumnTS,daysToProcess)
        } catch {
          case e: Throwable => {
            val appendTrackerErrorMsg = s"Append to Event Log File Tracker Failed. Event Log files glob included files " +
              s"${pathsGlob.mkString(", ")}"
            logger.log(Level.ERROR, appendTrackerErrorMsg, e)
            println(appendTrackerErrorMsg, e)
            throw e
          }
        }

        // Dropping 'Spark Infos' because Overwatch ETLs utilize joins to go from jobs -> stages -> tasks and thus
        // No value is lost in dropping Spark Infos. Furthermore, Spark Infos is often null for some of the nested structs
        // which causes a schema failure when appending to existing spark_events_bronze.
        val dropCols = Array("Classpath Entries", "System Properties", "sparkPlanInfo", "Spark Properties",
          "System Properties", "HadoopProperties", "Hadoop Properties", "SparkContext Id", "Stage Infos")

        // GZ files -- very compressed, need to get sufficienct parallelism but too much and there can be too
        // many tasks to serialize the returned schema from each task
        //        val tempMaxPartBytes = if (daysToProcess >= 3) 1024 * 1024 * 32 else 1024 * 1024 * 16
        //        logger.log(Level.INFO, s"Temporarily setting spark.sql.files.maxPartitionBytes --> ${tempMaxPartBytes}")
        //        spark.conf.set("spark.sql.files.maxPartitionBytes", tempMaxPartBytes)

        val baseEventsDFRaw = try {
          /**
           * Event org.apache.spark.sql.streaming.StreamingQueryListener$QueryStartedEvent has a duplicate column
           * "timestamp" where the type is a string and the column name is "timestamp". This conflicts with the rest
           * of the event log where the column name is "Timestamp" and its type is "Long"; thus, the catch for
           * the aforementioned event is specifically there to resolve the timestamp issue when this event is present.
           */
          val streamingQueryListenerTS = 'Timestamp.isNull && 'timestamp.isNotNull && 'Event === "org.apache.spark.sql.streaming.StreamingQueryListener$QueryStartedEvent"

          // Enable Spark to read case sensitive columns
          spark.conf.set("spark.sql.caseSensitive", "true")

          // read the df and convert the timestamp column
          val baseDF = spark.read.option("badRecordsPath", badRecordsPath)
            .json(pathsGlob: _*)
            .drop(dropCols: _*)

          val hasUpperTimestamp = baseDF.schema.fields.map(_.name).contains("Timestamp")
          val hasLower_timestamp = baseDF.schema.fields.map(_.name).contains("timestamp")

          val fixDupTimestamps = if (hasUpperTimestamp && hasLower_timestamp) {
            when(streamingQueryListenerTS, TransformFunctions.stringTsToUnixMillis('timestamp)).otherwise('Timestamp)
          } else if (hasLower_timestamp) {
            TransformFunctions.stringTsToUnixMillis('timestamp)
          } else col("Timestamp")

          baseDF
            .withColumn("DerivedTimestamp", fixDupTimestamps)
            .drop("timestamp")
            .drop("Timestamp")


        } catch {
          case e: Throwable => {
            val failFilesSQL =
              s"""
                 |update ${processedLogFilesTracker.tableFullName} set failed = true where
                 |Overwatch_RunID = '$runID'
                 |""".stripMargin
            spark.sql(failFilesSQL)
            spark.conf.set("spark.sql.caseSensitive", "false")
            throw e
          }
        }
        val baseEventsDF = baseEventsDFRaw.withColumnRenamed("DerivedTimestamp","Timestamp")
        // Handle custom metrics and listeners in streams
        val progressCol = if (baseEventsDF.schema.fields.map(_.name.toLowerCase).contains("progress")) {
          to_json(col("progress")).alias("progress")
        } else {
          lit(null).cast("string").alias("progress")
        }

        // Temporary Solution for Speculative Tasks bad Schema - SC-38615
        val stageIDColumnOverride: Column = if (baseEventsDF.columns.contains("stageId")) {
          when('Event === "org.apache.spark.scheduler.SparkListenerSpeculativeTaskSubmitted", col("stageId"))
            .otherwise(col("Stage ID"))
        } else col("Stage ID")

        val stageAttemptIDColumnOverride: Column = if (baseEventsDF.columns.contains("stageAttemptId")) {
          when('Event === "org.apache.spark.scheduler.SparkListenerSpeculativeTaskSubmitted", col("stageAttemptId"))
            .otherwise(col("Stage Attempt ID"))
        } else col("Stage Attempt ID")

        // raw data contains both "Executor ID" and "executorId" at root for different events
        val executorIdOverride: Column = if(baseEventsDF.columns.contains("Executor ID")) {
          if (baseEventsDF.columns.contains("executorId")) { // blacklisted executor ids cannot exist if executor ids do not
            concat(col("Executor ID"), 'executorId)
          } else col("Executor ID")
        } else { // handle missing Executor ID field
          lit(null).cast("long")
        }

        val bronzeSparkEventsScrubber = getSparkEventsSchemaScrubber(baseEventsDF)

<<<<<<< HEAD
        // standard dataframe build
        var rawScrubbed = baseEventsDF
          .withColumn("Executor ID", executorIdOverride)
          .withColumn("progress", progressCol)
          .withColumn("filename", input_file_name)
          .withColumn("pathSize", size(split('filename, "/")))
          .withColumn("SparkContextId", split('filename, "/")('pathSize - lit(2)))
          .withColumn("clusterId", split('filename, "/")('pathSize - lit(5)))
          .withColumn("filenameGroup", groupFilename('filename))
          .drop("pathSize", "executorId")

        // handle multiple stageid fields if present
        rawScrubbed = if (rawScrubbed.columns.count(_.toLowerCase().replace(" ", "") == "stageid") > 1) {
          rawScrubbed
            .withColumn("StageID", stageIDColumnOverride)
            .withColumn("StageAttemptID", stageAttemptIDColumnOverride)
            .drop("Stage ID", "stageId", "Stage Attempt ID", "stageAttemptId")
        } else rawScrubbed

        rawScrubbed = rawScrubbed.scrubSchema(bronzeSparkEventsScrubber)

        // Schema Contains TaskEndReason.AccumulatorUpdates
        rawScrubbed = if (SchemaTools.nestedColExists(rawScrubbed.schema, "TaskEndReason.AccumulatorUpdates")) {
          // TaskEndReason.AccumulatorUpdates is Array[String]
          if (rawScrubbed.select($"TaskEndReason.AccumulatorUpdates").schema
            .fields.filter(_.name == "AccumulatorUpdates").exists(_.dataType == ArrayType(StringType))) {
            val nullSafeAccumulatorUpdates = StructType(Seq(
              StructField("ID", LongType, nullable = true)
            ))
            val changeInventory = Map[String, Column](
              "TaskEndReason.AccumulatorUpdates" ->
                lit(null).cast(ArrayType(nullSafeAccumulatorUpdates))
            )
            rawScrubbed
              .modifyStruct(changeInventory)
          } else rawScrubbed
        } else rawScrubbed
=======
        val rawScrubbed = if (baseEventsDF.columns.count(_.toLowerCase().replace(" ", "") == "stageid") > 1) {
          baseEventsDF
            .withColumn("DerivedExecutorID", executorIdOverride)
            .withColumn("DerivedProgress", progressCol)
            .withColumn("filename", input_file_name)
            .withColumn("pathSize", size(split('filename, "/")))
            .withColumn("SparkContextId", split('filename, "/")('pathSize - lit(2)))
            .withColumn("clusterId", split('filename, "/")('pathSize - lit(5)))
            .withColumn("DerivedStageID", stageIDColumnOverride)
            .withColumn("DerivedStageAttemptID", stageAttemptIDColumnOverride)
            .drop("pathSize", "executorId", "Stage ID", "stageId", "Stage Attempt ID", "stageAttemptId",
              "Executor ID","progress","StageID","StageAttemptID")
            .withColumn("filenameGroup", groupFilename('filename))
            .withColumnRenamed("DerivedExecutorID", "Executor ID")
            .withColumnRenamed("DerivedProgress", "progress")
            .withColumnRenamed("DerivedStageID", "StageID")
            .withColumnRenamed("DerivedStageAttemptID", "StageAttemptID")
            .scrubSchema(bronzeSparkEventsScrubber)

        } else {
          baseEventsDF
            .withColumn("DerivedExecutorID", executorIdOverride)
            .withColumn("DerivedProgress", progressCol)
            .withColumn("filename", input_file_name)
            .withColumn("pathSize", size(split('filename, "/")))
            .withColumn("SparkContextId", split('filename, "/")('pathSize - lit(2)))
            .withColumn("clusterId", split('filename, "/")('pathSize - lit(5)))
            .drop("pathSize", "executorId","Executor ID","progress")
            .withColumn("filenameGroup", groupFilename('filename))
            .withColumnRenamed("DerivedExecutorID", "Executor ID")
            .withColumnRenamed("DerivedProgress", "progress")
            .scrubSchema(bronzeSparkEventsScrubber)

        }
>>>>>>> 3aefa08a

        // persist to temp to ensure all raw files are not read multiple times
        val sparkEventsTempPath = s"$tempDir/sparkEventsBronze/${pipelineSnapTime.asUnixTimeMilli}"

        rawScrubbed
          .scrubSchema(bronzeSparkEventsScrubber)
          .withColumn("Properties", SchemaTools.structToMap(rawScrubbed, "Properties"))
          .withColumn("modifiedConfigs", SchemaTools.structToMap(rawScrubbed, "modifiedConfigs"))
          .withColumn("extraTags", SchemaTools.structToMap(rawScrubbed, "extraTags"))
          .join(eventLogsDF, Seq("filename"))
          .withColumn("organization_id", lit(organizationId))
          .withColumn("Properties", expr("map_filter(Properties, (k,v) -> k not in ('sparkexecutorextraClassPath'))"))
          .write.format("delta")
          .mode("overwrite")
          .save(sparkEventsTempPath)

        val bronzeEventsFinal = spark.read.format("delta").load(sparkEventsTempPath)
          .verifyMinimumSchema(Schema.sparkEventsRawMasterSchema)
          .cullNestedColumns("TaskMetrics", Array("UpdatedBlocks"))

        spark.conf.set("spark.sql.caseSensitive", "false")
        // TODO -- PERF test without unpersist, may be unpersisted before re-utilized
        //        cachedEventLogs.unpersist()

        bronzeEventsFinal
      } else {
        val msg = "Path Globs Empty, exiting"
        println(msg)
        throw new NoNewDataException(msg, Level.WARN, true)
      }
    } else {
      val msg = "Event Logs DF is empty, Exiting"
      println(msg)
      throw new NoNewDataException(msg, Level.WARN, true)
    }
  }


  private[overwatch] def getAllEventLogPrefix(inputDataframe: DataFrame, apiEnv: ApiEnv): DataFrame = {
    try{
    val mountMap = getMountPointMapping(apiEnv) //Getting the mount info from api and cleaning the data
<<<<<<< HEAD
      .withColumn("mount_point", removeTrailingSlashes('mount_point))
      .withColumn("source",  removeTrailingSlashes('source))
      .filter(col("mount_point") =!= "/")
=======
      .filter(col("mount_point") =!= "/")
      .withColumn("mount_point", when('mount_point.endsWith("/"), 'mount_point.substr(lit(0), length('mount_point) - 1)).otherwise('mount_point))
      .withColumn("source", when('source.endsWith("/"), 'source.substr(lit(0), length('source) - 1)).otherwise('source))
>>>>>>> 3aefa08a
    //Cleaning the data for cluster log path
    val formattedInputDf = inputDataframe.withColumn("cluster_log_conf",  removeTrailingSlashes('cluster_log_conf))
      .withColumn("cluster_mount_point_temp", regexp_replace('cluster_log_conf, "dbfs:", ""))
      .withColumn("cluster_mount_point", 'cluster_mount_point_temp)
//      .withColumn("cluster_mount_point", regexp_replace('cluster_mount_point_temp, "//", "/"))

    //Joining the cluster log data with mount point data
    val joinDF = formattedInputDf
      .join(mountMap, formattedInputDf.col("cluster_mount_point").startsWith(mountMap.col("mount_point")), "left") //starts with then when

    val clusterMountPointAr = split('cluster_mount_point, "/")
    val mountPointAr = split('mount_point, "/")
    val hasSubFolders = size(clusterMountPointAr) > size(mountPointAr)
    val buildSubfolderSources = concat_ws("/", 'source, array_join(array_except(split('cluster_mount_point, "/"), split('mount_point, "/")), "/"))

    //Generating the final source path for mount points
    val pathsDF = joinDF.withColumn("source_temp", when(hasSubFolders, buildSubfolderSources) otherwise ('source))
      .withColumn("derivedSource", when('source.isNull, 'cluster_mount_point) otherwise ('source_temp))
      .withColumn("topLevelTargets", array(col("derivedSource"), col("cluster_id"), lit("eventlog")))
      .withColumn("wildPrefix", concat_ws("/", 'topLevelTargets))

    val result = pathsDF.select('wildPrefix, 'cluster_id)
    result
    }catch {
      case e:Exception=>
          logger.log(Level.ERROR,"Unable to get all the event log prefix",e)
          throw e
    }

  }

  private def getMountPointMapping(apiEnv: ApiEnv): DataFrame = {
    try{
      if (apiEnv.mountMappingPath.nonEmpty) {
        logger.log(Level.INFO, "Reading cluster logs from " + apiEnv.mountMappingPath)
         spark.read.option("header", "true")
          .option("ignoreLeadingWhiteSpace", true)
          .option("ignoreTrailingWhiteSpace", true)
          .csv(apiEnv.mountMappingPath.get)
          .withColumnRenamed("mountPoint","mount_point")
          .select("mount_point", "source")
      } else {
        logger.log(Level.INFO,"Calling dbfs/search-mounts for cluster logs")
        val endPoint = "dbfs/search-mounts"
        ApiCallV2(apiEnv, endPoint).execute().asDF()
      }
    }catch {
      case e:Exception=>
        logger.log(Level.ERROR,"ERROR while reading mount point",e)
        throw e
    }

  }


  protected def collectEventLogPaths(
                                      fromTime: TimeTypes,
                                      untilTime: TimeTypes,
                                      daysToProcess: Int,
                                      historicalAuditLookupDF: DataFrame,
                                      clusterSnapshotTable: PipelineTable,
                                      sparkLogClusterScaleCoefficient: Double,
                                      apiEnv: ApiEnv,
                                      isMultiWorkSpaceDeployment: Boolean,
                                      organisationId: String
                                    )(incrementalAuditDF: DataFrame): DataFrame = {

    logger.log(Level.INFO, "Collecting Event Log Paths Glob. This can take a while depending on the " +
      "number of new paths.")

    /**
     * Multiplying current totalCores by scaleCoeff because the cluster will not have scaled up by the time this
     * variable is set, thus this must account for the impending scale up event by scaleCoeff
     */
    val coreCount = (getTotalCores * sparkLogClusterScaleCoefficient).toInt
    val fromTimeEpochMillis = fromTime.asUnixTimeMilli
    val untilTimeEpochMillis = untilTime.asUnixTimeMilli

    val clusterSnapshot = clusterSnapshotTable.asDF
    // Shoot for partitions coreCount < 16 partitions per day < 576
    // This forces autoscaling clusters to scale up appropriately to handle the volume
    val optimizeParCount = math.min(math.max(coreCount * 2, daysToProcess * 32), 1024)
    val incrementalClusterIDs = getClusterIdsWithNewEvents(incrementalAuditDF, clusterSnapshot)

    // clusterIDs with activity identified from audit logs since last run
    val incrementalClusterWLogging = historicalAuditLookupDF
      .withColumn("global_cluster_id", cluster_idFromAudit)
      .select('global_cluster_id.alias("cluster_id"), $"requestParams.cluster_log_conf")
      // Change for #357
      .join(incrementalClusterIDs.hint("SHUFFLE_HASH"), Seq("cluster_id"))
      .withColumn("cluster_log_conf", coalesce(get_json_object('cluster_log_conf, "$.dbfs"), get_json_object('cluster_log_conf, "$.s3")))
      .withColumn("cluster_log_conf", get_json_object('cluster_log_conf, "$.destination"))
      .filter('cluster_log_conf.isNotNull)

    // Get latest incremental snapshot of clusters with logging dirs but not existing in audit updates
    // This captures clusters that have not been edited/restarted since the last run with
    // log confs as they will not be in the audit logs
    val latestSnapW = Window.partitionBy('organization_id, 'cluster_id).orderBy('Pipeline_SnapTS.desc)
    val newLogDirsNotIdentifiedInAudit = clusterSnapshot
      .join(incrementalClusterIDs, Seq("cluster_id"))
      .withColumn("snapRnk", rank.over(latestSnapW))
      .filter('snapRnk === 1)
      .withColumn("cluster_log_conf", coalesce($"cluster_log_conf.dbfs.destination", $"cluster_log_conf.s3.destination"))
      .filter('cluster_id.isNotNull && 'cluster_log_conf.isNotNull)
      .select('cluster_id, 'cluster_log_conf)

    // Build root level eventLog path prefix from clusterID and log conf
    // /some/log/prefix/cluster_id/eventlog
    val allEventLogPrefixes =
    if(isMultiWorkSpaceDeployment && organisationId != Initializer.getOrgId(Some(apiEnv.workspaceURL))) {
      getAllEventLogPrefix(newLogDirsNotIdentifiedInAudit
        .unionByName(incrementalClusterWLogging), apiEnv).select('wildPrefix).distinct()
     } else {
      newLogDirsNotIdentifiedInAudit
        .unionByName(incrementalClusterWLogging)
        .withColumn("cluster_log_conf",removeTrailingSlashes('cluster_log_conf))
        .withColumn("topLevelTargets", array(col("cluster_log_conf"), col("cluster_id"), lit("eventlog")))
        .withColumn("wildPrefix", concat_ws("/", 'topLevelTargets))
        .select('wildPrefix)
        .distinct()
    }

    // all files considered for ingest
    val hadoopConf = new SerializableConfiguration(spark.sparkContext.hadoopConfiguration)
    val eventLogPaths = allEventLogPrefixes
      .repartition(optimizeParCount)
      .as[String]
      .map(x => Helpers.parListFiles(x, hadoopConf)) // parallelized file lister since large / shared / long-running (months) clusters will have MANy paths
      .select(explode('value).alias("logPathPrefix"))
      .withColumn("logPathPrefix", concat_ws("/", 'logPathPrefix, lit("*"), lit("eventlo*")))
      .repartition(optimizeParCount)
      .as[String]
      .map(p => Helpers.globPath(p, hadoopConf, Some(fromTimeEpochMillis), Some(untilTimeEpochMillis)))
      .select(explode('value).alias("simpleFileStatus"))
      .selectExpr("simpleFileStatus.*")
      .withColumnRenamed("pathString", "filename")
      .withColumn("fileCreateTS", from_unixtime('fileCreateEpochMS / lit(1000)).cast("timestamp"))
      .withColumn("fileCreateDate", 'fileCreateTS.cast("date"))
      .repartition().cache()

    // eager execution to minimize secondary compute downstream
    logger.log(Level.INFO,s"""Count of log path: ${eventLogPaths.count()}""")
    eventLogPaths

  }

  protected def cleanseRawJobRunsSnapDF(keys: Array[String], runId: String)(df: DataFrame): DataFrame = {
    val outputDF = df.scrubSchema
    val rawDf = outputDF
      .withColumn("Overwatch_RunID", lit(runId))
      .modifyStruct(PipelineFunctions.newClusterCleaner(outputDF, "cluster_spec.new_cluster"))

//    val keys = Array("organization_id", "job_id", "run_id", "Overwatch_RunID")
    val emptyKeysDF = Seq.empty[(String, Long, Long, String)].toDF("organization_id", "job_id", "run_id", "Overwatch_RunID")
    val cleansedTasksDF = workflowsCleanseTasks(rawDf, keys, emptyKeysDF, "tasks")
    val cleansedJobClustersDF = workflowsCleanseJobClusters(rawDf, keys, emptyKeysDF, "job_clusters")

    val changeInventory = Map[String, Column](
      "tasks" -> col("cleansedTasks"),
      "job_clusters" -> col("cleansedJobsClusters"),
    )

    val cleanDF = rawDf
      .join(cleansedTasksDF, keys.toSeq, "left")
      .join(cleansedJobClustersDF, keys.toSeq, "left")
      .modifyStruct(changeInventory)
      .drop("cleansedTasks", "cleansedJobsClusters")
      .scrubSchema(SchemaScrubber(cullNullTypes = true))
    cleanDF
  }

}<|MERGE_RESOLUTION|>--- conflicted
+++ resolved
@@ -589,6 +589,7 @@
     logger.log(Level.INFO, "Calling APIv2, Number of cluster id:" + clusterIDs.length + " run id :" + apiEnv.runID)
     val tmpClusterEventsSuccessPath = s"${config.tempWorkingDir}/clusterEventsBronze/success" + apiEnv.runID
     val tmpClusterEventsErrorPath = s"${config.tempWorkingDir}/clusterEventsBronze/error" + apiEnv.runID
+
     landClusterEvents(clusterIDs, startTime, endTime, apiEnv, tmpClusterEventsSuccessPath,
       tmpClusterEventsErrorPath, config)
     if (Helpers.pathExists(tmpClusterEventsErrorPath)) {
@@ -818,45 +819,6 @@
 
         val bronzeSparkEventsScrubber = getSparkEventsSchemaScrubber(baseEventsDF)
 
-<<<<<<< HEAD
-        // standard dataframe build
-        var rawScrubbed = baseEventsDF
-          .withColumn("Executor ID", executorIdOverride)
-          .withColumn("progress", progressCol)
-          .withColumn("filename", input_file_name)
-          .withColumn("pathSize", size(split('filename, "/")))
-          .withColumn("SparkContextId", split('filename, "/")('pathSize - lit(2)))
-          .withColumn("clusterId", split('filename, "/")('pathSize - lit(5)))
-          .withColumn("filenameGroup", groupFilename('filename))
-          .drop("pathSize", "executorId")
-
-        // handle multiple stageid fields if present
-        rawScrubbed = if (rawScrubbed.columns.count(_.toLowerCase().replace(" ", "") == "stageid") > 1) {
-          rawScrubbed
-            .withColumn("StageID", stageIDColumnOverride)
-            .withColumn("StageAttemptID", stageAttemptIDColumnOverride)
-            .drop("Stage ID", "stageId", "Stage Attempt ID", "stageAttemptId")
-        } else rawScrubbed
-
-        rawScrubbed = rawScrubbed.scrubSchema(bronzeSparkEventsScrubber)
-
-        // Schema Contains TaskEndReason.AccumulatorUpdates
-        rawScrubbed = if (SchemaTools.nestedColExists(rawScrubbed.schema, "TaskEndReason.AccumulatorUpdates")) {
-          // TaskEndReason.AccumulatorUpdates is Array[String]
-          if (rawScrubbed.select($"TaskEndReason.AccumulatorUpdates").schema
-            .fields.filter(_.name == "AccumulatorUpdates").exists(_.dataType == ArrayType(StringType))) {
-            val nullSafeAccumulatorUpdates = StructType(Seq(
-              StructField("ID", LongType, nullable = true)
-            ))
-            val changeInventory = Map[String, Column](
-              "TaskEndReason.AccumulatorUpdates" ->
-                lit(null).cast(ArrayType(nullSafeAccumulatorUpdates))
-            )
-            rawScrubbed
-              .modifyStruct(changeInventory)
-          } else rawScrubbed
-        } else rawScrubbed
-=======
         val rawScrubbed = if (baseEventsDF.columns.count(_.toLowerCase().replace(" ", "") == "stageid") > 1) {
           baseEventsDF
             .withColumn("DerivedExecutorID", executorIdOverride)
@@ -891,14 +853,11 @@
             .scrubSchema(bronzeSparkEventsScrubber)
 
         }
->>>>>>> 3aefa08a
 
         // persist to temp to ensure all raw files are not read multiple times
         val sparkEventsTempPath = s"$tempDir/sparkEventsBronze/${pipelineSnapTime.asUnixTimeMilli}"
 
-        rawScrubbed
-          .scrubSchema(bronzeSparkEventsScrubber)
-          .withColumn("Properties", SchemaTools.structToMap(rawScrubbed, "Properties"))
+        rawScrubbed.withColumn("Properties", SchemaTools.structToMap(rawScrubbed, "Properties"))
           .withColumn("modifiedConfigs", SchemaTools.structToMap(rawScrubbed, "modifiedConfigs"))
           .withColumn("extraTags", SchemaTools.structToMap(rawScrubbed, "extraTags"))
           .join(eventLogsDF, Seq("filename"))
@@ -933,15 +892,9 @@
   private[overwatch] def getAllEventLogPrefix(inputDataframe: DataFrame, apiEnv: ApiEnv): DataFrame = {
     try{
     val mountMap = getMountPointMapping(apiEnv) //Getting the mount info from api and cleaning the data
-<<<<<<< HEAD
+      .filter(col("mount_point") =!= "/")
       .withColumn("mount_point", removeTrailingSlashes('mount_point))
       .withColumn("source",  removeTrailingSlashes('source))
-      .filter(col("mount_point") =!= "/")
-=======
-      .filter(col("mount_point") =!= "/")
-      .withColumn("mount_point", when('mount_point.endsWith("/"), 'mount_point.substr(lit(0), length('mount_point) - 1)).otherwise('mount_point))
-      .withColumn("source", when('source.endsWith("/"), 'source.substr(lit(0), length('source) - 1)).otherwise('source))
->>>>>>> 3aefa08a
     //Cleaning the data for cluster log path
     val formattedInputDf = inputDataframe.withColumn("cluster_log_conf",  removeTrailingSlashes('cluster_log_conf))
       .withColumn("cluster_mount_point_temp", regexp_replace('cluster_log_conf, "dbfs:", ""))
