package com.databricks.labs.overwatch.pipeline

import com.databricks.labs.overwatch.env.Database
import com.databricks.labs.overwatch.eventhubs.AadAuthInstance
import com.databricks.labs.overwatch.pipeline.WorkflowsTransforms.{workflowsCleanseJobClusters, workflowsCleanseTasks}
import com.databricks.labs.overwatch.utils.Helpers.getDatesGlob
import com.databricks.labs.overwatch.utils.SchemaTools.structFromJson
import com.databricks.labs.overwatch.utils._
import com.databricks.labs.overwatch.{ApiCall, ApiCallV2}
import com.fasterxml.jackson.databind.ObjectMapper
import com.fasterxml.jackson.databind.module.SimpleModule
import com.fasterxml.jackson.module.scala.DefaultScalaModule
import com.fasterxml.jackson.module.scala.experimental.ScalaObjectMapper
import org.apache.log4j.{Level, Logger}
import org.apache.spark.eventhubs.{ConnectionStringBuilder, EventHubsConf, EventPosition}
import org.apache.spark.sql.expressions.Window
import org.apache.spark.sql.functions._
import org.apache.spark.sql.{AnalysisException, Column, DataFrame}
import org.apache.spark.util.SerializableConfiguration

import java.time.LocalDateTime
import java.util
import java.util.Collections
import java.util.concurrent.Executors
import scala.collection.parallel.ForkJoinTaskSupport
import scala.concurrent.forkjoin.ForkJoinPool
import scala.concurrent.{ExecutionContext, ExecutionContextExecutor, Future}
import scala.util.{Failure, Success}


trait BronzeTransforms extends SparkSessionWrapper {

  import TransformFunctions._
  import spark.implicits._

  private val logger: Logger = Logger.getLogger(this.getClass)
  private var _newDataRetrieved: Boolean = true

  case class ErrorDetail(errorMsg: String, startTime: Long, endTime: Long)

  case class ClusterIdsWEventCounts(clusterId: String, count: Long)

  case class ClusterEventCall(
                               cluster_id: String,
                               payload: Array[String],
                               succeeded: Boolean,
                               error: Option[ErrorDetail]
                             )


  protected def setNewDataRetrievedFlag(value: Boolean): this.type = {
    _newDataRetrieved = value
    this
  }

  protected def newDataRetrieved: Boolean = _newDataRetrieved

  private def buildClusterEventsErrorDF(clusterEventCalls: Array[ClusterEventCall]): DataFrame = {
    if (!clusterEventCalls.forall(_.succeeded)) {
      val errorCount = clusterEventCalls.filterNot(_.succeeded).length
      val errMessage = s"WARNING: $errorCount ERRORS DETECTED in Bronze_ClusterEvents. At least one batch " +
        s"could not be loaded. Review cluster_events_errors_bronze for more details."
      logger.log(Level.WARN, errMessage)
      println(errMessage)
    }

    clusterEventCalls.filterNot(_.succeeded).map(e => {
      val err = e.error.get
      (
        e.cluster_id,
        err.startTime,
        err.endTime,
        err.errorMsg
      )
    }).toSeq.toDF("cluster_id", "from_epoch", "until_epoch", "error")
      .withColumn("from_ts", toTS(col("from_epoch")))
      .withColumn("until_ts", toTS(col("until_epoch")))
  }

  private def callClusterEventApi(
                                   cluster_id: String,
                                   fromTSMilli: Long,
                                   untilTSMilli: Long,
                                   apiCall: ApiCall
                                 ): ClusterEventCall = {
    // goal here is to allow single api call failures for specific cluster_ids and not fail the pipeline but
    // still track the failure
    try { // success
      ClusterEventCall(cluster_id, apiCall.executePost().asStrings, succeeded = true, None)
    } catch { // failures
      case e: ApiCallEmptyResponse =>
        val errorDetail = ErrorDetail(e.apiCallDetail, fromTSMilli, untilTSMilli)
        ClusterEventCall(cluster_id, Array[String](), succeeded = false, Some(errorDetail))
      case e: ApiCallFailure =>
        val errorDetail = ErrorDetail(e.msg, fromTSMilli, untilTSMilli)
        ClusterEventCall(cluster_id, Array[String](), succeeded = false, Some(errorDetail))
      case e: Throwable =>
        val errorDetail = ErrorDetail(e.getMessage, fromTSMilli, untilTSMilli)
        ClusterEventCall(cluster_id, Array[String](), succeeded = false, Some(errorDetail))
    }
  }

  private def persistErrors(
                             errorsDF: DataFrame,
                             database: Database,
                             errorsTarget: PipelineTable,
                             pipelineSnapTS: TimeTypes,
                             orgId: String
                           ): Unit = {
    if (!errorsDF.isEmpty) {
      database.writeWithRetry(
        errorsDF.withColumn("organization_id", lit(orgId)),
        errorsTarget,
        pipelineSnapTS.asColumnTS
      )
    }
  }

  private def clusterEventsByClusterBatch(
                                           startTime: TimeTypes,
                                           endTime: TimeTypes,
                                           apiEnv: ApiEnv,
                                           ids: Array[String]
                                         ): (Array[String], DataFrame) = {
    //    val taskSupport = new ForkJoinTaskSupport(new ForkJoinPool(6))
    //    val idsPar = ids.par
    //    idsPar.tasksupport = taskSupport
    //    DEBUG
    //    val idsPar = Array("0827-194754-tithe1")
    // removing parallelization for now to see if it fixes some weird errors
    // CONFIRMED -- Parallelizing this breaks the token cipher
    // TODO - Identify why parallel errors
    val results = ids.map(id => {
      val query = Map("cluster_id" -> id,
        "start_time" -> startTime.asUnixTimeMilli,
        "end_time" -> endTime.asUnixTimeMilli,
        "limit" -> 500
      )

      callClusterEventApi(id, startTime.asUnixTimeMilli, endTime.asUnixTimeMilli, ApiCall("clusters/events", apiEnv, Some(query)))
    }) //.toArray // -- needed when using par

    val clusterEvents = results.filter(_.succeeded).flatMap(_.payload)

    // create DF to persist errored clusterEvent API calls
    val erroredEventsDF = buildClusterEventsErrorDF(results)

    (clusterEvents, erroredEventsDF)
  }

  private def validateCleanPaths(
                                  azureRawAuditLogTarget: PipelineTable,
                                  isFirstRun: Boolean,
                                  ehConfig: AzureAuditLogEventhubConfig,
                                  etlDataPathPrefix: String,
                                  etlDBLocation: String,
                                  consumerDBLocation: String
                                ): Unit = {

    val pathsToValidate = Array(
      ehConfig.auditRawEventsChk.get
    )

    logger.log(Level.INFO, s"Checkpoint paths to validate: ${pathsToValidate.mkString(",")}")
    val dataTargetPaths = Array(etlDataPathPrefix, etlDBLocation, consumerDBLocation).map(_.toLowerCase)

    val baseErrMsg = "ERROR: Azure Event Hub checkpoint directory issue."
    pathsToValidate.foreach(p => {
      logger.log(Level.INFO, s"Validating: $p")
      val exists = Helpers.pathExists(p)

      if (isFirstRun && dataTargetPaths.contains(p.toLowerCase)) { // on new pipeline, data target paths != eh paths
        val errMsg = s"$baseErrMsg\nOne or more data target paths == the event hub state parent directory. Event Hub checkpoint " +
          s"directories may not be in the same path as your data targets, please select another directory.\nDATA " +
          s"TARGETS: ${dataTargetPaths.mkString(", ")}\nEVENT HUB STATE PATH: $p"
        logger.log(Level.ERROR, errMsg)
        println(errMsg)
        throw new BadConfigException(errMsg)
      }

      if (exists && isFirstRun) { // Path cannot already exist on first run
        val errMsg = s"$baseErrMsg\nPATH: ${p} is not empty. First run requires empty checkpoints. exists:${exists}, isFirstRun:${isFirstRun}"
        logger.log(Level.ERROR, errMsg)
        println(errMsg)
        throw new BadConfigException(errMsg)
      }

      if (!exists && !isFirstRun) { // If not first run checkpoint paths must already exist.
        if (azureRawAuditLogTarget.exists(dataValidation = true)) {
          val warnMsg = s"$baseErrMsg\nPath: ${p} does not exist. To append new data, a checkpoint dir must " +
            s"exist and be current. Attempting to recover state from Overwatch metadata."
          logger.log(Level.WARN, warnMsg)
          println(warnMsg)
          throw new BadConfigException(warnMsg, failPipeline = false)
        } else {
          val errMsg = s"$baseErrMsg\nPath: ${p} does not exist. To append new data, a checkpoint dir must " +
            s"exist and be current."
          logger.log(Level.ERROR, errMsg)
          println(errMsg)
          throw new BadConfigException(errMsg)
        }
      }
    })
  }

  @throws(classOf[BadConfigException])
  protected def landAzureAuditLogDF(azureRawAuditLogTarget: PipelineTable,
                                    ehConfig: AzureAuditLogEventhubConfig,
                                    etlDataPathPrefix: String,
                                    etlDBLocation: String,
                                    consumerDBLocation: String,
                                    isFirstRun: Boolean,
                                    organizationId: String,
                                    runID: String): DataFrame = {

    val connectionString = ConnectionStringBuilder(
      PipelineFunctions.parseAndValidateEHConnectionString(ehConfig.connectionString, ehConfig.azureClientId.isEmpty))
      .setEventHubName(ehConfig.eventHubName)
      .build

    val ehConf = try {
      validateCleanPaths(azureRawAuditLogTarget, isFirstRun, ehConfig, etlDataPathPrefix, etlDBLocation, consumerDBLocation)

      if (isFirstRun) {
        EventHubsConf(connectionString)
          .setMaxEventsPerTrigger(ehConfig.maxEventsPerTrigger)
          .setStartingPosition(EventPosition.fromStartOfStream)
      } else {
        EventHubsConf(connectionString)
          .setMaxEventsPerTrigger(ehConfig.maxEventsPerTrigger)
      }
    } catch { // chk dir is missing BUT raw audit hist has latest enq time and can resume from there creating a new chkpoint
      case e: BadConfigException if (!e.failPipeline) =>
        val lastEnqTime = azureRawAuditLogTarget.asDF()
          .select(max('enqueuedTime))
          .as[java.sql.Timestamp]
          .first
          .toInstant

        EventHubsConf(connectionString)
          .setMaxEventsPerTrigger(ehConfig.maxEventsPerTrigger)
          .setStartingPosition(EventPosition.fromEnqueuedTime(lastEnqTime))
    }

    val eventHubsConf = if (ehConfig.azureClientId.nonEmpty) {
      val aadParams = Map("aad_tenant_id" -> PipelineFunctions.maybeGetSecret(ehConfig.azureTenantId.get),
        "aad_client_id" -> PipelineFunctions.maybeGetSecret(ehConfig.azureClientId.get),
        "aad_client_secret" -> PipelineFunctions.maybeGetSecret(ehConfig.azureClientSecret.get),
        "aad_authority_endpoint" -> ehConfig.azureAuthEndpoint)
      AadAuthInstance.addAadAuthParams(ehConf, aadParams)
    } else
      ehConf

    spark.readStream
      .format("eventhubs")
      .options(eventHubsConf.toMap)
      .load()
      .withColumn("deserializedBody", 'body.cast("string"))
      .withColumn("organization_id", lit(organizationId))
      .withColumn("Overwatch_RunID", lit(runID))

  }

  protected def cleanseRawJobsSnapDF(keys: Array[String], runId: String)(df: DataFrame): DataFrame = {
    val emptyKeysDF = Seq.empty[(String, Long, String)].toDF("organization_id", "job_id", "Overwatch_RunID")
    val outputDF = SchemaScrubber.scrubSchema(df)
      .withColumn("Overwatch_RunID", lit(runId))

    val cleansedTasksDF = workflowsCleanseTasks(outputDF, keys, emptyKeysDF, "settings.tasks")
    val cleansedJobClustersDF = workflowsCleanseJobClusters(outputDF, keys, emptyKeysDF, "settings.job_clusters")

    val changeInventory = Map[String, Column](
      "settings.tasks" -> col("cleansedTasks"),
      "settings.job_clusters" -> col("cleansedJobsClusters"),
      "settings.tags" -> SchemaTools.structToMap(outputDF, "settings.tags"),
      "settings.notebook_task.base_parameters" -> SchemaTools.structToMap(outputDF, "settings.notebook_task.base_parameters")
    ) ++ PipelineFunctions.newClusterCleaner(outputDF, "settings.tasks.new_cluster")

    outputDF
      .join(cleansedTasksDF, keys.toSeq, "left")
      .join(cleansedJobClustersDF, keys.toSeq, "left")
      .modifyStruct(changeInventory)
      .drop("cleansedTasks", "cleansedJobsClusters") // cleanup temporary cleaner fields
      .scrubSchema(SchemaScrubber(cullNullTypes = true))
  }

  protected def cleanseRawClusterSnapDF(df: DataFrame): DataFrame = {
    val outputDF = SchemaScrubber.scrubSchema(df)

    outputDF
      .withColumn("default_tags", SchemaTools.structToMap(outputDF, "default_tags"))
      .withColumn("custom_tags", SchemaTools.structToMap(outputDF, "custom_tags"))
      .withColumn("spark_conf", SchemaTools.structToMap(outputDF, "spark_conf"))
      .withColumn("spark_env_vars", SchemaTools.structToMap(outputDF, "spark_env_vars"))
      .withColumn(s"aws_attributes", SchemaTools.structToMap(outputDF, s"aws_attributes"))
      .withColumn(s"azure_attributes", SchemaTools.structToMap(outputDF, s"azure_attributes"))

  }

  protected def cleanseRawPoolsDF()(df: DataFrame): DataFrame = {
    val outputDF = SchemaScrubber.scrubSchema(df)
    outputDF
      .withColumn("custom_tags", SchemaTools.structToMap(outputDF, "custom_tags"))
      .withColumn("default_tags", SchemaTools.structToMap(outputDF, "default_tags"))
      .withColumn(s"aws_attributes", SchemaTools.structToMap(outputDF, s"aws_attributes"))
      .withColumn(s"azure_attributes", SchemaTools.structToMap(outputDF, s"azure_attributes"))
  }

  //noinspection ScalaCustomHdfsFormat
  protected def getAuditLogsDF(auditLogConfig: AuditLogConfig,
                               cloudProvider: String,
                               fromTime: LocalDateTime,
                               untilTime: LocalDateTime,
                               auditRawLand: PipelineTable,
                               overwatchRunID: String,
                               organizationId: String
                              ): DataFrame = {
    val fromDT = fromTime.toLocalDate
    val untilDT = untilTime.toLocalDate
    if (cloudProvider == "azure") {
      val azureAuditSourceFilters = 'Overwatch_RunID === lit(overwatchRunID) && 'organization_id === organizationId
      val rawBodyLookup = auditRawLand.asDF
        .filter(azureAuditSourceFilters)
      val schemaBuilders = auditRawLand.asDF
        .filter(azureAuditSourceFilters)
        .withColumn("parsedBody", structFromJson(spark, rawBodyLookup, "deserializedBody"))
        .select(explode($"parsedBody.records").alias("streamRecord"), 'organization_id)
        .selectExpr("streamRecord.*", "organization_id")
        .withColumn("version", 'operationVersion)
        .withColumn("time", 'time.cast("timestamp"))
        .withColumn("timestamp", unix_timestamp('time) * 1000)
        .withColumn("date", 'time.cast("date"))
        .select('category, 'version, 'timestamp, 'date, 'properties, 'identity.alias("userIdentity"), 'organization_id)
        .selectExpr("*", "properties.*").drop("properties")


      val baselineAuditLogs = auditRawLand.asDF
        .filter(azureAuditSourceFilters)
        .withColumn("parsedBody", structFromJson(spark, rawBodyLookup, "deserializedBody"))
        .select(explode($"parsedBody.records").alias("streamRecord"), 'organization_id)
        .selectExpr("streamRecord.*", "organization_id")
        .withColumn("version", 'operationVersion)
        .withColumn("time", 'time.cast("timestamp"))
        .withColumn("timestamp", unix_timestamp('time) * 1000)
        .withColumn("date", 'time.cast("date"))
        .select('category, 'version, 'timestamp, 'date, 'properties, 'identity.alias("userIdentity"), 'organization_id)
        .withColumn("userIdentity", structFromJson(spark, schemaBuilders, "userIdentity"))
        .selectExpr("*", "properties.*").drop("properties")
        .withColumn("requestParams", structFromJson(spark, schemaBuilders, "requestParams"))

      PipelineFunctions.cleanseCorruptAuditLogs(spark, baselineAuditLogs)
        .withColumn("response", structFromJson(spark, schemaBuilders, "response"))
        .drop("logId")

    } else {

      // inclusive from exclusive to
      val datesGlob = if (fromDT == untilDT) {
        Array(s"${auditLogConfig.rawAuditPath.get}/date=${fromDT.toString}")
      } else {
        getDatesGlob(fromDT, untilDT)
          .map(dt => s"${auditLogConfig.rawAuditPath.get}/date=${dt}")
          .filter(Helpers.pathExists)
      }

      val auditLogsFailureMsg = s"Audit Logs Module Failure: Audit logs are required to use Overwatch and no data " +
        s"was found in the following locations: ${datesGlob.mkString(", ")}"

      if (datesGlob.nonEmpty) {
        val rawDF = try {
          spark.read.format(auditLogConfig.auditLogFormat).load(datesGlob: _*)
        } catch { // corrupted audit logs with duplicate columns in the source
          case e: AnalysisException if e.message.contains("Found duplicate column(s) in the data schema") =>
            spark.conf.set("spark.sql.caseSensitive", "true")
            spark.read.format(auditLogConfig.auditLogFormat).load(datesGlob: _*)
        }
        // clean corrupted source audit logs even when there is only one of the duplicate columns in the source
        // but still will conflict with the existing columns in the target
        val cleanRawDF = PipelineFunctions.cleanseCorruptAuditLogs(spark, rawDF)

        val baseDF = if (auditLogConfig.auditLogFormat == "json") cleanRawDF else {
          val rawDFWRPJsonified = cleanRawDF
            .withColumn("requestParams", to_json('requestParams))
          rawDFWRPJsonified
            .withColumn("requestParams", structFromJson(spark, rawDFWRPJsonified, "requestParams"))
        }

        baseDF
          // When globbing the paths, the date must be reconstructed and re-added manually
          .withColumn("organization_id", lit(organizationId))
          .withColumn("filename", input_file_name)
          .withColumn("filenameAR", split(input_file_name, "/"))
          .withColumn("date",
            split(expr("filter(filenameAR, x -> x like ('date=%'))")(0), "=")(1).cast("date"))
          .drop("filenameAR")
      } else {
        throw new Exception(auditLogsFailureMsg)
      }
    }
  }

  private def buildClusterEventBatches(apiEnv: ApiEnv,
                                       batchSize: Double,
                                       startTime: TimeTypes,
                                       endTime: TimeTypes,
                                       clusterIDs: Array[String]
                                      ): (Array[Array[String]], Array[ClusterEventCall]) = {

    case class ClusterEventBuffer(clusterId: String, batchId: Int)
    val taskSupport = new ForkJoinTaskSupport(new ForkJoinPool(8))
    val clusterIdsPar = clusterIDs.par
    clusterIdsPar.tasksupport = taskSupport


    var cumSum = 0L

    logger.log(Level.INFO, s"OVERWATCH: BUILDING CLUSTER EVENTS for ${clusterIDs.length} Clusters. " +
      s"Large dynamic clusters, " +
      s"will take some time, especially on first runs. At present " +
      "the cluster events can only be acquired via api calls which are rate limited.\n" +
      s"BATCH SIZE: ${batchSize}\n" +
      s"CLUSTERS COUNT: ${clusterIDs.length}\n" +
      s"START TIMESTAMP: ${startTime.asUnixTimeMilli}\n" +
      s"END TIMESTAMP: ${endTime.asUnixTimeMilli} \n" +
      s"CLUSTERIDs: ${clusterIDs.mkString(", ")}")

    val lastEventByClusterResults = clusterIdsPar.map(clusterId => {
      val lastEventQuery = Map[String, Any](
        "cluster_id" -> clusterId,
        "start_time" -> startTime.asUnixTimeMilli,
        "end_time" -> endTime.asUnixTimeMilli,
        "order" -> "DESC",
        "limit" -> 1
      )

      callClusterEventApi(clusterId, startTime.asUnixTimeMilli, endTime.asUnixTimeMilli,
        ApiCall("clusters/events", apiEnv, Some(lastEventQuery), paginate = false)
      )

    }).toArray

    val failedApiCalls = lastEventByClusterResults.filterNot(_.succeeded)

    val clusterEventsBuffer = lastEventByClusterResults.filter(_.succeeded).map(lastEventWrapper => {
      val mapper: ObjectMapper with ScalaObjectMapper = (new ObjectMapper() with ScalaObjectMapper)
        .registerModule(DefaultScalaModule)
        .registerModule(new SimpleModule())
        .asInstanceOf[ObjectMapper with ScalaObjectMapper]

      val totalCount = mapper.readTree(lastEventWrapper.payload.head).get("total_count").asLong(0L)
      ClusterIdsWEventCounts(lastEventWrapper.cluster_id, totalCount)
    }).map(clusterEvents => {
      cumSum += clusterEvents.count
      val batchId = Math.ceil(cumSum / batchSize).toInt
      (clusterEvents.clusterId, batchId)
    }).groupBy(_._2).map(_._2.map(_._1).toArray).toArray

    (clusterEventsBuffer, failedApiCalls)

  }

  private def landClusterEvents(clusterIDs: Array[String],
                                startTime: TimeTypes,
                                endTime: TimeTypes,
                                apiEnv: ApiEnv,
                                tmpClusterEventsSuccessPath: String,
                                tmpClusterEventsErrorPath: String) = {
    val finalResponseCount = clusterIDs.length
    var apiResponseArray = Collections.synchronizedList(new util.ArrayList[String]())
    var apiErrorArray = Collections.synchronizedList(new util.ArrayList[String]())
<<<<<<< HEAD
    val responseCounter = Collections.synchronizedList(new util.ArrayList[Int]())
=======
    val apiResponseCounter = Collections.synchronizedList(new util.ArrayList[Int]())
>>>>>>> a913e3a8
    implicit val ec: ExecutionContextExecutor = ExecutionContext.fromExecutor(Executors.newFixedThreadPool(apiEnv.threadPoolSize))
    //TODO identify the best practice to implement the future.
    val accumulator = sc.longAccumulator("ClusterEventsAccumulator")
    for (i <- clusterIDs.indices) {
      val jsonQuery = Map("cluster_id" -> s"""${clusterIDs(i)}""",
        "start_time" -> s"""${startTime.asUnixTimeMilli}""",
        "end_time" -> s"""${endTime.asUnixTimeMilli}""",
        "limit" -> "500"
      )
      val future = Future {
        val apiObj = ApiCallV2(apiEnv, "clusters/events", jsonQuery, tmpClusterEventsSuccessPath,accumulator).executeMultiThread()
        synchronized {
          apiObj.forEach(
            obj => if (obj.contains("events")) {
              apiResponseArray.add(obj)
            }else{
              logger.log(Level.INFO,"NO real events found:"+obj)
            }

          )
          if (apiResponseArray.size() >= apiEnv.successBatchSize) {
            PipelineFunctions.writeMicroBatchToTempLocation(tmpClusterEventsSuccessPath, apiResponseArray.toString)
            apiResponseArray = Collections.synchronizedList(new util.ArrayList[String]())
          }
        }

      }
      future.onComplete {
        case Success(_) =>
<<<<<<< HEAD
          responseCounter.add(1)
=======
          apiResponseCounter.add(1)
>>>>>>> a913e3a8

        case Failure(e) =>
          if (e.isInstanceOf[ApiCallFailureV2]) {
            synchronized {
              apiErrorArray.add(e.getMessage)
              if (apiErrorArray.size() >= apiEnv.errorBatchSize) {
                PipelineFunctions.writeMicroBatchToTempLocation(tmpClusterEventsErrorPath, apiErrorArray.toString)
                apiErrorArray = Collections.synchronizedList(new util.ArrayList[String]())
              }
            }
            logger.log(Level.ERROR, "Future failure message: " + e.getMessage, e)
          }
<<<<<<< HEAD
          responseCounter.add(1)
=======
          apiResponseCounter.add(1)
>>>>>>> a913e3a8
      }
    }
    val timeoutThreshold = apiEnv.apiWaitingTime // 5 minutes
    var currentSleepTime = 0
    var accumulatorCountWhileSleeping = accumulator.value
<<<<<<< HEAD
    while (responseCounter.size() < finalResponseCount && currentSleepTime < timeoutThreshold) {
=======
    while (apiResponseCounter.size() < finalResponseCount && currentSleepTime < timeoutThreshold) {
>>>>>>> a913e3a8
      //As we are using Futures and running 4 threads in parallel, We are checking if all the treads has completed the execution or not.
      // If we have not received the response from all the threads then we are waiting for 5 seconds and again revalidating the count.
      if (currentSleepTime > 120000) //printing the waiting message only if the waiting time is more than 2 minutes.
      {
<<<<<<< HEAD
        println(s"""Waiting for other queued API Calls to complete; cumulative wait time ${currentSleepTime / 1000} seconds; Api response yet to receive ${finalResponseCount - responseCounter.size()}""")
=======
        println(s"""Waiting for other queued API Calls to complete; cumulative wait time ${currentSleepTime / 1000} seconds; Api response yet to receive ${finalResponseCount - apiResponseCounter.size()}""")
>>>>>>> a913e3a8
      }
      Thread.sleep(5000)
      currentSleepTime += 5000
      if (accumulatorCountWhileSleeping < accumulator.value) { //new API response received while waiting.
        currentSleepTime = 0 //resetting the sleep time.
        accumulatorCountWhileSleeping = accumulator.value
      }
    }
<<<<<<< HEAD
    if (responseCounter.size() != finalResponseCount) { // Checking whether all the api responses has been received or not.
      logger.log(Level.ERROR, s"""Unable to receive all the clusters/events api responses; Api response received ${responseCounter.size()};Api response not received ${finalResponseCount - responseCounter.size()}""")
      throw new Exception(s"""Unable to receive all the clusters/events api responses; Api response received ${responseCounter.size()};Api response not received ${finalResponseCount - responseCounter.size()}""")
=======
    if (apiResponseCounter.size() != finalResponseCount) { // Checking whether all the api responses has been received or not.
      logger.log(Level.ERROR, s"""Unable to receive all the clusters/events api responses; Api response received ${apiResponseCounter.size()};Api response not received ${finalResponseCount - apiResponseCounter.size()}""")
      throw new Exception(s"""Unable to receive all the clusters/events api responses; Api response received ${apiResponseCounter.size()};Api response not received ${finalResponseCount - apiResponseCounter.size()}""")
>>>>>>> a913e3a8
    }
    if (apiResponseArray.size() > 0) { //In case of response array didn't hit the batch-size as a final step we will write it to the persistent storage.
      PipelineFunctions.writeMicroBatchToTempLocation(tmpClusterEventsSuccessPath, apiResponseArray.toString)
      apiResponseArray = Collections.synchronizedList(new util.ArrayList[String]())
    }
    if (apiErrorArray.size() > 0) { //In case of error array didn't hit the batch-size as a final step we will write it to the persistent storage.
      PipelineFunctions.writeMicroBatchToTempLocation(tmpClusterEventsErrorPath, apiErrorArray.toString)
      apiErrorArray = Collections.synchronizedList(new util.ArrayList[String]())
    }
    logger.log(Level.INFO, " Cluster event landing completed")
  }

  private def processClusterEvents(tmpClusterEventsSuccessPath: String, organizationId: String, erroredBronzeEventsTarget: PipelineTable): DataFrame = {
    logger.log(Level.INFO, "COMPLETE: Cluster Events acquisition, building data")
    if (Helpers.pathExists(tmpClusterEventsSuccessPath)) {
      if (spark.read.json(tmpClusterEventsSuccessPath).columns.contains("events")) {
        try {
          val tdf = SchemaScrubber.scrubSchema(
            spark.read.json(tmpClusterEventsSuccessPath)
              .select(explode('events).alias("events"))
              .select(col("events.*"))
          )
          val changeInventory = Map[String, Column](
            "details.attributes.custom_tags" -> SchemaTools.structToMap(tdf, "details.attributes.custom_tags"),
            "details.attributes.spark_conf" -> SchemaTools.structToMap(tdf, "details.attributes.spark_conf"),
            "details.attributes.spark_env_vars" -> SchemaTools.structToMap(tdf, "details.attributes.spark_env_vars"),
            "details.previous_attributes.custom_tags" -> SchemaTools.structToMap(tdf, "details.previous_attributes.custom_tags"),
            "details.previous_attributes.spark_conf" -> SchemaTools.structToMap(tdf, "details.previous_attributes.spark_conf"),
            "details.previous_attributes.spark_env_vars" -> SchemaTools.structToMap(tdf, "details.previous_attributes.spark_env_vars")
          )

          val clusterEventsDF = SchemaScrubber.scrubSchema(tdf.select(SchemaTools.modifyStruct(tdf.schema, changeInventory): _*))
            .withColumn("organization_id", lit(organizationId))

          val clusterEventsCaptured = clusterEventsDF.count
          val logEventsMSG = s"CLUSTER EVENTS CAPTURED: ${clusterEventsCaptured}"
          logger.log(Level.INFO, logEventsMSG)
          clusterEventsDF

        } catch {
          case e: Throwable =>
            throw new Exception(e)
        }
      }
      else {
        logger.info("Events column not found in dataset")
        throw new NoNewDataException(s"EMPTY: No New Cluster Events.Events column not found in dataset, Progressing module but it's recommended you " +
          s"validate there no api call errors in ${erroredBronzeEventsTarget.tableFullName}", Level.WARN, allowModuleProgression = true)
      }
    } else {
      logger.info("EMPTY MODULE: Cluster Events")
      throw new NoNewDataException(s"EMPTY: No New Cluster Events. Progressing module but it's recommended you " +
        s"validate there no api call errors in ${erroredBronzeEventsTarget.tableFullName}", Level.WARN, allowModuleProgression = true)
    }
  }

  protected def prepClusterEventLogs(
                                      filteredAuditLogDF: DataFrame,
                                      startTime: TimeTypes,
                                      endTime: TimeTypes,
                                      pipelineSnapTS: TimeTypes,
                                      apiEnv: ApiEnv,
                                      organizationId: String,
                                      database: Database,
                                      erroredBronzeEventsTarget: PipelineTable,
                                      tempWorkingDir: String
                                    )(clusterSnapshotDF: DataFrame): DataFrame = {

    val clusterIDs = getClusterIdsWithNewEvents(filteredAuditLogDF, clusterSnapshotDF)
      .as[String]
      .collect()

    if (clusterIDs.isEmpty) throw new NoNewDataException(s"No clusters could be found with new events. Please " +
      s"validate your audit log input and clusters_snapshot_bronze tables to ensure data is flowing to them " +
      s"properly. Skipping!", Level.ERROR)

    val processingStartTime = System.currentTimeMillis();
    logger.log(Level.INFO, "Calling APIv2, Number of cluster id:" + clusterIDs.length + " run id :" + apiEnv.runID)
    val tmpClusterEventsSuccessPath = s"$tempWorkingDir/clusterEventsBronze/success" + apiEnv.runID
    val tmpClusterEventsErrorPath = s"$tempWorkingDir/clusterEventsBronze/error" + apiEnv.runID

    landClusterEvents(clusterIDs, startTime, endTime, apiEnv, tmpClusterEventsSuccessPath, tmpClusterEventsErrorPath)
    if (Helpers.pathExists(tmpClusterEventsErrorPath)) {
      persistErrors(
        spark.read.json(tmpClusterEventsErrorPath)
          .withColumn("from_ts", toTS(col("from_epoch")))
          .withColumn("until_ts", toTS(col("until_epoch"))),
        database,
        erroredBronzeEventsTarget,
        pipelineSnapTS,
        organizationId
      )
      logger.log(Level.INFO, "Persist error completed")
    }
    val clusterEventDf = processClusterEvents(tmpClusterEventsSuccessPath, organizationId, erroredBronzeEventsTarget)
    val processingEndTime = System.currentTimeMillis();
    logger.log(Level.INFO, " Duration in millis :" + (processingEndTime - processingStartTime))
    clusterEventDf
  }


  private def appendNewFilesToTracker(database: Database,
                                      newFiles: DataFrame,
                                      trackerTarget: PipelineTable,
                                      orgId: String,
                                      pipelineSnapTime: Column,
                                      daysToProcess: Int
                                     ): Unit = {
    val fileTrackerDF = newFiles
      .withColumn("failed", lit(false))
      .withColumn("organization_id", lit(orgId))
    //      .coalesce(4) // narrow, short table -- each append will == spark event log files processed
    database.writeWithRetry(fileTrackerDF, trackerTarget, pipelineSnapTime, Array(), Some(daysToProcess))
  }

  /**
   * Remove already processed and bad files
   * Before loading spark events files, ensure that only new, good files are ingested for processing
   *
   * @param badRecordsPath
   * @param eventLogsDF
   * @param processedLogFiles
   * @return
   */
  private def retrieveNewValidSparkEventsWMeta(badRecordsPath: String,
                                               eventLogsDF: DataFrame,
                                               processedLogFiles: PipelineTable): DataFrame = {
    val validNewFiles = if (processedLogFiles.exists(dataValidation = true)) {
      val alreadyProcessed = processedLogFiles.asDF
        .filter(!'failed && 'withinSpecifiedTimeRange)
        .select('filename)
        .distinct

      if (Helpers.pathExists(badRecordsPath)) {
        val badFiles = spark.read.format("json")
          .schema(Schema.badRecordsSchema)
          .load(s"${badRecordsPath}/*/*/")
          .select('path.alias("filename"))
          .distinct
        eventLogsDF.select('filename).except(alreadyProcessed.unionByName(badFiles))
      } else {
        eventLogsDF.select('filename).except(alreadyProcessed)
      }
    } else {
      eventLogsDF.select('filename)
        .distinct
    }

    validNewFiles.join(eventLogsDF, Seq("filename"))

  }

  private def groupFilename(filename: Column): Column = {
    val segmentArray = split(filename, "/")
    val byCluster = array_join(slice(segmentArray, 1, 3), "/").alias("byCluster")
    val byClusterHost = array_join(slice(segmentArray, 1, 5), "/").alias("byDriverHost")
    val bySparkContextID = array_join(slice(segmentArray, 1, 6), "/").alias("bySparkContext")
    struct(filename, byCluster, byClusterHost, bySparkContextID)
  }

  def generateEventLogsDF(database: Database,
                          badRecordsPath: String,
                          processedLogFilesTracker: PipelineTable,
                          organizationId: String,
                          runID: String,
                          pipelineSnapTime: Column,
                          daysToProcess: Int
                         )(eventLogsDF: DataFrame): DataFrame = {

    logger.log(Level.INFO, "Searching for Event logs")
    // Caching is done to ensure a single scan of the event log file paths
    // From here forward there should be no more direct scans for new records, just loading data direct from paths
    // eager force cache
    // TODO -- Delta auto-optimize seems to be scanning the source files again anyway during
    //  execute at DeltaInvariantCheckerExec.scala:95 -- review again after upgrade to DBR 7.x+
    //    val cachedEventLogs = eventLogsDF.cache()
    //    val eventLogsCount = cachedEventLogs.count()
    //    logger.log(Level.INFO, s"EVENT LOGS FOUND: Total Found --> ${eventLogsCount}")

    if (!eventLogsDF.isEmpty) { // newly found file names
      // All new files scanned including failed and outOfTimeRange files
      val validNewFilesWMetaDF = retrieveNewValidSparkEventsWMeta(badRecordsPath, eventLogsDF, processedLogFilesTracker)
      // Filter out files that are Out of scope and sort data to attempt to get largest files into execution first to maximize stage time
      val pathsGlob = validNewFilesWMetaDF
        .filter(!'failed && 'withinSpecifiedTimeRange)
        .orderBy('fileSize.desc)
        .select('fileName)
        .as[String].collect
      if (pathsGlob.nonEmpty) { // new files less bad files and already-processed files
        logger.log(Level.INFO, s"VALID NEW EVENT LOGS FOUND: COUNT --> ${pathsGlob.length}")
        try {
          logger.log(Level.INFO, "Updating Tracker with new files")
          // appends all newly scanned files including files that were scanned but not loaded due to OutOfTime window
          // and/or failed during lookup -- these are kept for tracking
          appendNewFilesToTracker(database, validNewFilesWMetaDF, processedLogFilesTracker, organizationId, pipelineSnapTime, daysToProcess)
        } catch {
          case e: Throwable => {
            val appendTrackerErrorMsg = s"Append to Event Log File Tracker Failed. Event Log files glob included files " +
              s"${pathsGlob.mkString(", ")}"
            logger.log(Level.ERROR, appendTrackerErrorMsg, e)
            println(appendTrackerErrorMsg, e)
            throw e
          }
        }

        // Dropping 'Spark Infos' because Overwatch ETLs utilize joins to go from jobs -> stages -> tasks and thus
        // No value is lost in dropping Spark Infos. Furthermore, Spark Infos is often null for some of the nested structs
        // which causes a schema failure when appending to existing spark_events_bronze.
        val dropCols = Array("Classpath Entries", "System Properties", "sparkPlanInfo", "Spark Properties",
          "System Properties", "HadoopProperties", "Hadoop Properties", "SparkContext Id", "Stage Infos")

        // GZ files -- very compressed, need to get sufficienct parallelism but too much and there can be too
        // many tasks to serialize the returned schema from each task
        //        val tempMaxPartBytes = if (daysToProcess >= 3) 1024 * 1024 * 32 else 1024 * 1024 * 16
        //        logger.log(Level.INFO, s"Temporarily setting spark.sql.files.maxPartitionBytes --> ${tempMaxPartBytes}")
        //        spark.conf.set("spark.sql.files.maxPartitionBytes", tempMaxPartBytes)

        val baseEventsDF = try {
          /**
           * Event org.apache.spark.sql.streaming.StreamingQueryListener$QueryStartedEvent has a duplicate column
           * "timestamp" where the type is a string and the column name is "timestamp". This conflicts with the rest
           * of the event log where the column name is "Timestamp" and its type is "Long"; thus, the catch for
           * the aforementioned event is specifically there to resolve the timestamp issue when this event is present.
           */
          val streamingQueryListenerTS = 'Timestamp.isNull && 'timestamp.isNotNull && 'Event === "org.apache.spark.sql.streaming.StreamingQueryListener$QueryStartedEvent"

          // Enable Spark to read case sensitive columns
          spark.conf.set("spark.sql.caseSensitive", "true")

          // read the df and convert the timestamp column
          val baseDF = spark.read.option("badRecordsPath", badRecordsPath)
            .json(pathsGlob: _*)
            .drop(dropCols: _*)

          val hasUpperTimestamp = baseDF.schema.fields.map(_.name).contains("Timestamp")
          val hasLower_timestamp = baseDF.schema.fields.map(_.name).contains("timestamp")

          val fixDupTimestamps = if (hasUpperTimestamp && hasLower_timestamp) {
            when(streamingQueryListenerTS, TransformFunctions.stringTsToUnixMillis('timestamp)).otherwise('Timestamp)
          } else if (hasLower_timestamp) {
            TransformFunctions.stringTsToUnixMillis('timestamp)
          } else col("Timestamp")

          baseDF
            .withColumn("Timestamp", fixDupTimestamps)
            .drop("timestamp")


        } catch {
          case e: Throwable => {
            val failFilesSQL =
              s"""
                 |update ${processedLogFilesTracker.tableFullName} set failed = true where
                 |Overwatch_RunID = '$runID'
                 |""".stripMargin
            spark.sql(failFilesSQL)
            spark.conf.set("spark.sql.caseSensitive", "false")
            throw e
          }
        }

        val propertiesScrubException = SanitizeFieldException(
          field = SchemaTools.colByName(baseEventsDF)("Properties"),
          rules = List(
            SanitizeRule("\\s", ""),
            SanitizeRule("\\.", ""),
            SanitizeRule("[^a-zA-Z0-9]", "_")
          ),
          recursive = true
        )
        val bronzeSparkEventsScrubber = SchemaScrubber(exceptions = Array(propertiesScrubException))

        // Handle custom metrics and listeners in streams
        val progressCol = if (baseEventsDF.schema.fields.map(_.name.toLowerCase).contains("progress")) {
          to_json(col("progress")).alias("progress")
        } else {
          lit(null).cast("string").alias("progress")
        }

        // Temporary Solution for Speculative Tasks bad Schema - SC-38615
        val stageIDColumnOverride: Column = if (baseEventsDF.columns.contains("stageId")) {
          when('Event === "org.apache.spark.scheduler.SparkListenerSpeculativeTaskSubmitted", col("stageId"))
            .otherwise(col("Stage ID"))
        } else col("Stage ID")

        val stageAttemptIDColumnOverride: Column = if (baseEventsDF.columns.contains("stageAttemptId")) {
          when('Event === "org.apache.spark.scheduler.SparkListenerSpeculativeTaskSubmitted", col("stageAttemptId"))
            .otherwise(col("Stage Attempt ID"))
        } else col("Stage Attempt ID")

        val rawScrubbed = if (baseEventsDF.columns.count(_.toLowerCase().replace(" ", "") == "stageid") > 1) {
          baseEventsDF
            .withColumn("progress", progressCol)
            .withColumn("filename", input_file_name)
            .withColumn("pathSize", size(split('filename, "/")))
            .withColumn("SparkContextId", split('filename, "/")('pathSize - lit(2)))
            .withColumn("clusterId", split('filename, "/")('pathSize - lit(5)))
            .withColumn("StageID", stageIDColumnOverride)
            .withColumn("StageAttemptID", stageAttemptIDColumnOverride)
            .drop("pathSize", "Stage ID", "stageId", "Stage Attempt ID", "stageAttemptId")
            .withColumn("filenameGroup", groupFilename('filename))
            .scrubSchema(bronzeSparkEventsScrubber)
        } else {
          baseEventsDF
            .withColumn("progress", progressCol)
            .withColumn("filename", input_file_name)
            .withColumn("pathSize", size(split('filename, "/")))
            .withColumn("SparkContextId", split('filename, "/")('pathSize - lit(2)))
            .withColumn("clusterId", split('filename, "/")('pathSize - lit(5)))
            .drop("pathSize")
            .withColumn("filenameGroup", groupFilename('filename))
            .scrubSchema(bronzeSparkEventsScrubber)
        }

        val bronzeEventsFinal = rawScrubbed.withColumn("Properties", SchemaTools.structToMap(rawScrubbed, "Properties"))
          .withColumn("modifiedConfigs", SchemaTools.structToMap(rawScrubbed, "modifiedConfigs"))
          .withColumn("extraTags", SchemaTools.structToMap(rawScrubbed, "extraTags"))
          .withColumnRenamed("executorId", "blackListedExecutorIds")
          .cullNestedColumns("TaskMetrics", Array("UpdatedBlocks"))
          .join(eventLogsDF, Seq("filename"))
          .withColumn("organization_id", lit(organizationId))
          .withColumn("Properties", expr("map_filter(Properties, (k,v) -> k not in ('sparkexecutorextraClassPath'))"))

        spark.conf.set("spark.sql.caseSensitive", "false")
        // TODO -- PERF test without unpersist, may be unpersisted before re-utilized
        //        cachedEventLogs.unpersist()

        bronzeEventsFinal
      } else {
        val msg = "Path Globs Empty, exiting"
        println(msg)
        throw new NoNewDataException(msg, Level.WARN, true)
      }
    } else {
      val msg = "Event Logs DF is empty, Exiting"
      println(msg)
      throw new NoNewDataException(msg, Level.WARN, true)
    }
  }


  private[overwatch] def getAllEventLogPrefix(inputDataframe: DataFrame, apiEnv: ApiEnv): DataFrame = {
    val mountMap = getMountPointMapping(apiEnv) //Getting the mount info from api and cleaning the data
      .withColumn("source", when('source.endsWith("/"), 'source.substr(lit(0), length('source) - 1)).otherwise('source))
      .filter(col("mount_point") =!= "/")

    //Cleaning the data for cluster log path
    val formattedInputDf = inputDataframe.withColumn("cluster_log_conf", when('cluster_log_conf.endsWith("/"), 'cluster_log_conf.substr(lit(0), length('cluster_log_conf) - 1)).otherwise('cluster_log_conf))
      .withColumn("cluster_mount_point_temp", regexp_replace('cluster_log_conf, "dbfs:", ""))
      .withColumn("cluster_mount_point", regexp_replace('cluster_mount_point_temp, "//", "/"))


    //Joining the cluster log data with mount point data
    val joinDF = formattedInputDf
      .join(mountMap, formattedInputDf.col("cluster_mount_point").startsWith(mountMap.col("mount_point")), "left") //starts with then when

    val clusterMountPointAr = split('cluster_mount_point, "/")
    val mountPointAr = split('mount_point, "/")
    val hasSubFolders = size(clusterMountPointAr) > size(mountPointAr)
    val buildSubfolderSources = concat_ws("/", 'source, array_join(array_except(split('cluster_mount_point, "/"), split('mount_point, "/")), "/"))

    //Generating the final source path for mount points
    val pathsDF = joinDF.withColumn("source_temp", when(hasSubFolders, buildSubfolderSources) otherwise ('source))
      .withColumn("derivedSource", when('source.isNull, 'cluster_mount_point) otherwise ('source_temp))
      .withColumn("topLevelTargets", array(col("derivedSource"), col("cluster_id"), lit("eventlog")))
      .withColumn("wildPrefix", concat_ws("/", 'topLevelTargets))

    val result = pathsDF.select('wildPrefix, 'cluster_id).distinct()
    result
  }

  private def getMountPointMapping(apiEnv: ApiEnv): DataFrame = {
    val endPoint = "dbfs/search-mounts"
    ApiCallV2(apiEnv, endPoint).execute().asDF()
  }


  protected def collectEventLogPaths(
                                      fromTime: TimeTypes,
                                      untilTime: TimeTypes,
                                      daysToProcess: Int,
                                      historicalAuditLookupDF: DataFrame,
                                      clusterSnapshotTable: PipelineTable,
                                      sparkLogClusterScaleCoefficient: Double,
                                      apiEnv: ApiEnv,
                                      isMultiWorkSpaceDeployment: Boolean
                                    )(incrementalAuditDF: DataFrame): DataFrame = {

    logger.log(Level.INFO, "Collecting Event Log Paths Glob. This can take a while depending on the " +
      "number of new paths.")

    /**
     * Multiplying current totalCores by scaleCoeff because the cluster will not have scaled up by the time this
     * variable is set, thus this must account for the impending scale up event by scaleCoeff
     */
    val coreCount = (getTotalCores * sparkLogClusterScaleCoefficient).toInt
    val fromTimeEpochMillis = fromTime.asUnixTimeMilli
    val untilTimeEpochMillis = untilTime.asUnixTimeMilli

    val clusterSnapshot = clusterSnapshotTable.asDF
    // Shoot for partitions coreCount < 16 partitions per day < 576
    // This forces autoscaling clusters to scale up appropriately to handle the volume
    val optimizeParCount = math.min(math.max(coreCount * 2, daysToProcess * 32), 1024)
    val incrementalClusterIDs = getClusterIdsWithNewEvents(incrementalAuditDF, clusterSnapshot)

    // clusterIDs with activity identified from audit logs since last run
    val incrementalClusterWLogging = historicalAuditLookupDF
      .withColumn("global_cluster_id", cluster_idFromAudit)
      .select('global_cluster_id.alias("cluster_id"), $"requestParams.cluster_log_conf")
      .join(incrementalClusterIDs, Seq("cluster_id"))
      .withColumn("cluster_log_conf", coalesce(get_json_object('cluster_log_conf, "$.dbfs"), get_json_object('cluster_log_conf, "$.s3")))
      .withColumn("cluster_log_conf", get_json_object('cluster_log_conf, "$.destination"))
      .filter('cluster_log_conf.isNotNull)

    // Get latest incremental snapshot of clusters with logging dirs but not existing in audit updates
    // This captures clusters that have not been edited/restarted since the last run with
    // log confs as they will not be in the audit logs
    val latestSnapW = Window.partitionBy('organization_id, 'cluster_id).orderBy('Pipeline_SnapTS.desc)
    val newLogDirsNotIdentifiedInAudit = clusterSnapshot
      .join(incrementalClusterIDs, Seq("cluster_id"))
      .withColumn("snapRnk", rank.over(latestSnapW))
      .filter('snapRnk === 1)
      .withColumn("cluster_log_conf", coalesce($"cluster_log_conf.dbfs.destination", $"cluster_log_conf.s3.destination"))
      .filter('cluster_id.isNotNull && 'cluster_log_conf.isNotNull)
      .select('cluster_id, 'cluster_log_conf)

    // Build root level eventLog path prefix from clusterID and log conf
    // /some/log/prefix/cluster_id/eventlog
    val allEventLogPrefixes =
    if(isMultiWorkSpaceDeployment) {
      getAllEventLogPrefix(newLogDirsNotIdentifiedInAudit
        .unionByName(incrementalClusterWLogging), apiEnv).select('wildPrefix)
     } else {
      newLogDirsNotIdentifiedInAudit
        .unionByName(incrementalClusterWLogging)
        .withColumn("cluster_log_conf", when('cluster_log_conf.endsWith("/"), 'cluster_log_conf.substr(lit(0), length('cluster_log_conf) - 1)) .otherwise('cluster_log_conf))
        .withColumn("topLevelTargets", array(col("cluster_log_conf"), col("cluster_id"), lit("eventlog")))
        .withColumn("wildPrefix", concat_ws("/", 'topLevelTargets))
        .select('wildPrefix)
        .distinct()
    }

    // all files considered for ingest
    val hadoopConf = new SerializableConfiguration(spark.sparkContext.hadoopConfiguration)
    val eventLogPaths = allEventLogPrefixes
      .repartition(optimizeParCount)
      .as[String]
      .map(x => Helpers.parListFiles(x, hadoopConf)) // parallelized file lister since large / shared / long-running (months) clusters will have MANy paths
      .select(explode('value).alias("logPathPrefix"))
      .withColumn("logPathPrefix", concat_ws("/", 'logPathPrefix, lit("*"), lit("eventlo*")))
      .repartition(optimizeParCount)
      .as[String]
      .map(p => Helpers.globPath(p, hadoopConf, Some(fromTimeEpochMillis), Some(untilTimeEpochMillis)))
      .select(explode('value).alias("simpleFileStatus"))
      .selectExpr("simpleFileStatus.*")
      .withColumnRenamed("pathString", "filename")
      .withColumn("fileCreateTS", from_unixtime('fileCreateEpochMS / lit(1000)).cast("timestamp"))
      .withColumn("fileCreateDate", 'fileCreateTS.cast("date"))
      .repartition().cache()

    // eager execution to minimize secondary compute downstream
    logger.log(Level.INFO,s"""Count of log path: ${eventLogPaths.count()}""")
    eventLogPaths

  }



}<|MERGE_RESOLUTION|>--- conflicted
+++ resolved
@@ -468,11 +468,7 @@
     val finalResponseCount = clusterIDs.length
     var apiResponseArray = Collections.synchronizedList(new util.ArrayList[String]())
     var apiErrorArray = Collections.synchronizedList(new util.ArrayList[String]())
-<<<<<<< HEAD
-    val responseCounter = Collections.synchronizedList(new util.ArrayList[Int]())
-=======
     val apiResponseCounter = Collections.synchronizedList(new util.ArrayList[Int]())
->>>>>>> a913e3a8
     implicit val ec: ExecutionContextExecutor = ExecutionContext.fromExecutor(Executors.newFixedThreadPool(apiEnv.threadPoolSize))
     //TODO identify the best practice to implement the future.
     val accumulator = sc.longAccumulator("ClusterEventsAccumulator")
@@ -502,11 +498,7 @@
       }
       future.onComplete {
         case Success(_) =>
-<<<<<<< HEAD
-          responseCounter.add(1)
-=======
           apiResponseCounter.add(1)
->>>>>>> a913e3a8
 
         case Failure(e) =>
           if (e.isInstanceOf[ApiCallFailureV2]) {
@@ -519,30 +511,18 @@
             }
             logger.log(Level.ERROR, "Future failure message: " + e.getMessage, e)
           }
-<<<<<<< HEAD
-          responseCounter.add(1)
-=======
           apiResponseCounter.add(1)
->>>>>>> a913e3a8
       }
     }
     val timeoutThreshold = apiEnv.apiWaitingTime // 5 minutes
     var currentSleepTime = 0
     var accumulatorCountWhileSleeping = accumulator.value
-<<<<<<< HEAD
-    while (responseCounter.size() < finalResponseCount && currentSleepTime < timeoutThreshold) {
-=======
     while (apiResponseCounter.size() < finalResponseCount && currentSleepTime < timeoutThreshold) {
->>>>>>> a913e3a8
       //As we are using Futures and running 4 threads in parallel, We are checking if all the treads has completed the execution or not.
       // If we have not received the response from all the threads then we are waiting for 5 seconds and again revalidating the count.
       if (currentSleepTime > 120000) //printing the waiting message only if the waiting time is more than 2 minutes.
       {
-<<<<<<< HEAD
-        println(s"""Waiting for other queued API Calls to complete; cumulative wait time ${currentSleepTime / 1000} seconds; Api response yet to receive ${finalResponseCount - responseCounter.size()}""")
-=======
         println(s"""Waiting for other queued API Calls to complete; cumulative wait time ${currentSleepTime / 1000} seconds; Api response yet to receive ${finalResponseCount - apiResponseCounter.size()}""")
->>>>>>> a913e3a8
       }
       Thread.sleep(5000)
       currentSleepTime += 5000
@@ -551,15 +531,9 @@
         accumulatorCountWhileSleeping = accumulator.value
       }
     }
-<<<<<<< HEAD
-    if (responseCounter.size() != finalResponseCount) { // Checking whether all the api responses has been received or not.
-      logger.log(Level.ERROR, s"""Unable to receive all the clusters/events api responses; Api response received ${responseCounter.size()};Api response not received ${finalResponseCount - responseCounter.size()}""")
-      throw new Exception(s"""Unable to receive all the clusters/events api responses; Api response received ${responseCounter.size()};Api response not received ${finalResponseCount - responseCounter.size()}""")
-=======
     if (apiResponseCounter.size() != finalResponseCount) { // Checking whether all the api responses has been received or not.
       logger.log(Level.ERROR, s"""Unable to receive all the clusters/events api responses; Api response received ${apiResponseCounter.size()};Api response not received ${finalResponseCount - apiResponseCounter.size()}""")
       throw new Exception(s"""Unable to receive all the clusters/events api responses; Api response received ${apiResponseCounter.size()};Api response not received ${finalResponseCount - apiResponseCounter.size()}""")
->>>>>>> a913e3a8
     }
     if (apiResponseArray.size() > 0) { //In case of response array didn't hit the batch-size as a final step we will write it to the persistent storage.
       PipelineFunctions.writeMicroBatchToTempLocation(tmpClusterEventsSuccessPath, apiResponseArray.toString)
