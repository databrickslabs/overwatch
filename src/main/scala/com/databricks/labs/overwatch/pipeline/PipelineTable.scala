package com.databricks.labs.overwatch.pipeline

import com.databricks.labs.overwatch.pipeline.TransformFunctions._
import com.databricks.labs.overwatch.utils.WriteMode.WriteMode
import com.databricks.labs.overwatch.utils._
import org.apache.log4j.{Level, Logger}
import org.apache.spark.sql.catalyst.TableIdentifier
import org.apache.spark.sql.catalyst.catalog.CatalogTable
import org.apache.spark.sql.functions._
import org.apache.spark.sql.types._
import org.apache.spark.sql.{AnalysisException, DataFrame}

//noinspection ScalaCustomHdfsFormat
// TODO -- Add rules: Array[Rule] to enable Rules engine calculations in the append
//  also add ruleStrategy: Enum(Kill, Quarantine, Ignore) to determine when to require them
//  Perhaps add the strategy into the Rule definition in the Rules Engine
case class PipelineTable(
                          name: String,
                          private val _keys: Array[String],
                          config: Config,
                          incrementalColumns: Array[String] = Array(),
                          format: String = "delta", // TODO -- Convert to Enum
                          _mode: WriteMode = WriteMode.append,
                          _databaseName: String = "default",
                          autoOptimize: Boolean = false,
                          autoCompact: Boolean = false,
                          partitionBy: Seq[String] = Seq(),
                          statsColumns: Array[String] = Array(),
                          shuffleFactor: Double = 1.0,
                          optimizeFrequency_H: Int = 24 * 7,
                          zOrderBy: Array[String] = Array(),
                          vacuum_H: Int = 24 * 7, // TODO -- allow config overrides -- no vacuum == 0
                          enableSchemaMerge: Boolean = true,
//                          sparkOverrides: Map[String, String] = Map[String, String](),
                          withCreateDate: Boolean = true,
                          withOverwatchRunID: Boolean = true,
                          isTemp: Boolean = false,
                          checkpointPath: Option[String] = None,
                          masterSchema: Option[StructType] = None
                        ) extends SparkSessionWrapper {

  private val logger: Logger = Logger.getLogger(this.getClass)

  import spark.implicits._

  val databaseName: String = if (_databaseName == "default") config.databaseName else _databaseName
  val tableFullName: String = s"${databaseName}.${name}"

  // Minimum Schema Enforcement Management
  private var withMasterMinimumSchema: Boolean = if (masterSchema.nonEmpty) true else false
  private var enforceNonNullable: Boolean = if (masterSchema.nonEmpty) true else false

  private def emitMissingMasterSchemaMessage(): Unit = {
    val msg = s"No Master Schema defined for Table $tableFullName"
    logger.log(Level.ERROR, msg)
    if (config.debugFlag) println(msg)
  }

<<<<<<< HEAD
  def withMinimumSchemaEnforcement: this.type = withMinimumSchemaEnforcement(true)
  def withMinimumSchemaEnforcement(value: Boolean): this.type = {
=======
  private[overwatch] def withMinimumSchemaEnforcement: this.type = withMinimumSchemaEnforcement(true)

  private[overwatch] def withMinimumSchemaEnforcement(value: Boolean): this.type = {
>>>>>>> 70c47432
    if (masterSchema.nonEmpty) withMasterMinimumSchema = value
    else emitMissingMasterSchemaMessage() // cannot enforce master schema if not defined
    this
  }

<<<<<<< HEAD
  def enforceNullableRequirements: this.type = enforceNullableRequirements(true)
  def enforceNullableRequirements(value: Boolean): this.type = {
=======
  private[overwatch] def enforceNullableRequirements: this.type = enforceNullableRequirements(true)

  private[overwatch] def enforceNullableRequirements(value: Boolean): this.type = {
>>>>>>> 70c47432
    if (masterSchema.nonEmpty && exists) enforceNonNullable = value
    else emitMissingMasterSchemaMessage() // cannot enforce master schema if not defined
    this
  }

<<<<<<< HEAD
  def mode: WriteMode = { // initialize to constructor value
    if (!exists && _mode == WriteMode.merge) {
      val onetimeModeChangeMsg = s"MODE CHANGED from MERGE to APPEND. Target ${tableFullName} does not exist, first write will be " +
        s"performed as an append, subsequent writes will be written as merge to this target"
      if (config.debugFlag) println(onetimeModeChangeMsg)
      logger.log(Level.INFO, onetimeModeChangeMsg)
      WriteMode.append
    } else _mode
  }

  private def enableDeltaOptimizers: Unit = {
=======
  /**
   * This EITHER appends/changes the spark overrides OR sets them. This can only set spark params if updates
   * are not passed --> setting the spark conf is really mean to be private action
   *
   * @param updates spark conf updates
   */
  private[overwatch] def applySparkOverrides(updates: Map[String, String] = Map()): Unit = {
>>>>>>> 70c47432

    if (autoOptimize) {
      logger.log(Level.INFO, s"enabling optimizeWrite on $tableFullName")
      spark.conf.set("spark.databricks.delta.properties.defaults.autoOptimize.optimizeWrite", "true")
      if (config.debugFlag) println(s"Setting Auto Optimize for ${name}")
    }
    else spark.conf.set("spark.databricks.delta.properties.defaults.autoOptimize.optimizeWrite", "false")

    if (autoCompact) {
      logger.log(Level.INFO, s"enabling autoCompact on $tableFullName")
      spark.conf.set("spark.databricks.delta.properties.defaults.autoOptimize.autoCompact", "true")
      if (config.debugFlag) println(s"Setting Auto Compact for ${name}")
    }
    else spark.conf.set("spark.databricks.delta.properties.defaults.autoOptimize.autoCompact", "false")

  }

  def tableIdentifier: Option[TableIdentifier] = {
    val matchingTables = spark.sessionState.catalog.listTables(databaseName, name)
    if (matchingTables.length > 1) {
      throw new Exception(s"MULTIPLE TABLES MATCHED: $tableFullName")
    } else matchingTables.headOption
  }

  def catalogTable: CatalogTable = {
    if (tableIdentifier.nonEmpty) {
      spark.sessionState.catalog.getTableMetadata(tableIdentifier.get)
    } else {
      throw new Exception(s"TARGET TABLE NOT FOUND: $tableFullName")
    }
  }

  //  val isManaged = tblMeta.tableType.name == "MANAGED"
  //  val tblStoragePath = tblMeta.location.toString
  //  DeltaTable.forName(tableFullName).
  val tableLocation: String = s"${config.etlDataPathPrefix}/$name".toLowerCase

  /**
   * default catalog only validation
   *
   * @return
   */
  def exists: Boolean = {
    //    spark.catalog.tableExists(tableFullName)
    exists(pathValidation = true)
  }

  /**
   * Does a table exists as defined by
   *
   * @param pathValidation    does the path exist for the source -- even if the catalog table does not
   * @param dataValidation    is data present for this organizationId (workspaceId) in the source
   * @param catalogValidation does the catalog table exist for this source -- even if the path does not or is empty
   * @return
   */
  def exists(pathValidation: Boolean = false, dataValidation: Boolean = false, catalogValidation: Boolean = false): Boolean = {
    var entityExists = true
    if (pathValidation || dataValidation) entityExists = Helpers.pathExists(tableLocation)
    if (catalogValidation) entityExists = spark.catalog.tableExists(tableFullName)
    if (dataValidation) { // if other validation is enabled it must first pass those for this test to be attempted
      // opposite -- when result is empty source data does not exist
      entityExists = entityExists && !spark.read.format("delta").load(tableLocation)
        .filter(col("organization_id") === config.organizationId)
        .isEmpty
    }
    entityExists
  }

  def keys: Array[String] = keys()
<<<<<<< HEAD
  def keys(withOverwatchMeta: Boolean = false): Array[String] = {
    if (withOverwatchMeta) {
=======

  def keys(withOveratchMeta: Boolean = false): Array[String] = {
    if (withOveratchMeta) {
>>>>>>> 70c47432
      (_keys :+ "organization_id") ++ Array("Overwatch_RunID", "Pipeline_SnapTS")
    } else {
      _keys :+ "organization_id"
    }
  }

  def asDF: DataFrame = {
    asDF()
  }

  def asDF(withGlobalFilters: Boolean = true): DataFrame = {
    val noExistsMsg = s"${tableFullName} does not exist or cannot apply global filters. Will attempt to continue"
    try {
      if (exists) {
        val fullDF = if (withMasterMinimumSchema) { // infer master schema if true and available
          logger.log(Level.INFO, s"SCHEMA -> Minimum Schema enforced for $tableFullName")
          spark.read.format(format).load(tableLocation).verifyMinimumSchema(masterSchema, enforceNonNullable, config.debugFlag)
        } else spark.read.format(format).load(tableLocation)
        if (withGlobalFilters && config.globalFilters.nonEmpty)
          PipelineFunctions.applyFilters(fullDF, config.globalFilters, config.debugFlag)
        else fullDF
      } else {
        logger.log(Level.WARN, noExistsMsg)
        if (config.debugFlag) println(noExistsMsg)
        spark.emptyDataFrame
      }
    } catch {
      case e: AnalysisException =>
        logger.log(Level.WARN, noExistsMsg, e)
        Array(s"Could not retrieve ${tableFullName}").toSeq.toDF("ERROR")
    }
  }

  @throws(classOf[UnhandledException])
  def asIncrementalDF(module: Module, cronColumns: String*): DataFrame = {
    asIncrementalDF(module, cronColumns, 0)
  }

  @throws(classOf[UnhandledException])
  def asIncrementalDF(module: Module, additionalLagDays: Int, cronColumns: String*): DataFrame = {
    asIncrementalDF(module, cronColumns, additionalLagDays)
  }

  private def casedCompare(s1: String, s2: String): Boolean = {
    if ( // make lower case if column names are case insensitive
      spark.conf.getOption("spark.sql.caseSensitive").getOrElse("false").toBoolean
    ) s1 == s2 else s1.equalsIgnoreCase(s2)
  }

  private def casedSeqCompare(seq1: Seq[String], s2: String): Boolean = {
    if ( // make lower case if column names are case insensitive
      spark.conf.getOption("spark.sql.caseSensitive").getOrElse("false").toBoolean
    ) seq1.contains(s2) else seq1.exists(s1 => s1.equalsIgnoreCase(s2))
  }

  /**
   * Build 1 or more incremental filters for a dataframe from standard start or aditionalStart less
   * "additionalLagDays" when loading an incremental DF with some front-padding to capture lagging start events
   * IMPORTANT: This logic is insufficient for date only filters. Date filters are meant to also be partition filters
   * coupled with a more granular filter. Date filters are inclusive on both sides for paritioning.
   *
   * @param module            module used for logging and capturing status timestamps by module
   * @param additionalLagDays Front-padded days prior to start
   * @param cronColumnsNames  1 or many incremental columns
   * @return Filtered Dataframe
   */
  def asIncrementalDF(
                       module: Module,
                       cronColumnsNames: Seq[String],
                       additionalLagDays: Long = 0
                     ): DataFrame = {
    val moduleId = module.moduleId
    val moduleName = module.moduleName
    val noExistsMsg = s"${tableFullName} does not exist or cannot apply global filters. Will attempt to continue"

    if (exists) {
      val instanceDF = if (withMasterMinimumSchema) { // infer master schema if true and available
        logger.log(Level.INFO, s"SCHEMA -> Minimum Schema enforced for Module: " +
          s"$moduleId --> $moduleName for Table: $tableFullName")
        spark.read.format(format).load(tableLocation).verifyMinimumSchema(masterSchema, enforceNonNullable, config.debugFlag)
      } else spark.read.format(format).load(tableLocation)
      val dfFields = instanceDF.schema.fields
      val cronFields = dfFields.filter(f => casedSeqCompare(cronColumnsNames, f.name))

      if (additionalLagDays > 0) require(
        dfFields.map(_.dataType).contains(DateType) || dfFields.map(_.dataType).contains(TimestampType),
        "additional lag days cannot be used without at least one DateType or TimestampType column in the filterArray")

      val filterMsg = s"FILTERING: ${module.moduleName} using cron columns: ${cronFields.map(_.name).mkString(", ")}"
      logger.log(Level.INFO, filterMsg)
      if (config.debugFlag) println(filterMsg)
      val incrementalFilters = cronFields.map(field => {

        field.dataType match {
          case dt: DateType => {
            if (!partitionBy.map(_.toLowerCase).contains(field.name.toLowerCase)) {
              val errmsg = s"Date filters are inclusive on both sides and are used for partitioning. Date filters " +
                s"should not be used in the Overwatch package alone. Date filters must be accompanied by a more " +
                s"granular filter to utilize df.asIncrementalDF.\nERROR: ${field.name} not in partition columns: " +
                s"${partitionBy.mkString(", ")}"
              throw new IncompleteFilterException(errmsg)
            }
            // If Overwatch runs > 1X / day the date filter must be inclusive or filter will omit all data since
            // the following cannot be true
            // date >= today && date < today
            // The above right-side exclusive filter is created from the filter generator thus one tick must be
            // added to the right (end) date
            val untilDate = if (module.fromTime.asLocalDateTime.toLocalDate == module.untilTime.asLocalDateTime.toLocalDate) {
              PipelineFunctions.addNTicks(module.untilTime.asColumnTS, 1, DateType)
            } else module.untilTime.asColumnTS
            IncrementalFilter(
              field,
              date_sub(module.fromTime.asColumnTS.cast(dt), additionalLagDays.toInt),
              untilDate.cast(dt)
            )
          }
          case dt: TimestampType => {
            val start = if (additionalLagDays > 0) {
              val epochMillis = module.fromTime.asUnixTimeMilli - (additionalLagDays * 24 * 60 * 60 * 1000)
              from_unixtime(lit(epochMillis).cast(DoubleType) / 1000).cast(dt)
            } else {
              module.fromTime.asColumnTS
            }
            IncrementalFilter(
              field,
              start,
              module.untilTime.asColumnTS
            )
          }
          case dt: LongType => {
            val start = if (additionalLagDays > 0) {
              lit(module.fromTime.asUnixTimeMilli - (additionalLagDays * 24 * 60 * 60 * 1000)).cast(dt)
            } else {
              lit(module.fromTime.asUnixTimeMilli)
            }
            IncrementalFilter(
              field,
              start,
              lit(module.untilTime.asUnixTimeMilli)
            )
          }
          case _ => throw new UnsupportedTypeException(s"UNSUPPORTED TYPE: An incremental Dataframe was derived from " +
            s"a filter containing a ${field.dataType.typeName} type. ONLY Timestamp, Date, and Long types are supported.")
        }
      })

      PipelineFunctions.withIncrementalFilters(
        instanceDF, Some(module), incrementalFilters, config.globalFilters, config.debugFlag
      )
    } else { // Source doesn't exist
      logger.log(Level.WARN, noExistsMsg)
      if (config.debugFlag) println(noExistsMsg)
      spark.emptyDataFrame
    }
  }

<<<<<<< HEAD
  def writer(df: DataFrame): Any = { // TODO -- don't return any, return instance of trait
    enableDeltaOptimizers

    if (mode != WriteMode.merge) { // DELTA Writer Built at write time
      if (checkpointPath.nonEmpty) { // IS STREAMING
        val streamWriterMessage = s"DEBUG: PipelineTable - Checkpoint for ${tableFullName} == ${checkpointPath.get}"
        if (config.debugFlag) println(streamWriterMessage)
        logger.log(Level.INFO, streamWriterMessage)
        var streamWriter = df.writeStream.outputMode(mode.toString).format(format).option("checkpointLocation", checkpointPath.get)
          .queryName(s"StreamTo_${name}")
        streamWriter = if (partitionBy.nonEmpty) streamWriter.partitionBy(partitionBy: _*) else streamWriter // add partitions if exists
        streamWriter = if (mode == WriteMode.overwrite) { // set overwrite && set overwriteSchema == true
          streamWriter.option("overwriteSchema", "true")
        } else if (enableSchemaMerge && mode != WriteMode.overwrite) { // append AND merge schema
          streamWriter
            .option("mergeSchema", "true")
        } else streamWriter // append AND overwrite schema
        streamWriter // Return built Stream Writer
      } else { // NOT STREAMING
        var dfWriter = df.write.mode(mode.toString).format(format)
        dfWriter = if (partitionBy.nonEmpty) dfWriter.partitionBy(partitionBy: _*) else dfWriter // add partitions if exists
        dfWriter = if (mode == WriteMode.overwrite) { // set overwrite && set overwriteSchema == true
          dfWriter.option("overwriteSchema", "true")
        } else if (enableSchemaMerge && mode != WriteMode.overwrite) { // append AND merge schema
          dfWriter
            .option("mergeSchema", "true")
        } else dfWriter // append AND overwrite schema
        dfWriter // Return built Stream Writer
      }
=======
  def writer(df: DataFrame): Any = {
    if (checkpointPath.nonEmpty) {
      val streamWriterMessage = s"DEBUG: PipelineTable - Checkpoint for ${tableFullName} == ${checkpointPath.get}"
      if (config.debugFlag) println(streamWriterMessage)
      logger.log(Level.INFO, streamWriterMessage)
      var streamWriter = df.writeStream.outputMode(mode).format(format).option("checkpointLocation", checkpointPath.get)
        .queryName(s"StreamTo_${name}")
      streamWriter = if (partitionBy.nonEmpty) streamWriter.partitionBy(partitionBy: _*) else streamWriter
      streamWriter = if (mode == "overwrite") streamWriter.option("overwriteSchema", "true")
      else if (enableSchemaMerge && mode != "overwrite")
        streamWriter
          .option("mergeSchema", "true")
      else streamWriter
      streamWriter
    } else {
      var dfWriter = df.write.mode(mode).format(format)
      dfWriter = if (partitionBy.nonEmpty) dfWriter.partitionBy(partitionBy: _*) else dfWriter
      dfWriter = if (mode == "overwrite") dfWriter.option("overwriteSchema", "true")
      else if (enableSchemaMerge && mode != "overwrite")
        dfWriter
          .option("mergeSchema", "true")
      else dfWriter
      dfWriter
>>>>>>> 70c47432
    }
  }


}<|MERGE_RESOLUTION|>--- conflicted
+++ resolved
@@ -56,33 +56,22 @@
     if (config.debugFlag) println(msg)
   }
 
-<<<<<<< HEAD
-  def withMinimumSchemaEnforcement: this.type = withMinimumSchemaEnforcement(true)
-  def withMinimumSchemaEnforcement(value: Boolean): this.type = {
-=======
   private[overwatch] def withMinimumSchemaEnforcement: this.type = withMinimumSchemaEnforcement(true)
 
   private[overwatch] def withMinimumSchemaEnforcement(value: Boolean): this.type = {
->>>>>>> 70c47432
     if (masterSchema.nonEmpty) withMasterMinimumSchema = value
     else emitMissingMasterSchemaMessage() // cannot enforce master schema if not defined
     this
   }
 
-<<<<<<< HEAD
-  def enforceNullableRequirements: this.type = enforceNullableRequirements(true)
-  def enforceNullableRequirements(value: Boolean): this.type = {
-=======
   private[overwatch] def enforceNullableRequirements: this.type = enforceNullableRequirements(true)
 
   private[overwatch] def enforceNullableRequirements(value: Boolean): this.type = {
->>>>>>> 70c47432
     if (masterSchema.nonEmpty && exists) enforceNonNullable = value
     else emitMissingMasterSchemaMessage() // cannot enforce master schema if not defined
     this
   }
 
-<<<<<<< HEAD
   def mode: WriteMode = { // initialize to constructor value
     if (!exists && _mode == WriteMode.merge) {
       val onetimeModeChangeMsg = s"MODE CHANGED from MERGE to APPEND. Target ${tableFullName} does not exist, first write will be " +
@@ -93,16 +82,8 @@
     } else _mode
   }
 
-  private def enableDeltaOptimizers: Unit = {
-=======
-  /**
-   * This EITHER appends/changes the spark overrides OR sets them. This can only set spark params if updates
-   * are not passed --> setting the spark conf is really mean to be private action
-   *
-   * @param updates spark conf updates
-   */
   private[overwatch] def applySparkOverrides(updates: Map[String, String] = Map()): Unit = {
->>>>>>> 70c47432
+
 
     if (autoOptimize) {
       logger.log(Level.INFO, s"enabling optimizeWrite on $tableFullName")
@@ -172,14 +153,9 @@
   }
 
   def keys: Array[String] = keys()
-<<<<<<< HEAD
-  def keys(withOverwatchMeta: Boolean = false): Array[String] = {
-    if (withOverwatchMeta) {
-=======
 
   def keys(withOveratchMeta: Boolean = false): Array[String] = {
     if (withOveratchMeta) {
->>>>>>> 70c47432
       (_keys :+ "organization_id") ++ Array("Overwatch_RunID", "Pipeline_SnapTS")
     } else {
       _keys :+ "organization_id"
@@ -336,10 +312,7 @@
     }
   }
 
-<<<<<<< HEAD
   def writer(df: DataFrame): Any = { // TODO -- don't return any, return instance of trait
-    enableDeltaOptimizers
-
     if (mode != WriteMode.merge) { // DELTA Writer Built at write time
       if (checkpointPath.nonEmpty) { // IS STREAMING
         val streamWriterMessage = s"DEBUG: PipelineTable - Checkpoint for ${tableFullName} == ${checkpointPath.get}"
@@ -366,31 +339,6 @@
         } else dfWriter // append AND overwrite schema
         dfWriter // Return built Stream Writer
       }
-=======
-  def writer(df: DataFrame): Any = {
-    if (checkpointPath.nonEmpty) {
-      val streamWriterMessage = s"DEBUG: PipelineTable - Checkpoint for ${tableFullName} == ${checkpointPath.get}"
-      if (config.debugFlag) println(streamWriterMessage)
-      logger.log(Level.INFO, streamWriterMessage)
-      var streamWriter = df.writeStream.outputMode(mode).format(format).option("checkpointLocation", checkpointPath.get)
-        .queryName(s"StreamTo_${name}")
-      streamWriter = if (partitionBy.nonEmpty) streamWriter.partitionBy(partitionBy: _*) else streamWriter
-      streamWriter = if (mode == "overwrite") streamWriter.option("overwriteSchema", "true")
-      else if (enableSchemaMerge && mode != "overwrite")
-        streamWriter
-          .option("mergeSchema", "true")
-      else streamWriter
-      streamWriter
-    } else {
-      var dfWriter = df.write.mode(mode).format(format)
-      dfWriter = if (partitionBy.nonEmpty) dfWriter.partitionBy(partitionBy: _*) else dfWriter
-      dfWriter = if (mode == "overwrite") dfWriter.option("overwriteSchema", "true")
-      else if (enableSchemaMerge && mode != "overwrite")
-        dfWriter
-          .option("mergeSchema", "true")
-      else dfWriter
-      dfWriter
->>>>>>> 70c47432
     }
   }
 
