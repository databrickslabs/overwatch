--- conflicted
+++ resolved
@@ -288,9 +288,7 @@
     }
   }
 
-<<<<<<< HEAD
   def writer(df: DataFrame): Any = { // TODO -- don't return any, return instance of trait
-    setSparkOverrides()
     if (mode != WriteMode.merge) { // DELTA Writer Built at write time
       if (checkpointPath.nonEmpty) { // IS STREAMING
         val streamWriterMessage = s"DEBUG: PipelineTable - Checkpoint for ${tableFullName} == ${checkpointPath.get}"
@@ -317,31 +315,6 @@
         } else dfWriter // append AND overwrite schema
         dfWriter // Return built Stream Writer
       }
-=======
-  def writer(df: DataFrame): Any = {
-    if (checkpointPath.nonEmpty) {
-      val streamWriterMessage = s"DEBUG: PipelineTable - Checkpoint for ${tableFullName} == ${checkpointPath.get}"
-      if (config.debugFlag) println(streamWriterMessage)
-      logger.log(Level.INFO, streamWriterMessage)
-      var streamWriter = df.writeStream.outputMode(mode).format(format).option("checkpointLocation", checkpointPath.get)
-        .queryName(s"StreamTo_${name}")
-      streamWriter = if (partitionBy.nonEmpty) streamWriter.partitionBy(partitionBy: _*) else streamWriter
-      streamWriter = if (mode == "overwrite") streamWriter.option("overwriteSchema", "true")
-      else if (enableSchemaMerge && mode != "overwrite")
-        streamWriter
-          .option("mergeSchema", "true")
-      else streamWriter
-      streamWriter
-    } else {
-      var dfWriter = df.write.mode(mode).format(format)
-      dfWriter = if (partitionBy.nonEmpty) dfWriter.partitionBy(partitionBy: _*) else dfWriter
-      dfWriter = if (mode == "overwrite") dfWriter.option("overwriteSchema", "true")
-      else if (enableSchemaMerge && mode != "overwrite")
-        dfWriter
-          .option("mergeSchema", "true")
-      else dfWriter
-      dfWriter
->>>>>>> 4ebaae4c
     }
   }
 
