package com.databricks.labs.overwatch.pipeline

import com.databricks.dbutils_v1.DBUtilsHolder.dbutils
import com.databricks.labs.overwatch.ParamDeserializer
import com.databricks.labs.overwatch.env.{Database, Workspace}
import com.databricks.labs.overwatch.utils._
import com.fasterxml.jackson.databind.ObjectMapper
import com.fasterxml.jackson.databind.module.SimpleModule
import com.fasterxml.jackson.module.scala.DefaultScalaModule
import com.fasterxml.jackson.module.scala.experimental.ScalaObjectMapper
import org.apache.log4j.{Level, Logger}
import org.apache.spark.sql.{DataFrame, SparkSession}

abstract class Initializer(config: Config, disableValidations: Boolean)
  extends InitializerFunctions
    with SparkSessionWrapper {

  setConfig(config)
  setDisableValidation(disableValidations)

}

object Initializer extends SparkSessionWrapper {

  private val logger: Logger = Logger.getLogger(this.getClass)

  // Init the SparkSessionWrapper with envVars
  envInit()

  private def getApiURL(apiUrlInput: Option[String]): String = {
    apiUrlInput match {
      case Some(apiURL) => apiURL
      case None => dbutils.notebook.getContext.apiUrl match {
        case Some(apiURL) => apiURL
        case None => throw new BadConfigException("API URL cannot be determined")
      }
    }
  }

  /**
   * Returns the local workspace orgID
   * @return
   */
  def getOrgId: String = getOrgId(None)

  /**
   * Returns the local workspace orgID, or the orgID contained in the input apiURL
   * When getOrgId is called from a Future the apiURL MUST be passed to prevent failure to get orgID
   * since dbutils.notebook.getContext.apiUrl.get returns None and None.get fails
   * @param apiUrl apiURL of the workspace to get the orgId
   * @return
   */
  def getOrgId(apiUrlInput: Option[String]): String = {
    val clusterOwnerOrgID = spark.conf.get("spark.databricks.clusterUsageTags.clusterOwnerOrgId")
    if (clusterOwnerOrgID == " " || clusterOwnerOrgID == "0") {
      val apiURL = getApiURL(apiUrlInput)

      apiURL.split("\\.")(0).split("/").lastOption match {
        case Some(orgID) => orgID
        case None => throw new BadConfigException("ORG ID cannot be determined")
      }
    } else clusterOwnerOrgID
  }


  private def initConfigState(debugFlag: Boolean,organizationID: Option[String],
                              apiUrl: Option[String]
                             ): Config = {
    logger.log(Level.INFO, "Initializing Config")
    val config = new Config()
    // If MW take orgID from arg
    if(organizationID.isEmpty) {
      config.setOrganizationId(getOrgId(apiUrl))
    }else{ // is multiWorkspace deployment since orgID is passed
      logger.log(Level.INFO, "Setting multiworkspace deployment")
      config.setOrganizationId(organizationID.get)
      if (apiUrl.nonEmpty) {
        config.setApiUrl(apiUrl)
      }
      config.setIsMultiworkspaceDeployment(true)
    }
    // set spark overrides in scoped spark session and override the necessary values for Pipeline Run
    config.registerInitialSparkConf(spark(globalSession = true).conf.getAll)
    config.setInitialWorkerCount(getNumberOfWorkerNodes)
    if (debugFlag) {
      envInit("DEBUG")
      config.setDebugFlag(debugFlag)
    }
    config
  }

  def deserializeArgs(overwatchArgs: String): OverwatchParams = {
    val paramModule: SimpleModule = new SimpleModule()
      .addDeserializer(classOf[OverwatchParams], new ParamDeserializer)
    val mapper: ObjectMapper with ScalaObjectMapper = (new ObjectMapper() with ScalaObjectMapper)
      .registerModule(DefaultScalaModule)
      .registerModule(paramModule)
      .asInstanceOf[ObjectMapper with ScalaObjectMapper]

    /**
     * if isLocalTesting -- Allow for local testing
     * Either all parameters can be hard coded in the config object or a mach args json string can be returned from
     * the config object. Returning the config args is a more complete method for integration testing just be sure
     * to hard code the configuration json string WITHOUT escaped parenthesis even though escaped are necessary
     * when coming from Datbaricks jobs ui since it has to be escaped to go through the api calls.
     *
     * Otherwise -- read from the args passed in and serialize into OverwatchParams
     */
    logger.log(Level.INFO, "Validating Input Parameters")
    val rawParams = mapper.readValue[OverwatchParams](overwatchArgs)
    rawParams
  }

  def getDeploymentType(overwatchParams: OverwatchParams): String ={
    logger.debug(s"database ------ ${overwatchParams.dataTarget.get.databaseName.get}")
    if (overwatchParams.dataTarget.get.databaseName.get.contains("."))
       "uce"
    else
       "default"
  }

  /**
   * Load text file
   *
   * @param path path to the local resource
   * @return sequence of lines read from the file
   */
  def loadLocalResource(path: String): Seq[String] = {
    val fileLocation = getClass.getResourceAsStream(path)
    if (fileLocation == null)
      throw new RuntimeException(s"There is no resource at path: $path")
    val source = scala.io.Source.fromInputStream(fileLocation).mkString.stripMargin
    source.split("\\r?\\n").filter(_.trim.nonEmpty).toSeq
  }

  /**
   * Load database for cloud provider node details
   *
   * @param path path to the local resource
   * @return
   */
  def loadLocalCSVResource(spark: SparkSession, path: String): DataFrame = {
    import spark.implicits._

    val csvData = loadLocalResource(path).toDS()
    spark.read.option("header", "true").option("inferSchema", "true").csv(csvData).coalesce(1)
  }

<<<<<<< HEAD
  def buildInitializer(
                        config: Config,
                        disableValidations: Boolean = false,
                        isSnap: Boolean = false,
                        initializeDatabase: Boolean = true): Initializer = {
    config.deploymentType.toLowerCase.trim match {
      case "uce" => new InitializerFunctionsUCE(config, disableValidations, isSnap, initializeDatabase)
      case "default" => new InitializerFunctionsDefault(config, disableValidations, isSnap, initializeDatabase)
      case _ => throw new UnsupportedOperationException(s"The Deployment Type for ${config.deploymentType} is not supported.")
=======
}

// Todo - do a quick touch to audit logs location and bad records path to validate access
object Initializer extends SparkSessionWrapper {

  private val logger: Logger = Logger.getLogger(this.getClass)

  // Init the SparkSessionWrapper with envVars
  envInit()

  private def getApiURL(apiUrlInput: Option[String]): String = {
    apiUrlInput match {
      case Some(apiURL) => apiURL
      case None => dbutils.notebook.getContext.apiUrl match {
        case Some(apiURL) => apiURL
        case None => throw new BadConfigException("API URL cannot be determined")
      }
    }
  }

  /**
   * Returns the local workspace orgID
   * @return
   */
  def getOrgId: String = getOrgId(None)

  /**
   * Returns the local workspace orgID, or the orgID contained in the input apiURL
   * When getOrgId is called from a Future the apiURL MUST be passed to prevent failure to get orgID
   * since dbutils.notebook.getContext.apiUrl.get returns None and None.get fails
   * @param apiUrl apiURL of the workspace to get the orgId
   * @return
   */
  def getOrgId(apiUrlInput: Option[String]): String = {
    val clusterOwnerOrgID = spark.conf.get("spark.databricks.clusterUsageTags.clusterOwnerOrgId")
    if (clusterOwnerOrgID == " " || clusterOwnerOrgID == "0") {
      val apiURL = getApiURL(apiUrlInput)

      apiURL.split("\\.")(0).split("/").lastOption match {
        case Some(orgID) => orgID
        case None => throw new BadConfigException("ORG ID cannot be determined")
      }
    } else clusterOwnerOrgID
  }

  private def initConfigState(debugFlag: Boolean,organizationID: Option[String],apiUrl: Option[String]): Config = {
    logger.log(Level.INFO, "Initializing Config")
    val config = new Config()
    if(organizationID.isEmpty) {
      config.setOrganizationId(getOrgId(apiUrl))
    }else{ // is multiWorkspace deployment since orgID is passed
      logger.log(Level.INFO, "Setting multiworkspace deployment")
      config.setOrganizationId(organizationID.get)
      if (apiUrl.nonEmpty) {
        config.setApiUrl(apiUrl)
      }
      config.setIsMultiworkspaceDeployment(true)
    }
    // set spark overrides in scoped spark session and override the necessary values for Pipeline Run
    config.registerInitialSparkConf(spark(globalSession = true).conf.getAll)
    config.setInitialWorkerCount(getNumberOfWorkerNodes)
    if (debugFlag) {
      envInit("DEBUG")
      config.setDebugFlag(debugFlag)
>>>>>>> 9039b32d
    }
  }

  /**
   * Companion object to validate environment initialize the config for the run.
   * Takes input of raw arg strings into the main class, parses and validates them,
   * checks the environement for run readiness, sets up the scope based on modules selected,
   * and checks for avoidable issues. The initializer is also responsible for identifying any errors in the
   * configuration that can be identified before the runs begins to enable fail fast.
   *
   * @param overwatchArgs Json string of args -- When passing into args in Databricks job UI, the json string must
   *                      be passed in as an escaped Json String. Use JsonUtils in Tools to build and extract the string
   *                      to be used here.
   * @param debugFlag     manual Boolean setter to enable the debug flag. This is different than the log4j DEBUG Level
   *                      When setting this to true it does enable the log4j DEBUG level but throughout the code there
   *                      is more robust output when debug is enabled.
   * @return
   */
  def apply(overwatchArgs: String): Workspace = {
    apply(
      overwatchArgs,
      debugFlag = false,
      isSnap = false,
      disableValidations = false
    )
  }

  def apply(overwatchArgs: String, debugFlag: Boolean): Workspace = {
    apply(
      overwatchArgs,
      debugFlag,
      isSnap = false,
      disableValidations = false
    )
  }

  /**
   *
   * @param overwatchArgs Json string of args -- When passing into args in Databricks job UI, the json string must
   *                      be passed in as an escaped Json String. Use JsonUtils in Tools to build and extract the string
   *                      to be used here.
   * @param debugFlag manual Boolean setter to enable the debug flag. This is different than the log4j DEBUG Level
   *                      When setting this to true it does enable the log4j DEBUG level but throughout the code there
   *                      is more robust output when debug is enabled.
   * @param isSnap internal only param to add specific snap metadata to initialized dataset
   * @param disableValidations internal only whether or not to validate the parameters for the local Databricks workspace
   *                           if this is set to true, pipelines cannot be run as they are set to read only mode
   * @param initializeDatabase internal only parameter to disable the automatic creation of a database upon workspace
   *                           init.
   * @return
   */
  private[overwatch] def apply(
                                overwatchArgs: String,
                                debugFlag: Boolean = false,
                                isSnap: Boolean = false,
                                disableValidations: Boolean = false,
                                initializeDatabase: Boolean = true,
                                apiURL: Option[String] = None ,
                                organizationID: Option[String] = None
                              ): Workspace = {


    val config = initConfigState(debugFlag,organizationID,apiURL)

    logger.log(Level.INFO, "Initializing Environment")
    val overwatchParams = deserializeArgs(overwatchArgs)

    val deployment = getDeploymentType(overwatchParams)
    logger.log(Level.INFO,s"deployment type is - ${deployment}")

    config.setDeploymentType(deployment)

    val initializer = buildInitializer(config, disableValidations, isSnap, initializeDatabase)

    initializer.validateAndRegisterArgs(overwatchParams)

    val database = if (initializeDatabase) initializer.initializeDatabase() else Database(config)

    logger.log(Level.INFO, "Initializing Workspace")
    val workspace = Workspace(database, config)
      .setValidated(!disableValidations)

    workspace
  }

}<|MERGE_RESOLUTION|>--- conflicted
+++ resolved
@@ -114,9 +114,9 @@
   def getDeploymentType(overwatchParams: OverwatchParams): String ={
     logger.debug(s"database ------ ${overwatchParams.dataTarget.get.databaseName.get}")
     if (overwatchParams.dataTarget.get.databaseName.get.contains("."))
-       "uce"
+      "uce"
     else
-       "default"
+      "default"
   }
 
   /**
@@ -146,7 +146,6 @@
     spark.read.option("header", "true").option("inferSchema", "true").csv(csvData).coalesce(1)
   }
 
-<<<<<<< HEAD
   def buildInitializer(
                         config: Config,
                         disableValidations: Boolean = false,
@@ -156,72 +155,6 @@
       case "uce" => new InitializerFunctionsUCE(config, disableValidations, isSnap, initializeDatabase)
       case "default" => new InitializerFunctionsDefault(config, disableValidations, isSnap, initializeDatabase)
       case _ => throw new UnsupportedOperationException(s"The Deployment Type for ${config.deploymentType} is not supported.")
-=======
-}
-
-// Todo - do a quick touch to audit logs location and bad records path to validate access
-object Initializer extends SparkSessionWrapper {
-
-  private val logger: Logger = Logger.getLogger(this.getClass)
-
-  // Init the SparkSessionWrapper with envVars
-  envInit()
-
-  private def getApiURL(apiUrlInput: Option[String]): String = {
-    apiUrlInput match {
-      case Some(apiURL) => apiURL
-      case None => dbutils.notebook.getContext.apiUrl match {
-        case Some(apiURL) => apiURL
-        case None => throw new BadConfigException("API URL cannot be determined")
-      }
-    }
-  }
-
-  /**
-   * Returns the local workspace orgID
-   * @return
-   */
-  def getOrgId: String = getOrgId(None)
-
-  /**
-   * Returns the local workspace orgID, or the orgID contained in the input apiURL
-   * When getOrgId is called from a Future the apiURL MUST be passed to prevent failure to get orgID
-   * since dbutils.notebook.getContext.apiUrl.get returns None and None.get fails
-   * @param apiUrl apiURL of the workspace to get the orgId
-   * @return
-   */
-  def getOrgId(apiUrlInput: Option[String]): String = {
-    val clusterOwnerOrgID = spark.conf.get("spark.databricks.clusterUsageTags.clusterOwnerOrgId")
-    if (clusterOwnerOrgID == " " || clusterOwnerOrgID == "0") {
-      val apiURL = getApiURL(apiUrlInput)
-
-      apiURL.split("\\.")(0).split("/").lastOption match {
-        case Some(orgID) => orgID
-        case None => throw new BadConfigException("ORG ID cannot be determined")
-      }
-    } else clusterOwnerOrgID
-  }
-
-  private def initConfigState(debugFlag: Boolean,organizationID: Option[String],apiUrl: Option[String]): Config = {
-    logger.log(Level.INFO, "Initializing Config")
-    val config = new Config()
-    if(organizationID.isEmpty) {
-      config.setOrganizationId(getOrgId(apiUrl))
-    }else{ // is multiWorkspace deployment since orgID is passed
-      logger.log(Level.INFO, "Setting multiworkspace deployment")
-      config.setOrganizationId(organizationID.get)
-      if (apiUrl.nonEmpty) {
-        config.setApiUrl(apiUrl)
-      }
-      config.setIsMultiworkspaceDeployment(true)
-    }
-    // set spark overrides in scoped spark session and override the necessary values for Pipeline Run
-    config.registerInitialSparkConf(spark(globalSession = true).conf.getAll)
-    config.setInitialWorkerCount(getNumberOfWorkerNodes)
-    if (debugFlag) {
-      envInit("DEBUG")
-      config.setDebugFlag(debugFlag)
->>>>>>> 9039b32d
     }
   }
 
