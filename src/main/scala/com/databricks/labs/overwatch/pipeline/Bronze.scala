package com.databricks.labs.overwatch.pipeline

import java.io.{PrintWriter, StringWriter}

import com.databricks.labs.overwatch.ApiCall
import com.databricks.labs.overwatch.env.{Database, Workspace}
import com.databricks.labs.overwatch.utils.{ApiCallFailure, Config, Helpers, ModuleStatusReport, NoNewDataException, OverwatchScope, SchemaTools, SparkSessionWrapper}

import scala.collection.parallel.ForkJoinTaskSupport
import scala.concurrent.forkjoin.ForkJoinPool
import org.apache.spark.sql.functions.{array, col, explode, lit}
import org.apache.log4j.{Level, Logger}
import org.apache.spark.sql.{DataFrame, Dataset, Encoder, Row}

import scala.collection.mutable.ArrayBuffer


class Bronze(_workspace: Workspace, _database: Database, _config: Config)
  extends Pipeline(_workspace, _database, _config)
  with SparkSessionWrapper {

  import spark.implicits._

  private val logger: Logger = Logger.getLogger(this.getClass)
  private val sw = new StringWriter

  private def apiByID[T](endpoint: String, apiType: String,
                         ids: Array[T], idsKey: String,
                         extraQuery: Option[Map[String, Any]] = None): Array[String] = {
    val taskSupport = new ForkJoinTaskSupport(new ForkJoinPool(6))
    val idsPar = ids.par
    idsPar.tasksupport = taskSupport

    try {
    ids.flatMap(id => {
      val rawQuery = Map(
        idsKey -> id
      )

      val query = if (extraQuery.nonEmpty) {
        extraQuery.get ++ rawQuery
      } else rawQuery

<<<<<<< HEAD
        val apiCall = ApiCall(endpoint, config.apiEnv, Some(query))
        if (apiType == "post") apiCall.executePost().asStrings
=======
        val apiCall = ApiCall(endpoint, Some(query))
        val results = if (apiType == "post") apiCall.executePost().asStrings
>>>>>>> becec126
        else apiCall.executeGet().asStrings
      if (results.length == 0) throw new NoNewDataException(s"${endpoint} returned no new data, skipping")
      results
    })
    } catch {
      case e: NoNewDataException =>
        setNewDataRetrievedFlag(false)
        val failMsg = s"Failed: No New Data Retrieved ${endpoint} with query: $extraQuery " +
          s"and ids ${ids.mkString(", ")}! Skipping ${endpoint} load for module"
        println(failMsg)
        setPipelineStatus(failMsg)
        logger.log(Level.WARN, failMsg, e)
        Array("FAILURE")
      case e: Throwable =>
        val failMsg = s"Failed: ${endpoint} with query: $extraQuery " +
          s"and ids ${ids.mkString(", ")}! Skipping ${endpoint} load"
        setPipelineStatus(failMsg)
        println(failMsg)
        println(e)
        logger.log(Level.ERROR, failMsg, e)
        Array("FAILURE")
    }
  }

  private def collectJobsIDs()(df: DataFrame): DataFrame = {
    if (config.overwatchScope.contains(OverwatchScope.jobRuns)) {
      //TODO -- Add the .distinct back -- bug -- distinct is resuling in no return values????
      //DEBUG
      //        val debugX = df.select('job_id).as[Long].collect()
      //        val debugY = df.select('job_id).distinct.as[Long].collect()
      // setJobIDs(df.select('job_id).distinct().as[Long].collect())
      setJobIDs(df.select('job_id).distinct().as[Long].collect())
    }
    df
  }

  lazy private val appendJobsProcess = EtlDefinition(
    workspace.getJobsDF.cache(),
    Some(Seq(collectJobsIDs())),
    append(jobsTarget),
    Module(1001, "Bronze_Jobs")
  )

  // TODO -- add assertion that df count == total count from API CALL
  private def prepJobRunsDF: DataFrame = {
    val extraQuery = Map("completed_only" -> true)
    val jobRuns = apiByID("jobs/runs/list",
      "get", jobIDs, "job_id", Some(extraQuery))

    if (newDataRetrieved) {
      // TODO -- add filter to remove runs before fromTS
      spark.read.json(Seq(jobRuns: _*).toDS()).select(explode('runs).alias("runs"))
        .select(col("runs.*"))
    } else jobRuns.toSeq.toDF("FAILURE")
  }

  lazy private val appendJobRunsProcess = EtlDefinition(
    prepJobRunsDF,
    None,
    append(jobRunsTarget, newDataOnly = true),
    Module(1007, "Bronze_JobRuns")
  )

  private def collectClusterIDs()(df: DataFrame): DataFrame = {
    if (config.overwatchScope.contains(OverwatchScope.clusterEvents)) {
      // TODO -- DEBUG -- DISTINCT
      // TODO -- Add the .distinct back -- bug -- distinct is resuling in no return values????
      // TODO -- SAME AS jobRuns
      //        setClusterIDs(df.select('cluster_id).distinct().as[String].collect())
      setClusterIDs(df.select('cluster_id).distinct().as[String].collect())
    }
    df
  }

  private def collectEventLogPaths()(df: DataFrame): DataFrame = {
    if (config.overwatchScope.contains(OverwatchScope.sparkEvents)) {
      val colsDF = df.select($"cluster_log_conf.*")
      val cols = colsDF.columns.map(c => s"${c}.destination")
      val logsDF = df.select($"cluster_log_conf.*", $"cluster_id".alias("cluster_id"))
      val eventLogsPathGlobDF = cols.flatMap(
        c => {
          logsDF.select(col("cluster_id"), col(c)).filter(col("destination").isNotNull).distinct
            .select(
              array(col("destination"), col("cluster_id"),
                lit("eventlog"), lit("*"), lit("*"), lit("eventlo*"))
            ).rdd
            .map(r => r.getSeq[String](0).mkString("/")).collect()
        }).distinct
        .flatMap(Helpers.globPath)
        .toSeq.toDF("filename")
      setEventLogGlob(eventLogsPathGlobDF)
    }
    df
  }

  lazy private val appendClustersProcess = EtlDefinition(
    workspace.getClustersDF.cache(),
    Some(Seq(collectClusterIDs(), collectEventLogPaths())),
    append(clustersTarget),
    Module(1002, "Bronze_Clusters")
  )

  lazy private val appendPoolsProcess = EtlDefinition(
    workspace.getPoolsDF,
    None,
    append(poolsTarget),
    Module(1003, "Bronze_Pools")
  )

  lazy private val appendAuditLogsProcess = EtlDefinition(
    workspace.getAuditLogsDF,
    None,
    append(auditLogsTarget, newDataOnly = true),
    Module(1004, "Bronze_AuditLogs")
  )

  private def prepClusterEventLogs(moduleID: Int): DataFrame = {
    val extraQuery = Map(
<<<<<<< HEAD
      "start_time" -> config.fromTime(moduleID).asUnixTimeMilli,
      "end_time" -> config.pipelineSnapTime.asUnixTimeMilli
=======
      "start_time" -> Config.fromTime(moduleID).asUnixTimeMilli, // 1588935326000L, //
      "end_time" -> Config.pipelineSnapTime.asUnixTimeMilli //1589021726000L //
>>>>>>> becec126
    )

      // TODO -- add assertion that df count == total count from API CALL
      val clusterEvents = apiByID("clusters/events", "post",
        clusterIDs, "cluster_id", Some(extraQuery))

    if (newDataRetrieved) {
      spark.read.json(Seq(clusterEvents: _*).toDS()).select(explode('events).alias("events"))
        .select(col("events.*"))
    } else clusterEvents.toSeq.toDF("FAILURE")

  }

  private val appendClusterEventLogsModule = Module(1005, "Bronze_ClusterEventLogs")
  lazy private val appendClusterEventLogsProcess = EtlDefinition(
    prepClusterEventLogs(appendClusterEventLogsModule.moduleID),
    None,
    append(clusterEventsTarget, newDataOnly = true),
    appendClusterEventLogsModule
  )

  lazy private val appendSparkEventLogsProcess = EtlDefinition(
    workspace.getEventLogsDF(sparkEventsLogGlob),
    None,
    append(sparkEventLogsTarget),
    Module(1006, "Bronze_EventLogs")
  )

  // TODO -- Is there a better way to run this? .map case...does not preserve necessary ordering of events
  def run(): Unit = {
    val reports = ArrayBuffer[ModuleStatusReport]()
<<<<<<< HEAD
    if (config.overwatchScope.contains(OverwatchScope.jobs)) {
      reports.append(appendJobsProcess.process())
    }
    if (config.overwatchScope.contains(OverwatchScope.jobRuns)) {
      reports.append(appendJobRunsProcess.process())
    }
    if (config.overwatchScope.contains(OverwatchScope.clusters)) {
      reports.append(appendClustersProcess.process())
    }
    if (config.overwatchScope.contains(OverwatchScope.clusterEvents)) {
      reports.append(appendClusterEventLogsProcess.process())
    }
    if (config.overwatchScope.contains(OverwatchScope.sparkEvents)) {
      reports.append(appendSparkEventLogsProcess.process())
    }
    if (config.overwatchScope.contains(OverwatchScope.pools)) {
      reports.append(appendPoolsProcess.process())
    }
    if (config.overwatchScope.contains(OverwatchScope.audit)) {
=======
    resetDefaults()
    if (Config.overwatchScope.contains(OverwatchScope.jobs)) {
      reports.append(appendJobsProcess.process())
    }
    resetDefaults()
    if (Config.overwatchScope.contains(OverwatchScope.jobRuns)) {
      reports.append(appendJobRunsProcess.process())
    }
    resetDefaults()
    if (Config.overwatchScope.contains(OverwatchScope.clusters)) {
      reports.append(appendClustersProcess.process())
    }
    resetDefaults()
    if (Config.overwatchScope.contains(OverwatchScope.clusterEvents)) {
      reports.append(appendClusterEventLogsProcess.process())
    }
    resetDefaults()
    if (Config.overwatchScope.contains(OverwatchScope.sparkEvents)) {
      reports.append(appendSparkEventLogsProcess.process())
    }
    resetDefaults()
    if (Config.overwatchScope.contains(OverwatchScope.pools)) {
      reports.append(appendPoolsProcess.process())
    }
    resetDefaults()
    if (Config.overwatchScope.contains(OverwatchScope.audit)) {
>>>>>>> becec126
      reports.append(appendAuditLogsProcess.process())
    }
    //    DOES NOT PRESERVER NECESSARY ORDERING
    //    val reports = Config.overwatchScope.map {
    //      case OverwatchScope.jobs => appendJobs
    //      case OverwatchScope.jobRuns => appendJobRuns(jobIDs)
    //      case OverwatchScope.clusters => appendClusters
    //      case OverwatchScope.clusterEvents => appendClusterEventLogs(clusterIDs)
    //      case OverwatchScope.pools => appendPools
    //      case OverwatchScope.audit => appendAuditLogs
    //      case OverwatchScope.sparkEvents => appendEventLogs
    //    }

    // TODO -- update reports to note if post_porcessing / optimize was run
    val pipelineReportTarget = PipelineTable("pipeline_report", Array("Overwatch_RunID"), "Pipeline_SnapTS", config)
    database.write(reports.toDF, pipelineReportTarget)

    postProcessor.analyze()
    postProcessor.optimize()


  }

}

object Bronze {
  def apply(workspace: Workspace): Bronze = new Bronze(workspace, workspace.database, workspace.getConfig)
//    .setWorkspace(workspace).setDatabase(workspace.database)

}<|MERGE_RESOLUTION|>--- conflicted
+++ resolved
@@ -41,13 +41,8 @@
         extraQuery.get ++ rawQuery
       } else rawQuery
 
-<<<<<<< HEAD
         val apiCall = ApiCall(endpoint, config.apiEnv, Some(query))
-        if (apiType == "post") apiCall.executePost().asStrings
-=======
-        val apiCall = ApiCall(endpoint, Some(query))
         val results = if (apiType == "post") apiCall.executePost().asStrings
->>>>>>> becec126
         else apiCall.executeGet().asStrings
       if (results.length == 0) throw new NoNewDataException(s"${endpoint} returned no new data, skipping")
       results
@@ -166,13 +161,8 @@
 
   private def prepClusterEventLogs(moduleID: Int): DataFrame = {
     val extraQuery = Map(
-<<<<<<< HEAD
-      "start_time" -> config.fromTime(moduleID).asUnixTimeMilli,
-      "end_time" -> config.pipelineSnapTime.asUnixTimeMilli
-=======
-      "start_time" -> Config.fromTime(moduleID).asUnixTimeMilli, // 1588935326000L, //
-      "end_time" -> Config.pipelineSnapTime.asUnixTimeMilli //1589021726000L //
->>>>>>> becec126
+      "start_time" -> config.fromTime(moduleID).asUnixTimeMilli, // 1588935326000L, //
+      "end_time" -> config.pipelineSnapTime.asUnixTimeMilli //1589021726000L //
     )
 
       // TODO -- add assertion that df count == total count from API CALL
@@ -204,54 +194,32 @@
   // TODO -- Is there a better way to run this? .map case...does not preserve necessary ordering of events
   def run(): Unit = {
     val reports = ArrayBuffer[ModuleStatusReport]()
-<<<<<<< HEAD
+    resetDefaults()
     if (config.overwatchScope.contains(OverwatchScope.jobs)) {
       reports.append(appendJobsProcess.process())
     }
+    resetDefaults()
     if (config.overwatchScope.contains(OverwatchScope.jobRuns)) {
       reports.append(appendJobRunsProcess.process())
     }
+    resetDefaults()
     if (config.overwatchScope.contains(OverwatchScope.clusters)) {
       reports.append(appendClustersProcess.process())
     }
+    resetDefaults()
     if (config.overwatchScope.contains(OverwatchScope.clusterEvents)) {
       reports.append(appendClusterEventLogsProcess.process())
     }
+    resetDefaults()
     if (config.overwatchScope.contains(OverwatchScope.sparkEvents)) {
       reports.append(appendSparkEventLogsProcess.process())
     }
+    resetDefaults()
     if (config.overwatchScope.contains(OverwatchScope.pools)) {
       reports.append(appendPoolsProcess.process())
     }
+    resetDefaults()
     if (config.overwatchScope.contains(OverwatchScope.audit)) {
-=======
-    resetDefaults()
-    if (Config.overwatchScope.contains(OverwatchScope.jobs)) {
-      reports.append(appendJobsProcess.process())
-    }
-    resetDefaults()
-    if (Config.overwatchScope.contains(OverwatchScope.jobRuns)) {
-      reports.append(appendJobRunsProcess.process())
-    }
-    resetDefaults()
-    if (Config.overwatchScope.contains(OverwatchScope.clusters)) {
-      reports.append(appendClustersProcess.process())
-    }
-    resetDefaults()
-    if (Config.overwatchScope.contains(OverwatchScope.clusterEvents)) {
-      reports.append(appendClusterEventLogsProcess.process())
-    }
-    resetDefaults()
-    if (Config.overwatchScope.contains(OverwatchScope.sparkEvents)) {
-      reports.append(appendSparkEventLogsProcess.process())
-    }
-    resetDefaults()
-    if (Config.overwatchScope.contains(OverwatchScope.pools)) {
-      reports.append(appendPoolsProcess.process())
-    }
-    resetDefaults()
-    if (Config.overwatchScope.contains(OverwatchScope.audit)) {
->>>>>>> becec126
       reports.append(appendAuditLogsProcess.process())
     }
     //    DOES NOT PRESERVER NECESSARY ORDERING
