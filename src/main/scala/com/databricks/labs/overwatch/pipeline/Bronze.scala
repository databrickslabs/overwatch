package com.databricks.labs.overwatch.pipeline

import com.databricks.labs.overwatch.env.{Database, Workspace}
import com.databricks.labs.overwatch.utils.{CloneDetail, Config, Helpers, OverwatchScope}
import org.apache.log4j.{Level, Logger}


class Bronze(_workspace: Workspace, _database: Database, _config: Config)
  extends Pipeline(_workspace, _database, _config)
    with BronzeTransforms {

  /**
   * Enable access to Bronze pipeline tables externally.
   *
   * @return
   */
  def getAllTargets: Array[PipelineTable] = {
    Array(
      BronzeTargets.jobsSnapshotTarget,
      BronzeTargets.clustersSnapshotTarget,
      BronzeTargets.poolsSnapshotTarget,
      BronzeTargets.auditLogsTarget,
      BronzeTargets.auditLogAzureLandRaw,
      BronzeTargets.clusterEventsTarget,
      BronzeTargets.sparkEventLogsTarget,
      BronzeTargets.processedEventLogs,
      BronzeTargets.cloudMachineDetail,
      BronzeTargets.dbuCostDetail,
      BronzeTargets.clusterEventsErrorsTarget
    )
  }

  def getAllModules: Seq[Module] = {
    config.overwatchScope.flatMap {
      case OverwatchScope.audit => Array(auditLogsModule)
      case OverwatchScope.clusters => Array(clustersSnapshotModule)
      case OverwatchScope.clusterEvents => Array(clusterEventLogsModule)
      case OverwatchScope.jobs => Array(jobsSnapshotModule)
      case OverwatchScope.pools => Array(poolsSnapshotModule)
      case OverwatchScope.sparkEvents => Array(sparkEventLogsModule)
      case _ => Array[Module]()
    }
  }

  /**
   * Simplified method for the common task of deep cloning bronze targets.
   * This function will perform a deep clone on all existing bronze targets
   * If not overwriting, it's important for customer to set up lifecycle management to ensure
   * max age of backups as this data can grow quite large
   * @param targetPrefix where to store the backups -- subdir handling is done automatically
   * @param overwrite whether or not to overwrite the backups
   *                  if choosing to overwrite, only one backup will be maintained
   * @param excludes which bronze targets to exclude from the snapshot
   */
  def snapshot(
                targetPrefix: String,
                overwrite: Boolean,
                excludes: Array[String] = Array()
              ): Unit = {
    val bronzeTargets = getAllTargets :+ pipelineStateTarget
    val currTime = Pipeline.createTimeDetail(System.currentTimeMillis())
    val timestampedTargetPrefix = s"$targetPrefix/${currTime.asDTString}/${currTime.asUnixTimeMilli.toString}"

    // if user provides dot path to table -- remove dot path and lower case the name
    val cleanExcludes = excludes.map(_.toLowerCase).map(exclude => {
      if (exclude.contains(".")) exclude.split("\\.").takeRight(1).head else exclude
    })

    // remove excludes
    // remove non-existing bronze targets
    val targetsToSnap = bronzeTargets
      .filter(_.exists()) // source path must exist
      .filterNot(t => cleanExcludes.contains(t.name.toLowerCase))

    val finalTargetPathPrefix = if (overwrite) { // Overwrite - clean paths and reuse prefix
      val dirsToClean = targetsToSnap.map(t => s"${targetPrefix}/${t.name.toLowerCase}")
      Helpers.fastrm(dirsToClean)
      targetPrefix
    } else timestampedTargetPrefix // !Overwrite - targetPrefix/currDateString/timestampMillisString

    // build clone details
    val cloneSpecs = targetsToSnap.map(t => {
      val targetPath = s"${finalTargetPathPrefix}/${t.name.toLowerCase}"
      CloneDetail(t.tableLocation, targetPath)
    })

    // par clone
    Helpers.parClone(cloneSpecs)

  }

  private val logger: Logger = Logger.getLogger(this.getClass)

  lazy private[overwatch] val jobsSnapshotModule = Module(1001, "Bronze_Jobs_Snapshot", this)
  lazy private val appendJobsProcess = ETLDefinition(
    workspace.getJobsDF,
    Seq(cleanseRawJobsSnapDF(config.cloudProvider)),
    append(BronzeTargets.jobsSnapshotTarget)
  )

  lazy private[overwatch] val clustersSnapshotModule = Module(1002, "Bronze_Clusters_Snapshot", this)
  lazy private val appendClustersAPIProcess = ETLDefinition(
    workspace.getClustersDF,
    Seq(cleanseRawClusterSnapDF(config.cloudProvider)),
    append(BronzeTargets.clustersSnapshotTarget)
  )

  lazy private[overwatch] val poolsSnapshotModule = Module(1003, "Bronze_Pools_Snapshot", this)
  lazy private val appendPoolsProcess = ETLDefinition(
    workspace.getPoolsDF,
    Seq(cleanseRawPoolsDF()),
    append(BronzeTargets.poolsSnapshotTarget)
  )

  lazy private[overwatch] val libsSnapshotModule = Module(1007, "Bronze_Libraries_Snapshot", this)
  lazy private val appendLibsProcess = ETLDefinition(
    workspace.getClusterLibraries,
    append(BronzeTargets.libsSnapshotTarget)
  )

  lazy private[overwatch] val policiesSnapshotModule = Module(1008, "Bronze_Libraries_Snapshot", this)
  lazy private val appendPoliciesProcess = ETLDefinition(
    workspace.getClusterPolicies,
    append(BronzeTargets.policiesSnapshotTarget)
  )

<<<<<<< HEAD
  lazy private[overwatch] val instanceProfileSnapshotModule = Module(1009, "Bronze_Instance_Profile_Snapshot", this)
  lazy private val appendInstanceProfileProcess = ETLDefinition(
    workspace.getProfilesDF,
    append(BronzeTargets.instanceProfileSnapshotTarget)
=======
  lazy private[overwatch] val tokenSnapshotModule = Module(1009, "Bronze_Token_Snapshot", this)
  lazy private val appendTokenProcess = ETLDefinition(
    workspace.getTokens,
    append(BronzeTargets.tokenSnapshotTarget)
>>>>>>> a86d169c
  )

  lazy private[overwatch] val auditLogsModule = Module(1004, "Bronze_AuditLogs", this)
  lazy private val appendAuditLogsProcess = ETLDefinition(
    getAuditLogsDF(
      config.auditLogConfig,
      config.cloudProvider,
      auditLogsModule.fromTime.asLocalDateTime,
      auditLogsModule.untilTime.asLocalDateTime,
      BronzeTargets.auditLogAzureLandRaw,
      config.runID,
      config.organizationId
    ),
    append(BronzeTargets.auditLogsTarget)
  )

  lazy private[overwatch] val clusterEventLogsModule = Module(1005, "Bronze_ClusterEventLogs", this, Array(1004), 0.0, Some(30))
  lazy private val appendClusterEventLogsProcess = ETLDefinition(
    BronzeTargets.clustersSnapshotTarget.asDF,
    Seq(
      prepClusterEventLogs(
        BronzeTargets.auditLogsTarget.asIncrementalDF(clusterEventLogsModule, BronzeTargets.auditLogsTarget.incrementalColumns),
        clusterEventLogsModule.fromTime,
        clusterEventLogsModule.untilTime,
        pipelineSnapTime,
        config.apiEnv,
        config.organizationId,
        database,
        BronzeTargets.clusterEventsErrorsTarget,
        config.tempWorkingDir
      )
    ),
    append(BronzeTargets.clusterEventsTarget)
  )

  private val sparkEventLogsSparkOverrides = Map(
    "spark.databricks.delta.optimizeWrite.numShuffleBlocks" -> "500000",
    "spark.databricks.delta.optimizeWrite.binSize" -> "2048",
    "spark.sql.files.maxPartitionBytes" -> (1024 * 1024 * 64).toString,
    "spark.sql.adaptive.advisoryPartitionSizeInBytes" -> (1024 * 1024 * 8).toString
    // very large schema to imply, too much parallelism and schema result size is too large to
    // serialize, 64m seems to be a good middle ground.
  )
  lazy private val sparkLogClusterScaleCoefficient = 2.4
  lazy private[overwatch] val sparkEventLogsModule = Module(1006, "Bronze_SparkEventLogs", this, Array(1004), sparkLogClusterScaleCoefficient)
    .withSparkOverrides(sparkEventLogsSparkOverrides)
  lazy private val appendSparkEventLogsProcess = ETLDefinition(
    BronzeTargets.auditLogsTarget.asIncrementalDF(sparkEventLogsModule, BronzeTargets.auditLogsTarget.incrementalColumns),
    Seq(
      collectEventLogPaths(
        sparkEventLogsModule.fromTime,
        sparkEventLogsModule.untilTime,
        sparkEventLogsModule.daysToProcess,
        BronzeTargets.auditLogsTarget.asIncrementalDF(sparkEventLogsModule, BronzeTargets.auditLogsTarget.incrementalColumns, 30),
        BronzeTargets.clustersSnapshotTarget,
        sparkLogClusterScaleCoefficient
      ),
      generateEventLogsDF(
        database,
        config.badRecordsPath,
        BronzeTargets.processedEventLogs,
        config.organizationId,
        config.runID,
        pipelineSnapTime.asColumnTS
      ) //,
    ),
    append(BronzeTargets.sparkEventLogsTarget) // Not new data only -- date filters handled in function logic
  )

  // TODO -- convert and merge this into audit's ETLDefinition
  private def landAzureAuditEvents(): Unit = {
    val isFirstAuditRun = !BronzeTargets.auditLogsTarget.exists(dataValidation = true)
    val rawAzureAuditEvents = landAzureAuditLogDF(
      BronzeTargets.auditLogAzureLandRaw,
      config.auditLogConfig.azureAuditLogEventhubConfig.get,
      config.etlDataPathPrefix, config.databaseLocation, config.consumerDatabaseLocation,
      isFirstAuditRun,
      config.organizationId,
      config.runID
    )

    database.write(rawAzureAuditEvents, BronzeTargets.auditLogAzureLandRaw, pipelineSnapTime.asColumnTS)

    val rawProcessCompleteMsg = "Azure audit ingest process complete"
    if (config.debugFlag) println(rawProcessCompleteMsg)
    logger.log(Level.INFO, rawProcessCompleteMsg)
  }

  private def executeModules(): Unit = {
    config.overwatchScope.foreach {
      case OverwatchScope.audit => auditLogsModule.execute(appendAuditLogsProcess)
      case OverwatchScope.clusters =>
        clustersSnapshotModule.execute(appendClustersAPIProcess)
        libsSnapshotModule.execute(appendLibsProcess)
        policiesSnapshotModule.execute(appendPoliciesProcess)
        if (config.cloudProvider== "aws") {
        instanceProfileSnapshotModule.execute(appendInstanceProfileProcess)
        }
      case OverwatchScope.clusterEvents => clusterEventLogsModule.execute(appendClusterEventLogsProcess)
      case OverwatchScope.jobs => jobsSnapshotModule.execute(appendJobsProcess)
      case OverwatchScope.pools => poolsSnapshotModule.execute(appendPoolsProcess)
      case OverwatchScope.sparkEvents => sparkEventLogsModule.execute(appendSparkEventLogsProcess)
      case OverwatchScope.accounts => tokenSnapshotModule.execute(appendTokenProcess)
      case _ =>
    }
  }

  def refreshViews(): Unit = {
    postProcessor.refreshPipReportView(pipelineStateViewTarget)
    BronzeTargets.dbuCostDetailViewTarget.publish("*")
    BronzeTargets.cloudMachineDetailViewTarget.publish("*")
  }

  def run(): Pipeline = {

    restoreSparkConf()

    if (config.debugFlag) println(s"DEBUG: CLOUD PROVIDER = ${config.cloudProvider}")

    if (config.cloudProvider == "azure") {
      landAzureAuditEvents()
    }

    executeModules()
    initiatePostProcessing()
    this

  }

}

object Bronze {
  def apply(workspace: Workspace): Bronze = {
    apply(
      workspace,
      readOnly = false,
      suppressReport = false,
      suppressStaticDatasets = false
    )
  }

  private[overwatch] def apply(
                                workspace: Workspace,
                                readOnly: Boolean = false,
                                suppressReport: Boolean = false,
                                suppressStaticDatasets: Boolean = false
                              ): Bronze = {

    val bronzePipeline = new Bronze(workspace, workspace.database, workspace.getConfig)
      .setReadOnly(if (workspace.isValidated) readOnly else true) // if workspace is not validated set it read only
      .suppressRangeReport(suppressReport)
      .initPipelineRun()

    if (suppressStaticDatasets) {
      bronzePipeline
    } else {
      bronzePipeline.loadStaticDatasets()
    }
  }

}<|MERGE_RESOLUTION|>--- conflicted
+++ resolved
@@ -124,17 +124,16 @@
     append(BronzeTargets.policiesSnapshotTarget)
   )
 
-<<<<<<< HEAD
-  lazy private[overwatch] val instanceProfileSnapshotModule = Module(1009, "Bronze_Instance_Profile_Snapshot", this)
+  lazy private[overwatch] val instanceProfileSnapshotModule = Module(1010, "Bronze_Instance_Profile_Snapshot", this)
   lazy private val appendInstanceProfileProcess = ETLDefinition(
     workspace.getProfilesDF,
     append(BronzeTargets.instanceProfileSnapshotTarget)
-=======
+
   lazy private[overwatch] val tokenSnapshotModule = Module(1009, "Bronze_Token_Snapshot", this)
   lazy private val appendTokenProcess = ETLDefinition(
     workspace.getTokens,
     append(BronzeTargets.tokenSnapshotTarget)
->>>>>>> a86d169c
+
   )
 
   lazy private[overwatch] val auditLogsModule = Module(1004, "Bronze_AuditLogs", this)
