--- conflicted
+++ resolved
@@ -175,12 +175,8 @@
         BronzeTargets.processedEventLogs,
         config.organizationId,
         config.runID,
-<<<<<<< HEAD
-        pipelineSnapTime
-=======
         pipelineSnapTime,
         sparkEventLogsModule.daysToProcess
->>>>>>> 73a339b9
       ) //,
     ),
     append(BronzeTargets.sparkEventLogsTarget) // Not new data only -- date filters handled in function logic
