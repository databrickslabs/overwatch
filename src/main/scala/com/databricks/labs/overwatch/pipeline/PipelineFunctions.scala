package com.databricks.labs.overwatch.pipeline

import com.databricks.dbutils_v1.DBUtilsHolder.dbutils
import com.databricks.labs.overwatch.pipeline.TransformFunctions._
import com.databricks.labs.overwatch.utils._
import io.delta.tables.DeltaTable
import org.apache.log4j.{Level, Logger}
import org.apache.spark.sql.expressions.{Window, WindowSpec}
import org.apache.spark.sql.functions._
import org.apache.spark.sql.types._
import org.apache.spark.sql.{Column, DataFrame, SparkSession}

import java.io.{PrintWriter, StringWriter}
import java.net.URI

object PipelineFunctions extends SparkSessionWrapper {
  private val logger: Logger = Logger.getLogger(this.getClass)

  private val uriSchemeRegex = "^([a-zA-Z][-.+a-zA-Z0-9]*):/.*".r

  /**
   * parses the value for the string from the scope/key defined if the pattern matches {{secrets/scope/key}}
   * otherwise return the true string value
   * https://docs.databricks.com/security/secrets/secrets.html#store-the-path-to-a-secret-in-a-spark-configuration-property
   * @param str input string
   * @return string from secrets, or original string
   */
  def maybeGetSecret(str: String): String = {
    val secretsRE = "\\{\\{secrets/([^/]+)/([^}]+)\\}\\}".r

    secretsRE.findFirstMatchIn(str) match {
      case Some(i) =>
        dbutils.secrets.get(i.group(1), i.group(2))
      case None =>
        str
    }
  }

  /**
   * parses the value for the connection string from the scope/key defined if the pattern matches {{secrets/scope/key}}
   * otherwise return the true string value
   * @param connectionString EventHubs connection string
   * @return
   */
  def parseAndValidateEHConnectionString(connectionString: String, withSAS: Boolean): String = {
    val retrievedConnectionString = maybeGetSecret(connectionString)
    if ((withSAS && !retrievedConnectionString.matches("^Endpoint=sb://.*;SharedAccessKey=.*$")) ||
      !retrievedConnectionString.matches("^Endpoint=sb://.*$")) {
        throw new BadConfigException(s"Retrieved EH Connection string is not in the correct format.")
    }

    retrievedConnectionString
  }

  /**
   * Ensure no duplicate slashes in path and default to dbfs:/ URI prefix where no uri specified to result in
   * fully qualified URI for db location
   * @param rawPathString
   * @return
   */
  def cleansePathURI(rawPathString: String): String = {
    uriSchemeRegex.findFirstMatchIn(rawPathString) match {
      case Some(i) =>
        val schema = i.group(1).toLowerCase
        if (schema == "dbfs") {
          rawPathString.replaceAllLiterally("//", "/")
        } else {
          new URI(rawPathString).normalize().toString
        }
      case None =>
        "dbfs:%s".format(rawPathString.replaceAllLiterally("//", "/"))
    }
  }

  def addNTicks(ts: Column, n:Int, dt: DataType = TimestampType): Column = {
    dt match {
      case _: TimestampType =>
        ((ts.cast("double") * 1000 + n) / 1000).cast("timestamp")
      case _: DateType =>
        date_add(ts, n)
      case _: DoubleType =>
        ts + s"0.00$n".toDouble
      case _: LongType =>
        ts + n
      case _: IntegerType =>
        ts + n
      case _ => throw
        new UnsupportedOperationException(s"Cannot add milliseconds to ${dt.typeName}")
    }
  }

  def subtractNTicks(ts: Column, n: Int, dt: DataType = TimestampType): Column = {
    dt match {
      case _: TimestampType =>
        ((ts.cast("double") * 1000 - n) / 1000).cast("timestamp")
      case _: DateType =>
        date_sub(ts, n)
      case _: DoubleType =>
        ts - s"0.00$n".toDouble
      case _: LongType =>
        ts - n
      case _: IntegerType =>
        ts - n
      case _ => throw
        new UnsupportedOperationException(s"Cannot add milliseconds to ${dt.typeName}")
    }
  }

  def getSourceDFParts(df: DataFrame): Int = if (!df.isStreaming) df.rdd.partitions.length else 200

  /**
   * if intelligent scaling is enabled, cluster will scale to the best known appropriate size for the work being
   * done. If the cluster is completing modules extremely rapidly, this could cause scaling issues and it's
   * recommended to disable intelligent scaling; this feature is meant for large workloads.
   *
   * Resulting cluster size is bound by configured minimum/maximum core count allotted by user
   * and defaulted to 4/512 respectfully if enabled. Default is disabled.
   *
   * new cluster scale will be minimum core count * workload scale coefficient * user specified coefficient multiplier
   * (defaulted to 1.0).
   *
   * 4 core minimum * 4 workload coefficient * 1.0 user multiplier == 16 target cores. If in bounds, will set otherwise,
   * will use maximum specified cores.
   * @param pipeline
   * @param scaleCoefficient
   */
  def scaleCluster(pipeline: Pipeline, scaleCoefficient: Double): Unit = {
    val maxCoreCount = pipeline.getConfig.intelligentScaling.maximumCores
    val baseCoreCount = pipeline.getConfig.intelligentScaling.minimumCores
    val userCoeffMultiplier = pipeline.getConfig.intelligentScaling.coeff
    val coresPerWorker = pipeline.getCoresPerWorker
    if (pipeline.getConfig.intelligentScaling.enabled) {
      val nodeCountUpperBound = Math.floor(maxCoreCount / coresPerWorker).toInt
      val newCoreCount = Math.min(Math.max(baseCoreCount, Math.ceil(baseCoreCount * scaleCoefficient * userCoeffMultiplier).toInt), maxCoreCount)
      val newNodeCount = Math.min(Math.floor(newCoreCount / coresPerWorker), nodeCountUpperBound).toInt
      if (newNodeCount != pipeline.getNumberOfWorkerNodes) {
        logger.log(Level.INFO, s"Cluster Scaling: Max Core Count set to $maxCoreCount")
        logger.log(Level.INFO, s"Cluster Scaling: Max Nodes --> $nodeCountUpperBound")
        logger.log(Level.INFO, s"Cluster Scaling: New Target Node Count --> $newNodeCount")
        pipeline.workspace.resizeCluster(pipeline.config.apiEnv, newNodeCount)
      }
    }
  }

  /**
   * converts an epoch millisecond timestamp of long type to timestamp and preserves milliseconds
   * @param c name of column as a string
   * @return converted string
   */
  def epochMilliToTs(c: String): Column = {
    val defaultAlias = if (c.contains(".")) c.split("\\.").takeRight(1).head else c
    to_timestamp(col(c) / 1000.0).alias(defaultAlias)
  }

  /**
   * converts timestamp to epoch and retains milliseconds
   * @param c name of column as a string
   * @return converted string
   */
  def tsToEpochMilli(c: String): Column = {
    val defaultAlias = if (c.contains(".")) c.split("\\.").takeRight(1).head else c
    ((unix_timestamp(col(c).cast("timestamp")) +
      (substring(col(c), -4, 3).cast("double") / 1000))*1000)
      .alias(defaultAlias)
  }

  /**
   * Builds the Map to be used in modifyStruct changeInventory to clean a new_cluster schema
   * @param df df that contains the prefixed field to cleanse
   * @param newClusterPrefix path to new_cluster including the "new_cluster" such as "new_settings.new_cluster"
   * @return Map[String, Column] for changeInventory
   */
  def newClusterCleaner(df: DataFrame, newClusterPrefix: String): Map[String, Column] = {
    Map(
      s"${newClusterPrefix}.custom_tags" -> SchemaTools.structToMap(df, s"${newClusterPrefix}.custom_tags"),
      s"${newClusterPrefix}.spark_conf" -> SchemaTools.structToMap(df, s"${newClusterPrefix}.spark_conf"),
      s"${newClusterPrefix}.spark_env_vars" -> SchemaTools.structToMap(df, s"${newClusterPrefix}.spark_env_vars"),
      s"${newClusterPrefix}.aws_attributes" -> SchemaTools.structToMap(df, s"${newClusterPrefix}.aws_attributes"),
      s"${newClusterPrefix}.azure_attributes" -> SchemaTools.structToMap(df, s"${newClusterPrefix}.azure_attributes")
    )
  }

  def optimizeDFForWrite(
                        df: DataFrame,
                        target: PipelineTable
                        ): DataFrame = {

    var mutationDF = df

    mutationDF = if (target.zOrderBy.nonEmpty) {
      mutationDF.moveColumnsToFront(target.zOrderBy ++ target.statsColumns)
    } else mutationDF

    /**
     * repartition partitioned tables that are not auto-optimized into the range partitions for writing
     * without this the file counts of partitioned tables will be extremely high
     * also generate noise to prevent skewed partition writes into extremely low cardinality
     * organization_ids/dates per run -- usually 1:1
     * noise currently hard-coded to 32 -- assumed to be sufficient in most, if not all, cases
     */

    if (target.partitionBy.nonEmpty) {
      if (target.partitionBy.contains("__overwatch_ctrl_noise") && !target.autoOptimize) {
        logger.log(Level.INFO, s"${target.tableFullName}: generating partition noise")
        mutationDF = mutationDF.withColumn("__overwatch_ctrl_noise", (rand() * lit(32)).cast("int"))
      }

      if (!target.autoOptimize) {
        logger.log(Level.INFO, s"${target.tableFullName}: shuffling into" +
          s" output partitions defined as ${target.partitionBy.mkString(", ")}")
        mutationDF = mutationDF.repartition(target.partitionBy map col: _*)
      }
    }

    mutationDF

  }

  def applyFilters(df: DataFrame, filters: Seq[Column], debugFlag: Boolean, module: Option[Module] = None): DataFrame = {
    if (module.nonEmpty) {
      val filterLogMessageSB: StringBuilder = new StringBuilder
      filterLogMessageSB.append(s"APPLIED FILTERS:\nMODULE_ID: ${module.get.moduleId}\nMODULE_NAME: ${module.get.moduleName}\nFILTERS:\n")
      filters.map(_.expr).foreach(filterLogMessageSB.append)
      val filterLogMessage = filterLogMessageSB.toString()
      logger.log(Level.INFO, filterLogMessage)
      if (debugFlag) println(filterLogMessage)
    }
    filters.foldLeft(df) {
      case (rawDF, filter) =>
        rawDF.filter(filter)
    }
  }

  def cleanseCorruptAuditLogs(spark: SparkSession, df: DataFrame): DataFrame = {
    import spark.implicits._
    val flatFieldNames = SchemaTools.getAllColumnNames(df.select(col("requestParams")).schema)
    val corruptedNames = Array("requestParams.DataSourceId", "requestParams.DashboardId", "requestParams.AlertId")
    if (corruptedNames.length != corruptedNames.diff(flatFieldNames).length) { // df has at least one of the corrupted names
      logger.warn("Handling corrupted source audit log field requestParams.DataSourceId")
      spark.conf.set("spark.sql.caseSensitive", "true")
    val rpFlatFields = flatFieldNames
        .filterNot(fName => corruptedNames.contains(fName))

      val cleanRPFields = rpFlatFields.map {
        case "requestParams.dataSourceId" =>
          if (flatFieldNames.contains("requestParams.DataSourceId")) {
            when('actionName === "executeFastQuery", $"requestParams.DataSourceId")
              .when('actionName === "executeAdhocQuery", $"requestParams.dataSourceId")
              .otherwise(lit(null).cast("string"))
              .alias("dataSourceId")
          } else $"requestParams.dataSourceId"
        case "requestParams.dashboardId" =>
          if (flatFieldNames.contains("requestParams.DashboardId")) {
            when(
              'actionName.isin("createRefreshSchedule", "deleteRefreshSchedule", "updateRefreshSchedule"),
              $"requestParams.DashboardId"
            ).otherwise($"requestParams.dashboardId")
              .alias("dashboardId")
          } else $"requestParams.dashboardId"
        case "requestParams.alertId" =>
          if (flatFieldNames.contains("requestParams.AlertId")) {
            when(
              'actionName.isin("createRefreshSchedule", "deleteRefreshSchedule", "updateRefreshSchedule"),
              $"requestParams.AlertId"
            ).otherwise($"requestParams.alertId")
              .alias("alertId")
          } else $"requestParams.alertId"
        case fName => col(fName)
      }

      df.withColumn("requestParams", struct(cleanRPFields: _*))
    } else df
  }

  def casedSeqCompare(seq1: Seq[String], s2: String): Boolean = {
    if ( // make lower case if column names are case insensitive
      spark.conf.getOption("spark.sql.caseSensitive").getOrElse("false").toBoolean
    ) seq1.contains(s2) else seq1.exists(s1 => s1.equalsIgnoreCase(s2))
  }

  def buildIncrementalFilters(
                              target: PipelineTable,
                               df: DataFrame,
                               fromTime: TimeTypes,
                               untilTime: TimeTypes,
                              additionalLagDays: Long = 0,
                              moduleName: String = "UNDEFINED"
                             ): Array[IncrementalFilter] = {
    if (target.exists) {
      val dfFields = df.schema.fields
      val cronFields = dfFields.filter(f => casedSeqCompare(target.incrementalColumns, f.name))

      if (additionalLagDays > 0) require(
        dfFields.map(_.dataType).contains(DateType) || dfFields.map(_.dataType).contains(TimestampType),
        "additional lag days cannot be used without at least one DateType or TimestampType column in the filterArray")

      val filterMsg = s"FILTERING: ${moduleName} using cron columns: ${cronFields.map(_.name).mkString(", ")}"
      logger.log(Level.INFO, filterMsg)
      if (target.config.debugFlag) println(filterMsg)
      cronFields.map(field => {

        field.dataType match {
          case dt: DateType => {
            if (!target.partitionBy.map(_.toLowerCase).contains(field.name.toLowerCase)) {
              val errmsg = s"Date filters are inclusive on both sides and are used for partitioning. Date filters " +
                s"should not be used in the Overwatch package alone. Date filters must be accompanied by a more " +
                s"granular filter to utilize df.asIncrementalDF.\nERROR: ${field.name} not in partition columns: " +
                s"${target.partitionBy.mkString(", ")}"
              throw new IncompleteFilterException(errmsg)
            }

            // Nothing in Overwatch is incremental at the date level thus until date should always be inclusive
            // so add 1 day to follow the rule value >= date && value < date
            // but still keep it inclusive
            val untilDate = PipelineFunctions.addNTicks(untilTime.asColumnTS, 1, DateType)
            IncrementalFilter(
              field,
              date_sub(fromTime.asColumnTS.cast(dt), additionalLagDays.toInt),
              untilDate.cast(dt)
            )
          }
          case dt: TimestampType => {
            val start = if (additionalLagDays > 0) {
              val epochMillis = fromTime.asUnixTimeMilli - (additionalLagDays * 24 * 60 * 60 * 1000L)
              from_unixtime(lit(epochMillis).cast(DoubleType) / 1000.0).cast(dt)
            } else {
              fromTime.asColumnTS
            }
            IncrementalFilter(
              field,
              start,
              untilTime.asColumnTS
            )
          }
          case dt: LongType => {
            val start = if (additionalLagDays > 0) {
              lit(fromTime.asUnixTimeMilli - (additionalLagDays * 24 * 60 * 60 * 1000L)).cast(dt)
            } else {
              lit(fromTime.asUnixTimeMilli)
            }
            IncrementalFilter(
              field,
              start,
              lit(untilTime.asUnixTimeMilli)
            )
          }
          case _ => throw new UnsupportedTypeException(s"UNSUPPORTED TYPE: An incremental Dataframe was derived from " +
            s"a filter containing a ${field.dataType.typeName} type. ONLY Timestamp, Date, and Long types are supported.")
        }
      })
    } else Array[IncrementalFilter]()
  }

  // TODO -- handle complex data types such as structs with format "jobRunTime.startEpochMS"
  //  currently filters with nested columns aren't supported
  def withIncrementalFilters(
                              df: DataFrame,
                              module: Option[Module],
                              filters: Seq[IncrementalFilter],
                              globalFilters: Seq[Column] = Seq(),
                              debugFlag: Boolean
                            ): DataFrame = {
    val parsedFilters = filters.map(filter => {
      val f = filter.cronField
      val cName = f.name
      val low = filter.low
      val high = filter.high
      col(cName) >= low && col(cName) < high
    })

    val allFilters = parsedFilters ++ globalFilters

    applyFilters(df, allFilters, debugFlag, module)

  }

  def setSparkOverrides(spark: SparkSession, sparkOverrides: Map[String, String],
                        debugFlag: Boolean = false): Unit = {
    logger.info(
      s"""
         |SPARK OVERRIDES BEING SET:
         |${sparkOverrides.mkString("\n")}
         |""".stripMargin)
    sparkOverrides foreach { case (k, v) =>
      try {
        val opt = spark.conf.getOption(k)
        if (debugFlag) { // if debug write out the override
          if (opt.isEmpty || opt.get != v) {
            val sparkConfSetMsg = s"Overriding $k from ${opt.getOrElse("UNDEFINED")} --> $v"
            println(sparkConfSetMsg)
            logger.log(Level.INFO, sparkConfSetMsg)
          }
        }
        // if sparkConf can be modified OR is unset, set spark conf
        if (spark.conf.isModifiable(k) || opt.isEmpty) spark.conf.set(k, v)
      } catch {
        case e: Throwable =>
          if (debugFlag)
            println(s"Failed Setting $k", e)
          logger.log(Level.WARN, s"Failed trying to set $k", e)
      }
    }
  }

  def appendStackStrace(e: Throwable, customMsg: String = ""): String = {
    val sw = new StringWriter
    sw.append(customMsg + "\n")
    sw.append(e.getMessage + "\n")
    e.printStackTrace(new PrintWriter(sw))
    sw.toString
  }

  /**
   * There are currently two slow-changing input tables in the Overwatch pipeline, instanceDetails and dbuCostDetails.
   * These tables track costs through time for DBUs and compute costs. These tables cannot skip time or have overlapping
   * time for any keys as this will cause data quality issues. There must be only one active record per key and
   * there must be no gaps between dates. ActiveUntil expires on 06-01-2021 for node type X then there must be
   * another record with activeUntil beginning on 06-01-2021 and a null activeUntil for this validation to pass.
   *
   * @param target Pipeline Target to be validated
   * @param fromCol column name of the active start date or time
   * @param untilCol column name of the expiry date or time, null == active
   * @param isActiveCol same as untilCol == null but more obvious for users
   * @param snapDate snapshot date of the pipeline "yyyy-MM-dd" format
   */
  def validateType2Input(
                           target: PipelineTable,
                           fromCol: String,
                           untilCol: String,
                           isActiveCol: String,
                           snapDate: String = java.time.LocalDate.now.toString
                         ): Unit = {
    val df = target.asDF
    val keyCols = target.keys.map(k => lower(trim(col(k))).alias(k))

    // only one active record per key is permitted
    val maxActiveCountByKey = df.filter(col(isActiveCol)).groupBy(keyCols: _*)
      .count().select(max(col("count"))).collect().map(_.getLong(0)).head
    if (maxActiveCountByKey > 1) {
      df
        .filter(col(isActiveCol))
        .orderBy(keyCols :+ col("pipeline_snapTS").desc: _*)
        .show(20, false)
      throw new BadConfigException(
        s"Multiple active records found in ${target.tableFullName}. Only one record may be active " +
          s"for each sku at a time. Please review this table and correct it."
      )
    }

    // no time gaps or overlaps permitted for any key
    val w = Window.partitionBy(keyCols: _*).orderBy(col(fromCol))
    val wKeyCheck = Window
      .partitionBy(keyCols ++ Array(col(fromCol), col(untilCol)): _*)
      .orderBy(col(fromCol), col(untilCol))
    val dfCheck = df
      .withColumn(untilCol, coalesce(col(untilCol), lit(snapDate)))
      .withColumn("previousUntil", lag(col(untilCol), 1).over(w))
      .withColumn("rnk", rank().over(wKeyCheck))
      .withColumn("rn", row_number().over(wKeyCheck))
      .withColumn("isValid",
        when(col("previousUntil").isNull && col(isActiveCol), lit(true))
          .otherwise(
            col(fromCol) === col("previousUntil") && // current from must equal previous until
              coalesce(max(col(isActiveCol)).over(w.rowsBetween(Window.unboundedPreceding, -1)), lit(true)) === lit(false) // all prior records must be inactive
          )
      )
      .filter(col(isActiveCol))
      .filter(!col("isValid") || col("rnk") > 1 || col("rn") > 1)

    if (!dfCheck.isEmpty) {
      val dfCheckReportCols = keyCols ++ Array(
        col("rnk"),
        col("rn"),
        col("previousUntil"),
        datediff(col(fromCol), col("previousUntil")).alias("daysBetweenCurrentAndPrevious")
      )
      throw new InvalidType2Input(target, dfCheck.select(dfCheckReportCols: _*), fromCol, untilCol)
    }
  }

  def getPipelineTarget(pipeline: Pipeline, targetName: String): PipelineTable = {
    val pipelineTargets = pipeline match {
      case bronze: Bronze => bronze.getAllTargets
      case silver: Silver => silver.getAllTargets
      case gold: Gold => gold.getAllTargets
      case _ => throw new Exception("Pipeline type must be an Overwatch Bronze, Silver, or Gold Pipeline instance")
    }

    val filteredTarget = pipelineTargets.find(_.name.toLowerCase == targetName.toLowerCase)

    filteredTarget.getOrElse(throw new Exception(s"NO TARGET FOUND: No targets exist for lower " +
      s"case $targetName.\nPotential targets include ${pipelineTargets.map(_.name).mkString(", ")}"))

  }

  def getPipelineModule(pipeline: Pipeline, moduleId: Integer): Module = {
    val pipelineModules = pipeline match {
      case bronze: Bronze => bronze.getAllModules
      case silver: Silver => silver.getAllModules
      case gold: Gold => gold.getAllModules
      case _ => throw new Exception("Pipeline type must be an Overwatch Bronze, Silver, or Gold Pipeline instance")
    }

    val filteredModule = pipelineModules.find(_.moduleId == moduleId)
    filteredModule.getOrElse(throw new Exception(s"NO MODULE FOUND: ModuleID $moduleId does not exist. Available " +
      s"modules include ${pipelineModules.map(m => s"\n(${m.moduleId}, ${m.moduleName})").mkString("\n")}"))
  }

  private[overwatch] def deriveSKU(
                                    isAutomated: Column,
                                    sparkVersion: Column,
                                    clusterType: Column
                                  ): Column = {
    val isJobsLight = sparkVersion.like("apache_spark_%")
    when(isAutomated && isJobsLight, "jobsLight")
      .when(isAutomated && !isJobsLight, "automated")
      .when(clusterType === "SQL Analytics", lit("sqlCompute"))
      .when(clusterType === "Serverless", lit("serverless"))
      .when(!isAutomated, "interactive")
      .otherwise("unknown")
  }

  /**
   * Fill a column according to the window spec
   * @param colToFillName name of column to fill
   * @param w window spec by which the fill should be executed
   * @param orderedLookups ordered sequence of subsequent columns from which to attempt to fill the collTofill
   * @param colToFillHasPriority whether or not to consider colToFill's own history to complete the fill or whether to
   *                             only consider the ordered lookups when filling
   * @return
   */
  def fillForward(
                   colToFillName: String,
                   w: WindowSpec,
                   orderedLookups: Seq[Column] = Seq[Column](),
                   colToFillHasPriority: Boolean = true
                 ) : Column = {
    val colToFill = col(colToFillName)
    if (orderedLookups.nonEmpty){ // TODO -- omit nulls from lookup
      val orderedLookupsFinal = if (colToFillHasPriority) colToFill +: orderedLookups else orderedLookups
      val coalescedLookup = orderedLookupsFinal.map(lookupCol => {
        last(lookupCol, true).over(w)
      })
      coalesce(coalescedLookup: _*).alias(colToFillName)
    } else {
      coalesce(colToFill, last(colToFill, true).over(w)).alias(colToFillName)
    }
  }

  def getDeltaHistory(spark: SparkSession, target: PipelineTable, n: Int = 9999): DataFrame = {
    import spark.implicits._
    DeltaTable.forPath(target.tableLocation).history(n)
      .select(
        'version,
        'timestamp,
        'operation,
        'clusterId,
        'operationMetrics,
        'userMetadata
      )
  }

  def getTargetWriteMetrics(
                             spark: SparkSession,
                             target: PipelineTable,
                             snapTime: TimeTypes,
                             runId: String,
                             operations: Array[String] = Array("WRITE", "MERGE")
                           ): Map[String, String] = {
    import spark.implicits._
    getDeltaHistory(spark, target)
      .filter('operation.isin(operations: _*))
      .filter('timestamp > snapTime.asColumnTS && 'userMetadata === runId)
      .withColumn("rnk", rank().over(Window.orderBy('timestamp)))
      .filter('rnk === 1)
      .as[DeltaHistory]
      .collect()
      .headOption
      .map(_.operationMetrics)
      .getOrElse(Map[String, String]())

  }

  def getLastOptimized(spark: SparkSession, target: PipelineTable): Long = {
    import spark.implicits._
    getDeltaHistory(spark, target)
      .filter('operation === "OPTIMIZE")
      .select(max(unix_timestamp('timestamp) * 1000))
      .as[Option[Long]]
      .collect()
      .head
      .getOrElse(0L)
  }

  /**
   * Write the any given string to given path..
   *
   * @param resultJsonArray containing responses from the API call.
   * @return true encase of successfully write to the temp location.
   */
  private[overwatch] def writeMicroBatchToTempLocation(path: String, resultJsonArray: String): Boolean = {
    try {
      val fileName = java.util.UUID.randomUUID.toString + ".json"
      dbutils.fs.put(path + "/" + fileName, resultJsonArray, true)
      logger.log(Level.INFO,"File Successfully written:" + path + "/" + fileName)
      true
    } catch {
      case e: Throwable =>
        logger.info(Level.ERROR, "Unable to write in " + path + "/", e)
        false
    }
  }

  def getTargetTableNameByModule(moduleId: Int): String = {
    moduleId match {
      case 1001 => "jobs_snapshot_bronze"
      case 1002 => "clusters_snapshot_bronze"
      case 1003 => "pools_snapshot_bronze"
      case 1004 => "audit_log_bronze"
      case 1005 => "cluster_events_bronze"
      case 1006 => "spark_events_bronze"
      case 2003 => "spark_executors_silver"
      case 2005 => "spark_Executions_silver"
      case 2006 => "spark_jobs_silver"
      case 2007 => "spark_stages_silver"
      case 2008 => "spark_tasks_silver"
      case 2009 => "pools_silver"
      case 2010 => "job_status_silver"
      case 2011 => "jobrun_silver"
      case 2014 => "cluster_spec_silver"
      case 2016 => "account_login_silver"
      case 2017 => "account_mods_silver"
      case 2018 => "notebook_silver"
      case 2019 => "cluster_state_detail_silver"
      case 2020 => "sql_query_history_silver"
      case 3001 => "cluster_gold"
      case 3002 => "job_gold"
      case 3003 => "jobRun_gold"
      case 3004 => "notebook_gold"
      case 3005 => "clusterStateFact_gold"
      case 3007 => "account_mods_gold"
      case 3008 => "account_login_gold"
      case 3009 => "instancepool_gold"
      case 3010 => "sparkJob_gold"
      case 3011 => "sparkStage_gold"
      case 3012 => "sparkTask_gold"
      case 3013 => "sparkExecution_gold"
      case 3014 => "sparkExecutor_gold"
      case 3015 => "jobRunCostPotentialFact_gold"
      case 3016 => "sparkStream_gold"
      case 3017 => "sql_query_history_gold"
    }
  }

<<<<<<< HEAD
  /**
   * Load text file
   *
   * @param path path to the local resource
   * @return sequence of lines read from the file
   */
  def loadLocalResource(path: String): Seq[String] = {
    val fileLocation = getClass.getResourceAsStream(path)
    if (fileLocation == null)
      throw new RuntimeException(s"There is no resource at path: $path")
    val source = scala.io.Source.fromInputStream(fileLocation).mkString.stripMargin
    source.split("\\r?\\n").filter(_.trim.nonEmpty).toSeq
  }

  /**
   * Load database for cloud provider node details
   *
   * @param path path to the local resource
   * @return
   */
  def loadLocalCSVResource(spark: SparkSession, path: String): DataFrame = {
    import spark.implicits._

    val csvData = loadLocalResource(path).toDS()
    spark.read.option("header", "true").option("inferSchema", "true").csv(csvData).coalesce(1)
  }

=======
>>>>>>> ec35961a
}<|MERGE_RESOLUTION|>--- conflicted
+++ resolved
@@ -652,34 +652,4 @@
     }
   }
 
-<<<<<<< HEAD
-  /**
-   * Load text file
-   *
-   * @param path path to the local resource
-   * @return sequence of lines read from the file
-   */
-  def loadLocalResource(path: String): Seq[String] = {
-    val fileLocation = getClass.getResourceAsStream(path)
-    if (fileLocation == null)
-      throw new RuntimeException(s"There is no resource at path: $path")
-    val source = scala.io.Source.fromInputStream(fileLocation).mkString.stripMargin
-    source.split("\\r?\\n").filter(_.trim.nonEmpty).toSeq
-  }
-
-  /**
-   * Load database for cloud provider node details
-   *
-   * @param path path to the local resource
-   * @return
-   */
-  def loadLocalCSVResource(spark: SparkSession, path: String): DataFrame = {
-    import spark.implicits._
-
-    val csvData = loadLocalResource(path).toDS()
-    spark.read.option("header", "true").option("inferSchema", "true").csv(csvData).coalesce(1)
-  }
-
-=======
->>>>>>> ec35961a
 }