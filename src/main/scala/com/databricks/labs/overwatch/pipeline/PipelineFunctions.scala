package com.databricks.labs.overwatch.pipeline

import com.databricks.labs.overwatch.utils.Frequency.Frequency
import com.databricks.labs.overwatch.utils.{Config, Frequency, IncrementalFilter}
import org.apache.log4j.{Level, Logger}
import org.apache.spark.sql.{AnalysisException, Column, DataFrame, SparkSession}
import org.apache.spark.sql.types._
import org.apache.spark.sql.functions.{col, date_add, date_sub, lit, rand}

object PipelineFunctions {
  private val logger: Logger = Logger.getLogger(this.getClass)

  def addOneTick(ts: Column, dataFrequency: Frequency, dt: DataType = TimestampType): Column = {
    dt match {
      case _: TimestampType =>
        ((ts.cast("double") * 1000 + 1) / 1000).cast("timestamp")
      case _: DateType =>
        if (dataFrequency == Frequency.daily) ts else date_add(ts, 1)
      case _: DoubleType =>
        ts + 0.001d
      case _: LongType =>
        ts + 1
      case _: IntegerType =>
        ts + 1
      case _ => throw
        new UnsupportedOperationException(s"Cannot add milliseconds to ${dt.typeName}")
    }
  }

  def getSourceDFParts(df: DataFrame): Int = if (!df.isStreaming) df.rdd.partitions.length else 200
  def optimizeWritePartitions(
                               df: DataFrame,
                               target: PipelineTable,
                               spark: SparkSession,
                               config: Config,
                               moduleName: String,
                               currentClusterCoreCount: Int
                             ): DataFrame = {

    var mutationDF = df
    mutationDF = if (target.zOrderBy.nonEmpty) {
      TransformFunctions.moveColumnsToFront(mutationDF, target.zOrderBy ++ target.statsColumns)
    } else mutationDF

<<<<<<< HEAD
    val targetShufflePartitions = if (!target.tableFullName.toLowerCase.endsWith("_bronze")) {
      val targetShufflePartitionSizeMB = 128.0
      val readMaxPartitionBytesMB = spark.conf.get("spark.sql.files.maxPartitionBytes").toDouble / 1024 / 1024
      val partSizeNoramlizationFactor = targetShufflePartitionSizeMB / readMaxPartitionBytesMB

      val sourceDFParts = getSourceDFParts(df)
      // TODO -- handle streaming until Module refactor with source -> target mappings
      val finalDFPartCount = if (target.checkpointPath.nonEmpty && config.cloudProvider == "azure") {
        target.name match {
          case "audit_log_bronze" => spark.table(s"${config.databaseName}.audit_log_raw_events")
            .rdd.partitions.length * target.shuffleFactor
          case _ => sourceDFParts / partSizeNoramlizationFactor * target.shuffleFactor
        }
      } else {
        sourceDFParts / partSizeNoramlizationFactor * target.shuffleFactor
      }
=======
    val targetShufflePartitionSizeMB = 128.0
    val readMaxPartitionBytesMB = spark.conf.get("spark.sql.files.maxPartitionBytes").replace("b", "").toDouble / 1024 / 1024
    val partSizeNoramlizationFactor = targetShufflePartitionSizeMB / readMaxPartitionBytesMB
>>>>>>> 1bb5c44b

      val estimatedFinalDFSizeMB = finalDFPartCount * readMaxPartitionBytesMB.toInt
      val targetShufflePartitionCount = math.min(math.max(100, finalDFPartCount), 20000).toInt

      if (config.debugFlag) {
        println(s"DEBUG: Source DF Partitions: ${sourceDFParts}")
        println(s"DEBUG: Target Shuffle Partitions: ${targetShufflePartitionCount}")
        println(s"DEBUG: Max PartitionBytes (MB): ${
          spark.conf.get("spark.sql.files.maxPartitionBytes").toInt / 1024 / 1024
        }")
      }

      logger.log(Level.INFO, s"$moduleName: " +
        s"Final DF estimated at ${estimatedFinalDFSizeMB} MBs." +
        s"\nShufflePartitions: ${targetShufflePartitionCount}")

<<<<<<< HEAD
      targetShufflePartitionCount
    } else {
      Math.max(currentClusterCoreCount * 2, spark.conf.get("spark.sql.shuffle.partitions").toInt)
=======
    if (config.debugFlag) {
      println(s"DEBUG: Source DF Partitions: ${sourceDFParts}")
      println(s"DEBUG: Target Shuffle Partitions: ${targetShufflePartitionCount}")
      println(s"DEBUG: Max PartitionBytes (MB): $readMaxPartitionBytesMB")
>>>>>>> 1bb5c44b
    }

    spark.conf.set("spark.sql.shuffle.partitions",targetShufflePartitions)

    // repartition partitioned tables that are not auto-optimized into the range partitions for writing
    // without this the file counts of partitioned tables will be extremely high
    // also generate noise to prevent skewed partition writes into extremely low cardinality
    // organization_ids/dates per run -- usually 1:1
    // noise currently hard-coded to 32 -- assumed to be sufficient in most, if not all, cases

    if (target.partitionBy.nonEmpty) {
      if (target.partitionBy.contains("__overwatch_ctrl_noise") && !target.autoOptimize) {
        logger.log(Level.INFO, s"${target.tableFullName}: generating partition noise")
        mutationDF = mutationDF.withColumn("__overwatch_ctrl_noise", (rand() * lit(32)).cast("int"))
      }

      if (!target.autoOptimize) {
        logger.log(Level.INFO, s"${target.tableFullName}: shuffling into $targetShufflePartitions " +
          s" output partitions defined as ${target.partitionBy.mkString(", ")}")
        mutationDF = mutationDF.repartition(targetShufflePartitions, target.partitionBy map col: _*)
      }
    }

    mutationDF

  }

  def applyFilters(df: DataFrame, filters: Seq[Column], module: Option[Module] = None): DataFrame = {
    if (module.nonEmpty) {
      val filterLogMessageSB: StringBuilder = new StringBuilder
      filterLogMessageSB.append(s"APPLIED FILTERS:\nMODULE_ID: ${module.get.moduleId}\nMODULE_NAME: ${module.get.moduleName}\nFILTERS:\n")
      filters.map(_.expr).foreach(filterLogMessageSB.append)
      val filterLogMessage = filterLogMessageSB.toString()
      logger.log(Level.INFO, filterLogMessage)
    }
    filters.foldLeft(df) {
      case (rawDF, filter) =>
        rawDF.filter(filter)
    }
  }

  // TODO -- handle complex data types such as structs with format "jobRunTime.startEpochMS"
  def withIncrementalFilters(
                              df: DataFrame,
                              module: Module,
                              filters: Seq[IncrementalFilter],
                              globalFilters: Seq[Column] = Seq(),
                              dataFrequency: Frequency
                            ): DataFrame = {
    val parsedFilters = filters.map(filter => {
      val c = filter.cronColName
      val low = filter.low
      val high = filter.high
      val dt = df.schema.fields.filter(_.name == c).head.dataType
      dt match {
        case _: TimestampType =>
          col(c).between(PipelineFunctions.addOneTick(low, dataFrequency), high)
        case _: DateType => {
          col(c).between(
            PipelineFunctions.addOneTick(low.cast(DateType), dataFrequency, DateType),
            if (dataFrequency == Frequency.daily) date_sub(high.cast(DateType), 1) else high.cast(DateType)
          )
        }
        case _: LongType =>
          col(c).between(PipelineFunctions.addOneTick(low, dataFrequency, LongType), high.cast(LongType))
        case _: IntegerType =>
          col(c).between(PipelineFunctions.addOneTick(low, dataFrequency, IntegerType), high.cast(IntegerType))
        case _: DoubleType =>
          col(c).between(PipelineFunctions.addOneTick(low, dataFrequency, DoubleType), high.cast(DoubleType))
        case _ =>
          throw new IllegalArgumentException(s"IncreasingID Type: ${dt.typeName} is Not supported")
      }
    })

    val allFilters = parsedFilters ++ globalFilters

    applyFilters(df, allFilters, Some(module))

  }

  def setSparkOverrides(spark: SparkSession, sparkOverrides: Map[String, String],
                        debugFlag: Boolean = false): Unit = {
    sparkOverrides foreach { case (k, v) =>
      try {
        val opt = spark.conf.getOption(k)
        if (debugFlag) { // if debug write out the override
          if (opt.isEmpty || opt.get != v) {
            println(s"Overriding $k from ${opt.getOrElse("UNDEFINED")} --> $v")
          }
        }
        // if sparkConf can be modified OR is unset, set spark conf
        if (spark.conf.isModifiable(k) || opt.isEmpty) spark.conf.set(k, v)
      } catch {
        case e: Throwable =>
          if (debugFlag)
            println(s"Failed Setting $k", e)
          logger.log(Level.WARN, s"Failed trying to set $k", e)
      }
    }
  }
}<|MERGE_RESOLUTION|>--- conflicted
+++ resolved
@@ -42,10 +42,9 @@
       TransformFunctions.moveColumnsToFront(mutationDF, target.zOrderBy ++ target.statsColumns)
     } else mutationDF
 
-<<<<<<< HEAD
-    val targetShufflePartitions = if (!target.tableFullName.toLowerCase.endsWith("_bronze")) {
+   val targetShufflePartitions = if (!target.tableFullName.toLowerCase.endsWith("_bronze")) {
       val targetShufflePartitionSizeMB = 128.0
-      val readMaxPartitionBytesMB = spark.conf.get("spark.sql.files.maxPartitionBytes").toDouble / 1024 / 1024
+      val readMaxPartitionBytesMB = spark.conf.get("spark.sql.files.maxPartitionBytes").replace("b", "").toDouble / 1024 / 1024
       val partSizeNoramlizationFactor = targetShufflePartitionSizeMB / readMaxPartitionBytesMB
 
       val sourceDFParts = getSourceDFParts(df)
@@ -59,11 +58,6 @@
       } else {
         sourceDFParts / partSizeNoramlizationFactor * target.shuffleFactor
       }
-=======
-    val targetShufflePartitionSizeMB = 128.0
-    val readMaxPartitionBytesMB = spark.conf.get("spark.sql.files.maxPartitionBytes").replace("b", "").toDouble / 1024 / 1024
-    val partSizeNoramlizationFactor = targetShufflePartitionSizeMB / readMaxPartitionBytesMB
->>>>>>> 1bb5c44b
 
       val estimatedFinalDFSizeMB = finalDFPartCount * readMaxPartitionBytesMB.toInt
       val targetShufflePartitionCount = math.min(math.max(100, finalDFPartCount), 20000).toInt
@@ -71,25 +65,16 @@
       if (config.debugFlag) {
         println(s"DEBUG: Source DF Partitions: ${sourceDFParts}")
         println(s"DEBUG: Target Shuffle Partitions: ${targetShufflePartitionCount}")
-        println(s"DEBUG: Max PartitionBytes (MB): ${
-          spark.conf.get("spark.sql.files.maxPartitionBytes").toInt / 1024 / 1024
-        }")
+        println(s"DEBUG: Max PartitionBytes (MB): $readMaxPartitionBytesMB")
       }
 
       logger.log(Level.INFO, s"$moduleName: " +
         s"Final DF estimated at ${estimatedFinalDFSizeMB} MBs." +
         s"\nShufflePartitions: ${targetShufflePartitionCount}")
 
-<<<<<<< HEAD
       targetShufflePartitionCount
     } else {
       Math.max(currentClusterCoreCount * 2, spark.conf.get("spark.sql.shuffle.partitions").toInt)
-=======
-    if (config.debugFlag) {
-      println(s"DEBUG: Source DF Partitions: ${sourceDFParts}")
-      println(s"DEBUG: Target Shuffle Partitions: ${targetShufflePartitionCount}")
-      println(s"DEBUG: Max PartitionBytes (MB): $readMaxPartitionBytesMB")
->>>>>>> 1bb5c44b
     }
 
     spark.conf.set("spark.sql.shuffle.partitions",targetShufflePartitions)
