--- conflicted
+++ resolved
@@ -658,11 +658,8 @@
       case 3015 => "jobRunCostPotentialFact_gold"
       case 3016 => "sparkStream_gold"
       case 3017 => "sql_query_history_gold"
-<<<<<<< HEAD
-      case 3018 => "notebookCommands_gold"
-=======
       case 3018 => "warehouse_gold"
->>>>>>> 9257c720
+      case 3019 => "notebookCommands_gold"
     }
   }
 
