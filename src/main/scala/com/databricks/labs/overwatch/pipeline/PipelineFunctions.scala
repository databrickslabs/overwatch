--- conflicted
+++ resolved
@@ -514,9 +514,9 @@
     val isJobsLight = sparkVersion.like("apache_spark_%")
     when(isAutomated && isJobsLight, "jobsLight")
       .when(isAutomated && !isJobsLight, "automated")
+      .when(!isAutomated, "interactive")
       .when(clusterType === "SQL Analytics", lit("sqlCompute"))
       .when(clusterType === "Serverless", lit("serverless"))
-      .when(!isAutomated, "interactive")
       .otherwise("unknown")
   }
 
@@ -652,7 +652,6 @@
     }
   }
 
-<<<<<<< HEAD
   /**
    * Load text file
    *
@@ -680,6 +679,4 @@
     spark.read.option("header", "true").option("inferSchema", "true").csv(csvData).coalesce(1)
   }
 
-=======
->>>>>>> ec35961a
 }