--- conflicted
+++ resolved
@@ -1069,10 +1069,7 @@
     StructField("thread_pool_size", IntegerType, nullable = true),
     StructField("api_waiting_time", LongType, nullable = true),
     StructField("mount_mapping_path", StringType, nullable = true),
-<<<<<<< HEAD
     StructField("temp_dir_path", StringType, nullable = true),
-=======
->>>>>>> 9039b32d
     StructField("eh_conn_string", StringType, nullable = true),
     StructField("aad_tenant_id", StringType, nullable = true),
     StructField("aad_client_id", StringType, nullable = true),
