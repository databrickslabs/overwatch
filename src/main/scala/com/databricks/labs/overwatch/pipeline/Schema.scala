--- conflicted
+++ resolved
@@ -1067,10 +1067,7 @@
     StructField("thread_pool_size", IntegerType, nullable = true),
     StructField("api_waiting_time", LongType, nullable = true),
     StructField("mount_mapping_path", StringType, nullable = true),
-<<<<<<< HEAD
     StructField("temp_dir_path", StringType, nullable = true),
-=======
->>>>>>> 3aefa08a
     StructField("eh_conn_string", StringType, nullable = true),
     StructField("aad_tenant_id", StringType, nullable = true),
     StructField("aad_client_id", StringType, nullable = true),
