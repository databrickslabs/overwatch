package com.databricks.labs.overwatch.pipeline

import com.databricks.labs.overwatch.utils.SparkSessionWrapper
import org.apache.log4j.Logger
import org.apache.spark.sql.types._

/**
 * The purpose of this Object is to validate that AT LEAST the columns required for ETL are present. Furthermore,
 * if all values of a target struct are null when a schema is derived, the output type of the structure won't be a
 * structure at all but rather a simple string, thus in these cases, the required complex structure must be generated
 * with all nulls so that it can be inserted into the target. To do this, the necessary null structs are created so
 * that source DFs can match the target even when schema inference is used in the reader. The entry function is the
 * "verifyDF" function.
 */
object Schema extends SparkSessionWrapper {

  private val logger: Logger = Logger.getLogger(this.getClass)

  /**
   * KEYS MUST BE LOWER CASE
   */
  private val commonSchemas: Map[String, StructField] = Map(
    "filenamegroup" -> StructField("filenameGroup",
      StructType(Seq(
        StructField("filename", StringType, nullable = true),
        StructField("byCluster", StringType, nullable = true),
        StructField("byDriverHost", StringType, nullable = true),
        StructField("bySparkContext", StringType, nullable = true)
      )), nullable = true),
    "response" -> StructField("response",
      StructType(Seq(
        StructField("errorMessage", StringType, nullable = true),
        StructField("result", StringType, nullable = true),
        StructField("statusCode", LongType, nullable = true)
      )), nullable = true),
    "useridentity" -> StructField("userIdentity",
      StructType(Seq(
        StructField("email", StringType, nullable = true)
      )), nullable = true),
    "startfilenamegroup" -> StructField("startFilenameGroup",
      StructType(Seq(
        StructField("filename", StringType, nullable = true),
        StructField("byCluster", StringType, nullable = true),
        StructField("byDriverHost", StringType, nullable = true),
        StructField("bySparkContext", StringType, nullable = true)
      )), nullable = true),
    "endfilenamegroup" -> StructField("endFilenameGroup",
      StructType(Seq(
        StructField("filename", StringType, nullable = true),
        StructField("byCluster", StringType, nullable = true),
        StructField("byDriverHost", StringType, nullable = true),
        StructField("bySparkContext", StringType, nullable = true)
      )), nullable = true)
  )

  private def runtimeField(fieldName: String): StructField = {
    StructField(fieldName,
      StructType(Seq(
        StructField("startEpochMS", LongType, nullable = true),
        StructField("startTS", TimestampType, nullable = true),
        StructField("endEpochMS", LongType, nullable = true),
        StructField("endTS", TimestampType, nullable = true),
        StructField("runTimeMS", LongType, nullable = true),
        StructField("runTimeS", DoubleType, nullable = true),
        StructField("runTimeM", DoubleType, nullable = true),
        StructField("runTimeH", DoubleType, nullable = true)
      )), nullable = true)
  }

  private def common(name: String): StructField = {
    commonSchemas(name.toLowerCase)
  }

  val badRecordsSchema: StructType = StructType(Seq(
    StructField("path", StringType, nullable = true),
    StructField("reason", StringType, nullable = true),
    StructField("record", StringType, nullable = true)
  ))

  val auditMasterSchema: StructType = StructType(Seq(
    StructField("serviceName", StringType, nullable = false),
    StructField("actionName", StringType, nullable = false),
    StructField("organization_id", StringType, nullable = false),
    StructField("timestamp", LongType, nullable = true),
    StructField("date", DateType, nullable = true),
    StructField("sourceIPAddress", StringType, nullable = true),
    StructField("userAgent", StringType, nullable = true),
    StructField("requestId", StringType, nullable = true),
    StructField("sessionId", StringType, nullable = true),
    StructField("version", StringType, nullable = true),
    StructField("requestParams",
      StructType(Seq(
        StructField("clusterId", StringType, nullable = true),
        StructField("cluster_id", StringType, nullable = true),
        StructField("clusterName", StringType, nullable = true),
        StructField("cluster_name", StringType, nullable = true),
        StructField("clusterState", StringType, nullable = true),
        StructField("dataSourceId", StringType, nullable = true),
        StructField("dashboardId", StringType, nullable = true),
        StructField("alertId", StringType, nullable = true),
        StructField("jobId", LongType, nullable = true),
        StructField("job_id", LongType, nullable = true),
        StructField("jobTaskType", StringType, nullable = true),
        StructField("job_type", StringType, nullable = true),
        StructField("format", StringType, nullable = true),
        StructField("runId", LongType, nullable = true),
        StructField("run_id", LongType, nullable = true),
        StructField("tags", StringType, nullable = true),
        StructField("multitaskParentRunId", StringType, nullable = true),
        StructField("parentRunId", StringType, nullable = true),
        StructField("taskKey", StringType, nullable = true),
        StructField("repairId", StringType, nullable = true),
        StructField("rerun_tasks", StringType, nullable = true),
        StructField("latest_repair_id", StringType, nullable = true),
        StructField("jar_params", StringType, nullable = true),
        StructField("python_params", StringType, nullable = true),
        StructField("spark_submit_params", StringType, nullable = true),
        StructField("notebook_params", StringType, nullable = true),
        StructField("python_named_params", StringType, nullable = true),
        StructField("pipeline_params", StringType, nullable = true),
        StructField("sql_params", StringType, nullable = true),
        StructField("dbt_commands", StringType, nullable = true),
        StructField("tasks", StringType, nullable = true),
        StructField("access_control_list", StringType, nullable = true),
        StructField("git_source", StringType, nullable = true),
        StructField("is_from_dlt", BooleanType, nullable = true),
        StructField("taskDependencies", StringType, nullable = true),
        StructField("idInJob", LongType, nullable = true),
        StructField("jobClusterType", StringType, nullable = true),
        StructField("jobTerminalState", StringType, nullable = true),
        StructField("jobTriggerType", StringType, nullable = true),
        StructField("workflow_context", StringType, nullable = true),
        StructField("libraries", StringType, nullable = true),
        StructField("run_name", StringType, nullable = true),
        StructField("name", StringType, nullable = true),
        StructField("timeout_seconds", LongType, nullable = true),
        StructField("max_concurrent_runs", LongType, nullable = true),
        StructField("max_retries", LongType, nullable = true),
        StructField("retry_on_timeout", BooleanType, nullable = true),
        StructField("min_retry_interval_millis", LongType, nullable = true),
        StructField("schedule", StringType, nullable = true),
        StructField("email_notifications", StringType, nullable = true),
        StructField("notebook_task", StringType, nullable = true),
        StructField("spark_python_task", StringType, nullable = true),
        StructField("spark_jar_task", StringType, nullable = true),
        StructField("python_wheel_task", StringType, nullable = true),
        StructField("spark_submit_task", StringType, nullable = true),
        StructField("shell_command_task", StringType, nullable = true),
        StructField("pipeline_task", StringType, nullable = true),
        StructField("new_settings", StringType, nullable = true),
        StructField("existing_cluster_id", StringType, nullable = true),
        StructField("job_clusters", StringType, nullable = true),
        StructField("new_cluster", StringType, nullable = true),
        StructField("run_as_user_name", StringType, nullable = true),
        StructField("aclPermissionSet", StringType, nullable = true),
        StructField("grants", StringType, nullable = true),
        StructField("targetUserId", StringType, nullable = true),
        StructField("aws_attributes", StringType, nullable = true),
        StructField("azure_attributes", StringType, nullable = true),
        StructField("instanceId", StringType, nullable = true),
        StructField("port", StringType, nullable = true),
        StructField("publicKey", StringType, nullable = true),
        StructField("containerId", StringType, nullable = true),
        StructField("userName", StringType, nullable = true),
        StructField("user", StringType, nullable = true),
        StructField("email", StringType, nullable = true),
        StructField("endpoint", StringType, nullable = true),
        StructField("targetUserName", StringType, nullable = true),
        StructField("targetGroupName", StringType, nullable = true),
        StructField("targetGroupId", StringType, nullable = true),
        StructField("notebookId", StringType, nullable = true),
        StructField("notebookName", StringType, nullable = true),
        StructField("path", StringType, nullable = true),
        StructField("oldName", StringType, nullable = true),
        StructField("oldPath", StringType, nullable = true),
        StructField("newName", StringType, nullable = true),
        StructField("newPath", StringType, nullable = true),
        StructField("parentPath", StringType, nullable = true),
        StructField("driver_node_type_id", StringType, nullable = true),
        StructField("node_type_id", StringType, nullable = true),
        StructField("num_workers", IntegerType, nullable = true),
        StructField("autoscale", StringType, nullable = true),
        StructField("clusterWorkers", StringType, nullable = true),
        StructField("autotermination_minutes", IntegerType, nullable = true),
        StructField("enable_elastic_disk", BooleanType, nullable = true),
        StructField("start_cluster", BooleanType, nullable = true),
        StructField("clusterOwnerUserId", StringType, nullable = true),
        StructField("cluster_log_conf", StringType, nullable = true),
        StructField("init_scripts", StringType, nullable = true),
        StructField("custom_tags", StringType, nullable = true),
        StructField("cluster_source", StringType, nullable = true),
        StructField("spark_env_vars", StringType, nullable = true),
        StructField("spark_conf", StringType, nullable = true),
        StructField("acl_path_prefix", StringType, nullable = true),
        StructField("driver_instance_pool_id", StringType, nullable = true),
        StructField("instance_pool_id", StringType, nullable = true),
        StructField("instance_pool_name", StringType, nullable = true),
        StructField("preloaded_spark_versions", StringType, nullable = true),
        StructField("spark_version", StringType, nullable = true),
        StructField("idle_instance_autotermination_minutes", LongType, nullable = true),
        StructField("max_capacity", LongType, nullable = true),
        StructField("min_idle_instances", LongType, nullable = true),
        StructField("cluster_creator", StringType, nullable = true),
        StructField("idempotency_token", StringType, nullable = true),
        StructField("user_id", StringType, nullable = true),
        StructField("ssh_public_keys", StringType, nullable = true),
        StructField("single_user_name", StringType, nullable = true),
        StructField("resourceId", LongType, nullable = true),
        // EXPLICIT EXCLUSIONS -- fields will not be in targetDF
        StructField("organization_id", NullType, nullable = true),
        StructField("orgId", NullType, nullable = true),
        StructField("version", NullType, nullable = true)
      )), nullable = true),
    common("response"),
    common("useridentity")
  ))

  val sparkEventsRawMasterSchema: StructType = StructType(Seq(
    StructField("organization_id", StringType, nullable = false),
    StructField("Event", StringType, nullable = false),
    StructField("clusterId", StringType, nullable = false),
    StructField("SparkContextID", StringType, nullable = false),
    StructField("JobID", LongType, nullable = true),
    StructField("description", StringType, nullable = true),
    StructField("details", StringType, nullable = true),
    StructField("executionId", LongType, nullable = true),
    StructField("JobResult", StructType(Seq(
      StructField("Exception", StructType(Seq(
        StructField("Message", StringType, nullable = true)
      )), nullable = true)
    )), nullable = true),
    StructField("StageID", LongType, nullable = true),
    StructField("StageAttemptID", LongType, nullable = true),
    StructField("ExecutorID", LongType, nullable = true),
    StructField("RemovedReason", StringType, nullable = true),
    StructField("executorInfo",
      StructType(Seq(
        StructField("Host", StringType, nullable = true),
        StructField("TotalCores", LongType, nullable = true)
      )), nullable = true),
    StructField("TaskMetrics",
      StructType(Seq(
        StructField("ExecutorCPUTime", LongType, nullable = true),
        StructField("ExecutorRunTime", LongType, nullable = true),
        StructField("MemoryBytesSpilled", LongType, nullable = true),
        StructField("DiskBytesSpilled", LongType, nullable = true),
        StructField("ResultSize", LongType, nullable = true)
      )), nullable = true),
    StructField("TaskExecutorMetrics",
      StructType(Seq(
        StructField("JVMHeapMemory", LongType, nullable = true)
      )), nullable = true),
    StructField("TaskType", StringType, nullable = true),
    StructField("TaskEndReason",
      StructType(Seq(
        StructField("ClassName", StringType, nullable = true),
        StructField("Description", StringType, nullable = true),
        StructField("FullStackTrace", StringType, nullable = true),
        StructField("KillReason", StringType, nullable = true),
        StructField("Reason", StringType, nullable = true)
      )), nullable = true),
    StructField("TaskInfo",
      StructType(Seq(
        StructField("TaskID", LongType, nullable = true),
        StructField("Attempt", LongType, nullable = true),
        StructField("Host", StringType, nullable = true),
        StructField("LaunchTime", LongType, nullable = true),
        StructField("ExecutorID", LongType, nullable = true),
        StructField("FinishTime", LongType, nullable = true),
        StructField("ParentIDs", StringType, nullable = true)
      )), nullable = true),
    StructField("StageInfo",
      StructType(Seq(
        StructField("StageID", StringType, nullable = true),
        StructField("SubmissionTime", LongType, nullable = true),
        StructField("StageAttemptID", LongType, nullable = true),
        StructField("CompletionTime", LongType, nullable = true),
        StructField("Details", StringType, nullable = true),
        StructField("FailureReason", StringType, nullable = true),
        StructField("NumberofTasks", LongType, nullable = true),
        StructField("ParentIDs", ArrayType(LongType, containsNull = true), nullable = true)
      )), nullable = true),
    StructField("fileCreateDate", DateType, nullable = false),
    StructField("SubmissionTime", LongType, nullable = true),
    StructField("CompletionTime", LongType, nullable = true),
    StructField("Timestamp", LongType, nullable = true),
    StructField("time", LongType, nullable = true),
    common("filenameGroup")
  ))

  val minimumLibrariesSchema: ArrayType = ArrayType(
    StructType(Seq(
      StructField("jar",StringType, nullable = true),
      StructField("maven",
        StructType(
          Seq(StructField("coordinates",StringType, nullable = true)
          )),nullable = true),
      StructField("pypi",StructType(Seq(
        StructField("package",StringType, nullable = true)
      )), nullable = true),
      StructField("whl",StringType, nullable = true)
    )), containsNull = true
  )

  val minimumManualOverrideParamsSchema: StructType = StructType(Seq(
    StructField("jar_params",ArrayType(StringType, containsNull = true), nullable = true),
    StructField("python_params",ArrayType(StringType, containsNull = true), nullable = true),
    StructField("spark_submit_params",ArrayType(StringType, containsNull = true), nullable = true),
    StructField("notebook_params",MapType(StringType, StringType, valueContainsNull = true), nullable = true)
  ))

  val minimumSQLTaskSchema: StructType = StructType(Seq(
    StructField("warehouse_id", StringType, nullable = true),
    StructField("query",StructType(Seq(
      StructField("query_id",StringType, nullable = true))
    ), nullable = true)
  ))

  val minimumSubmitRunDetailsSchema: StructType = StructType(Seq(
    StructField("existing_cluster_id",StringType, nullable = true),
    StructField("sql_task",minimumSQLTaskSchema, nullable = true)
  ))

  val minimumRepairDetailsSchema: ArrayType = ArrayType(
    StructType(Seq(
      StructField("repair_timestamp",LongType, nullable = true),
      StructField("rerun_tasks",StringType, nullable = true),
      StructField("latest_repair_id",StringType, nullable = true)
    ))
  )

  val minimumNotebookTaskSchema: StructType = StructType(Seq(
    StructField("notebook_path",StringType, nullable = true),
    StructField("revision_timestamp",LongType, nullable = true)
  ))

  val minimumSparkPythonTaskSchema: StructType = StructType(Seq(
    StructField("spark_python_task",StructType(Seq(
      StructField("parameters",ArrayType(StringType, containsNull = true), nullable = true),
      StructField("python_file",StringType)
    )),nullable = true)
  ))

  val minimumSparkSubmitTaskSchema: StructType = StructType(Seq(
    StructField("parameters",ArrayType(StringType, containsNull = true), nullable = true)
  ))

  val minimumSparkJarTaskSchema: StructType = StructType(Seq(
    StructField("jar_uri",StringType,nullable = true),
    StructField("main_class_name",StringType,nullable = true),
    StructField("parameters",ArrayType(StringType, containsNull = true), nullable = true)
  ))

  val minimumShellCommandTaskSchema: StructType = StructType(Seq(
    StructField("command",ArrayType(StringType,containsNull = true),nullable = true)
  ))

  val minimumPipelineTaskSchema: StructType = StructType(Seq(StructField("pipeline_id",StringType,nullable = true)))

  val minimumPythonWheelTaskSchema: StructType = StructType(Seq(
    StructField("entry_point",StringType, nullable = true),
    StructField("package_name",StringType, nullable = true),
    StructField("parameters",ArrayType(StringType, containsNull = true), nullable = true)
  ))

  val minimumDBTTask: StructType = StructType(Seq(
    StructField("commands", ArrayType(StringType, containsNull = true), nullable = true)
  ))

  val minimumTaskDetailSchema: StructType = StructType(Seq(
    StructField("notebook_task",minimumNotebookTaskSchema, nullable = true),
    StructField("spark_python_task",minimumSparkPythonTaskSchema, nullable = true),
    StructField("python_wheel_task",minimumPythonWheelTaskSchema, nullable = true),
    StructField("spark_jar_task",minimumSparkJarTaskSchema, nullable = true),
    StructField("spark_submit_task",minimumSparkSubmitTaskSchema, nullable = true),
    StructField("shell_command_task",minimumShellCommandTaskSchema, nullable = true),
    StructField("pipeline_task",minimumPipelineTaskSchema, nullable = true),
  ))

  // minimum new cluster struct
  val minimumNewClusterSchema: StructType = StructType(Seq(
    StructField("autoscale",
      StructType(Seq(
        StructField("max_workers", LongType, true),
        StructField("min_workers", LongType, true)
      )), true),
    StructField("cluster_name", StringType, true),
    StructField("driver_instance_pool_id", StringType, true),
    StructField("driver_node_type_id", StringType, true),
    StructField("enable_elastic_disk", BooleanType, true),
    StructField("instance_pool_id", StringType, true),
    StructField("node_type_id", StringType, true),
    StructField("num_workers", LongType, true),
    StructField("policy_id", StringType, true),
    StructField("spark_version", StringType, true)
  ))

  // after tasks exploded
  val minimumExplodedTaskLookupMetaSchema: StructType = StructType(Seq(
    StructField("taskKey",StringType, nullable = true),
    StructField("job_cluster_key",StringType, nullable = true),
//    StructField("libraries",minimumLibrariesSchema, nullable = true), // 503
    StructField("max_retries", LongType, nullable = true),
    StructField("retry_on_timeout", BooleanType, nullable = true),
    StructField("min_retry_interval_millis", LongType, nullable = true),
    StructField("new_cluster", minimumNewClusterSchema, nullable = true),
    StructField("notebook_task",minimumNotebookTaskSchema, nullable = true),
    StructField("spark_python_task",minimumSparkPythonTaskSchema, nullable = true),
    StructField("python_wheel_task",minimumPythonWheelTaskSchema, nullable = true),
    StructField("spark_jar_task",minimumSparkJarTaskSchema, nullable = true),
    StructField("spark_submit_task",minimumSparkSubmitTaskSchema, nullable = true),
    StructField("shell_command_task",minimumShellCommandTaskSchema, nullable = true),
    StructField("pipeline_task",minimumPipelineTaskSchema, nullable = true),
    StructField("sql_task",minimumSQLTaskSchema, nullable = true)
  ))

  // Minimum required Schedule Schema
  val minimumScheduleSchema: StructType = StructType(Seq(
    StructField("pause_status", StringType, true),
    StructField("quartz_cron_expression", StringType, true),
    StructField("timezone_id", StringType, true)
  ))

  val minimumEmailNotificationsSchema: StructType = StructType(Seq(
    StructField("no_alert_for_skipped_runs", BooleanType, nullable = true),
    StructField("on_failure", ArrayType(StringType, containsNull = true), nullable = true)
  ))

  val minimumGitSourceSchema: StructType = StructType(Seq(
    StructField("git_branch",StringType, nullable = true),
    StructField("git_provider",StringType, nullable = true),
    StructField("git_url",StringType, nullable = true),
    StructField("git_tag",StringType, nullable = true),
    StructField("git_commit",StringType, nullable = true)
  ))

  val minimumAccessControlListSchema: ArrayType = ArrayType(
      StructType(Seq(
        StructField("user_name",StringType, nullable = true),
        StructField("group_name",StringType, nullable = true),
        StructField("permission_level",StringType, nullable = true),
      ))
    , containsNull = true)

  val minimumGrantsSchema: ArrayType = ArrayType(
    StructType(Seq(
      StructField("permission",StringType, nullable = true),
      StructField("user_id",LongType, nullable = true)
    ))
    ,containsNull = true)

  val minimumJobClustersSchema: ArrayType = ArrayType(
    StructType(Seq(StructField("job_cluster_key",StringType,nullable = true))),
    containsNull = true
  )

  val minimumTasksSchema: ArrayType = ArrayType(StructType(Seq(
    StructField("task_key",StringType, nullable = true),
  )))

  // minimum new jobs settings struct
  val minimumNewSettingsSchema: StructType = StructType(Seq(
    StructField("existing_cluster_id", StringType, nullable = true),
    StructField("max_concurrent_runs", LongType, nullable = true),
    StructField("name", StringType, nullable = true),
    StructField("new_cluster", minimumNewClusterSchema, nullable = true),
    StructField("timeout_seconds", LongType, nullable = true),
    StructField("notebook_task", minimumNotebookTaskSchema, nullable = true),
    StructField("spark_python_task", minimumSparkPythonTaskSchema, nullable = true),
    StructField("python_wheel_task", minimumPythonWheelTaskSchema, nullable = true),
    StructField("spark_jar_task", minimumSparkJarTaskSchema, nullable = true),
    StructField("spark_submit_task", minimumSparkSubmitTaskSchema, nullable = true),
    StructField("shell_command_task", minimumShellCommandTaskSchema, nullable = true),
    StructField("pipeline_task", minimumPipelineTaskSchema, nullable = true),
  ))

  val minimumJobStatusSilverMetaLookupSchema: StructType = StructType(Seq(
    StructField("organization_id", StringType, nullable = false),
    StructField("timestamp", LongType, nullable = false),
    StructField("jobId", LongType, nullable = true),
    StructField("jobName", StringType, nullable = true),
//    StructField("tasks", minimumTasksSchema, nullable = true), // TODO -- add back after 503 is resolved -- breaks verifyMinimumSchema
//    StructField("job_clusters", minimumJobClustersSchema, nullable = true), // TODO -- add back after 503 is resolved -- breaks verifyMinimumSchema
    StructField("tags", MapType(StringType, StringType, valueContainsNull = true), nullable = true),
    StructField("schedule", minimumScheduleSchema, nullable = true),
    StructField("max_concurrent_runs", LongType, nullable = true),
    StructField("run_as_user_name", StringType, nullable = true),
    StructField("timeout_seconds", LongType, nullable = true),
    StructField("created_by", StringType, nullable = true),
    StructField("last_edited_by", StringType, nullable = true),
    StructField("task_detail_legacy", minimumTaskDetailSchema, nullable = true),
  ))

  // simplified new settings struct
  private[overwatch] val simplifiedNewSettingsSchema = StructType(Seq(
    StructField("email_notifications", minimumEmailNotificationsSchema, nullable = true),
    StructField("existing_cluster_id", StringType, nullable = true),
    StructField("max_concurrent_runs", LongType, nullable = true),
    StructField("name", StringType, nullable = true),
    StructField("new_cluster", minimumNewClusterSchema, nullable = true),
    StructField("notebook_task", minimumNotebookTaskSchema, nullable = true),
    StructField("schedule", minimumScheduleSchema, nullable = true),
    StructField("notebook_task",minimumNotebookTaskSchema, nullable = true),
    StructField("spark_python_task",minimumSparkPythonTaskSchema, nullable = true),
    StructField("python_wheel_task", minimumPythonWheelTaskSchema, nullable = true),
    StructField("spark_jar_task",minimumSparkJarTaskSchema, nullable = true),
    StructField("spark_submit_task", minimumSparkSubmitTaskSchema, nullable = true),
    StructField("shell_command_task",minimumShellCommandTaskSchema, nullable = true),
    StructField("pipeline_task", minimumPipelineTaskSchema, nullable = true),
    StructField("timeout_seconds", LongType, nullable = true)
  ))

  val streamingGoldMinimumSchema: StructType = StructType(Seq(
    StructField("cluster_id", StringType, nullable = false),
    StructField("organization_id", StringType, nullable = false),
    StructField("spark_context_id", StringType, nullable = false),
    StructField("stream_id", StringType, nullable = false),
    StructField("stream_run_id", StringType, nullable = false),
    StructField("stream_batch_id", LongType, nullable = false),
    StructField("stream_timestamp", DoubleType, nullable = true),
    StructField("date", DateType, nullable = false),
    StructField("streamSegment", StringType, nullable = true),
    StructField("stream_name", StringType, nullable = true),
    StructField("streaming_metrics",
      StructType(Seq(
        StructField("batchDuration", LongType, nullable = true),
        StructField("batchId", LongType, nullable = true),
        StructField("durationMs", StringType, nullable = true),
        StructField("eventTime", StructType(Seq(
          StructField("avg", StringType, nullable = true),
          StructField("max", StringType, nullable = true),
          StructField("min", StringType, nullable = true),
          StructField("watermark", StringType, nullable = true)
        )), nullable = true),
        StructField("id", StringType, nullable = true),
        StructField("name", StringType, nullable = true),
        StructField("runId", StringType, nullable = true),
        StructField("sink", StringType, nullable = true),
        StructField("sources", StringType, nullable = true),
        StructField("stateOperators", StringType, nullable = true),
        StructField("timestamp", StringType, nullable = true)
      )), nullable = true),
    StructField("execution_ids", ArrayType(LongType, containsNull = true), nullable = true)
  ))

  val poolsSnapMinimumSchema: StructType = StructType(Seq(
    StructField("organization_id", StringType, nullable = false),
    StructField("Pipeline_SnapTS", TimestampType, nullable = false),
    StructField("instance_pool_id", StringType, nullable = false),
    StructField("instance_pool_name", StringType, nullable = true),
    StructField("node_type_id", StringType, nullable = true),
    StructField("idle_instance_autotermination_minutes", LongType, nullable = true),
    StructField("min_idle_instances", LongType, nullable = true),
    StructField("max_capacity", LongType, nullable = true),
    StructField("preloaded_spark_versions", ArrayType(StringType, containsNull = true), nullable = true),
    StructField("aws_attributes", MapType(StringType, StringType, valueContainsNull = true), nullable = true),
    StructField("azure_attributes", MapType(StringType, StringType, valueContainsNull = true), nullable = true)
  ))

  val poolsDeleteSchema: StructType = StructType(Seq(
    StructField("deleted_by", StringType, nullable = true),
    StructField("deleted_at_epochMillis", LongType, nullable = true),
    StructField("deleted_at", TimestampType, nullable = true),
  ))

  val poolsCreateSchema: StructType = StructType(Seq(
    StructField("created_by", StringType, nullable = true),
    StructField("created_at_epochMillis", LongType, nullable = true),
    StructField("created_at", TimestampType, nullable = true),
  ))

  val poolsRequestDetails: StructType = StructType(Seq(
    StructField("requestId", StringType, nullable = true),
    common("response"),
    StructField("sessionId", StringType, nullable = true),
    StructField("sourceIPAddress", StringType, nullable = true),
    StructField("userAgent", StringType, nullable = true)
  ))

  private val s3LogSchema = StructType(Seq(
    StructField("canned_acl", StringType, nullable = true),
    StructField("destination", StringType, nullable = true),
    StructField("enable_encryption", BooleanType, nullable = true),
    StructField("region", StringType, nullable = true)
  ))

  private val dbfsLogSchema = StructType(Seq(
    StructField("destination", StringType, true)
  ))

  private val logConfSchema = StructType(Seq(
    StructField("dbfs", dbfsLogSchema, true),
    StructField("s3", s3LogSchema, true)
  ))

  val clusterSnapMinimumSchema: StructType = StructType(Seq(
    StructField("autoscale",
      StructType(Seq(
        StructField("max_workers", LongType, nullable = true),
        StructField("min_workers", LongType, nullable = true)
      )), nullable = true),
    StructField("autotermination_minutes", LongType, nullable = true),
    StructField("cluster_id", StringType, nullable = true),
    StructField("cluster_log_conf", logConfSchema, nullable = true),
    StructField("cluster_name", StringType, nullable = true),
    StructField("cluster_source", StringType, nullable = true),
    StructField("creator_user_name", StringType, nullable = true),
    StructField("driver_instance_pool_id", StringType, nullable = true),
    StructField("driver_node_type_id", StringType, nullable = true),
    StructField("enable_elastic_disk", BooleanType, nullable = true),
    StructField("enable_local_disk_encryption", BooleanType, nullable = true),
    StructField("instance_pool_id", StringType, nullable = true),
    StructField("init_scripts", ArrayType(StructType(Seq(
      StructField("dbfs", StructType(Seq(
        StructField("destination", StringType, nullable = true)
      )), nullable = true)
    )), containsNull = true), nullable = true),
    StructField("node_type_id", StringType, nullable = true),
    StructField("num_workers", LongType, nullable = true),
    StructField("single_user_name", StringType, nullable = true),
    StructField("spark_version", StringType, nullable = true),
    StructField("state", StringType, nullable = true),
    StructField("default_tags", MapType(StringType, StringType, valueContainsNull = true), nullable = true),
    StructField("custom_tags", MapType(StringType, StringType, valueContainsNull = true), nullable = true),
    StructField("start_time", LongType, nullable = true),
    StructField("terminated_time", LongType, nullable = true),
    StructField("organization_id", StringType, nullable = false),
    StructField("Pipeline_SnapTS", TimestampType, nullable = true),
    StructField("Overwatch_RunID", StringType, nullable = true),
    StructField("workspace_name", StringType, nullable = true)
  ))

  val clusterEventsMinimumSchema: StructType = StructType(Seq(
    StructField("organization_id", StringType, nullable = false),
    StructField("cluster_id", StringType, nullable = false),
    StructField("timestamp", LongType, nullable = false),
    StructField("type", StringType, nullable = true),
    StructField("details",
      StructType(Seq(
        StructField("cluster_size",
          StructType(Seq(
            StructField("autoscale",
              StructType(Seq(
                StructField("max_workers", LongType, nullable = true),
                StructField("min_workers", LongType, nullable = true)
              )), nullable = true),
            StructField("num_workers", LongType, nullable = true)
          )), nullable = true),
        StructField("current_num_workers", LongType, nullable = true),
        StructField("target_num_workers", LongType, nullable = true),
        StructField("user", StringType, nullable = true),
        StructField("disk_size", LongType, nullable = true),
        StructField("free_space", LongType, nullable = true),
        StructField("instance_id", StringType, nullable = true),
        StructField("previous_disk_size", LongType, nullable = true),
        StructField("driver_state_message", StringType, nullable = true)
      )), nullable = true)
  ))

  // commented fields have been removed as of 2.1
  // todo - update for v2.1
  val jobSnapMinimumSchema: StructType = StructType(Seq(
    StructField("created_time", LongType, nullable = true),
    StructField("creator_user_name", StringType, nullable = true),
    StructField("job_id", LongType, nullable = true),
    StructField("settings", StructType(Seq(
      StructField("name", StringType, nullable = true),
      StructField("existing_cluster_id", StringType, nullable = true),
//      StructField("job_clusters", minimumJobClustersSchema, nullable = true), // TODO -- add back after 503 is resolved -- breaks verifyMinimumSchema
//      StructField("tasks", minimumTasksSchema, nullable = true), // TODO -- add back after 503 is resolved -- breaks verifyMinimumSchema
      StructField("new_cluster", minimumNewClusterSchema, nullable = true),
//      StructField("libraries", minimumLibrariesSchema, nullable = true), // 503
      StructField("git_source", minimumGitSourceSchema, nullable = true),
      StructField("max_concurrent_runs", LongType, nullable = true),
      StructField("max_retries", LongType, nullable = true),
      StructField("timeout_seconds", LongType, nullable = true),
      StructField("retry_on_timeout", BooleanType, nullable = true),
      StructField("min_retry_interval_millis", LongType, nullable = true),
      StructField("schedule", minimumScheduleSchema, nullable = true),
      StructField("tags", MapType(StringType, StringType), nullable = true),
      StructField("email_notifications", minimumEmailNotificationsSchema, nullable = true),
      StructField("notebook_task", minimumNotebookTaskSchema, nullable = true),
      StructField("spark_python_task", minimumSparkPythonTaskSchema, nullable = true),
      StructField("python_wheel_task", minimumPythonWheelTaskSchema, nullable = true),
      StructField("spark_jar_task", minimumSparkJarTaskSchema, nullable = true),
      StructField("spark_submit_task", minimumSparkSubmitTaskSchema, nullable = true),
      StructField("shell_command_task", minimumShellCommandTaskSchema, nullable = true),
      StructField("pipeline_task", minimumPipelineTaskSchema, nullable = true)
    )), nullable = true),
    StructField("organization_id", StringType, nullable = false),
    StructField("Pipeline_SnapTS", TimestampType, nullable = true),
    StructField("Overwatch_RunID", StringType, nullable = true),
    StructField("job_type", StringType, nullable = true),
    StructField("workspace_name", StringType, nullable = true)
  ))

<<<<<<< HEAD
  val sqlHistorySnapMinimumSchema: StructType = StructType(Seq(
    StructField("warehouse_id", StringType, nullable = false),
    StructField("organization_id", StringType, nullable = false),
    StructField("query_id", StringType, nullable = false),
    StructField("query_start_time_ms", LongType, nullable = true),
    StructField("metrics",
      StructType(Seq(
        StructField("compilation_time_ms",LongType,nullable = true)
      )),nullable = true)
  ))

=======
>>>>>>> dd6401b5
  /**
   * Minimum required schema by module. "Minimum Requierd Schema" means that at least these columns of these types
   * must exist for the downstream ETLs to function.
   * The preceeding 2 in module ID 2XXX key integer maps to 2 being silver.
   * Silver Layer modules 2xxx
   * Gold Layer 3xxx
   */
  private[overwatch] val minimumSchemasByModule: Map[Int, StructType] = Map(
    1005 -> StructType(Seq(
      StructField("organization_id", StringType, nullable = false),
      StructField("state", StringType, nullable = true),
      StructField("cluster_id", StringType, nullable = true)
    )),
    1006 -> auditMasterSchema,
    // SparkExecutors
    2003 -> sparkEventsRawMasterSchema,
    // SparkExecutions
    2005 -> sparkEventsRawMasterSchema,
    // SparkJobs
    2006 -> sparkEventsRawMasterSchema,
    // SparkStages
    2007 -> sparkEventsRawMasterSchema,
    // SparkTasks
    2008 -> sparkEventsRawMasterSchema,
    // PoolsSpec
    2009 -> auditMasterSchema,
    // JobStatus
    2010 -> auditMasterSchema,
    // JobRuns
    2011 -> auditMasterSchema,
    // ClusterSpec
    2014 -> auditMasterSchema,
    // User Account Login
    2016 -> auditMasterSchema,
    // User Account Mods
    2017 -> auditMasterSchema,
    // Notebook Summary
    2018 -> auditMasterSchema,
    // sqlHistory
    2020 -> sqlHistorySnapMinimumSchema,
    // jobStatus
    3002 -> StructType(Seq(
      StructField("timestamp", LongType, nullable = false),
      StructField("organization_id", StringType, nullable = false),
      StructField("workspace_name", StringType, nullable = true),
      StructField("jobId", LongType, nullable = false),
      StructField("actionName", StringType, nullable = false),
      StructField("jobName", StringType, nullable = true),
      StructField("tags", MapType(StringType, StringType), nullable = true),
      StructField("job_type", StringType, nullable = true),
      StructField("format", StringType, nullable = true),
      StructField("existing_cluster_id", StringType, nullable = true),
      StructField("new_cluster", minimumNewClusterSchema, nullable = true),
//      StructField("tasks", minimumTasksSchema, nullable = true), TODO -- add back after 503 is resolved -- breaks verifyMinimumSchema
//      StructField("job_clusters", minimumJobClustersSchema, nullable = true), TODO -- add back after 503 is resolved -- breaks verifyMinimumSchema
//      StructField("libraries", minimumLibrariesSchema, nullable = true), TODO -- add back after 503 is resolved -- breaks verifyMinimumSchema
      StructField("git_source", minimumGitSourceSchema, nullable = true),
      StructField("timeout_seconds", LongType, nullable = true),
      StructField("max_concurrent_runs", LongType, nullable = true),
      StructField("max_retries", LongType, nullable = true),
      StructField("retry_on_timeout", BooleanType, nullable = true),
      StructField("min_retry_interval_millis", LongType, nullable = true),
      StructField("schedule", minimumScheduleSchema, nullable = true),
      StructField("task_detail_legacy", minimumTaskDetailSchema, nullable = true),
      StructField("is_from_dlt", BooleanType, nullable = true),
//      StructField("access_control_list", minimumAccessControlListSchema, nullable = true), TODO -- add back after 503 is resolved -- breaks verifyMinimumSchema
      StructField("aclPermissionSet", StringType, nullable = true),
//      StructField("grants", minimumGrantsSchema, true), TODO -- add back after 503 is resolved -- breaks verifyMinimumSchema
      StructField("targetUserId", StringType, nullable = true),
      StructField("sessionId", StringType, nullable = true),
      StructField("requestId", StringType, nullable = true),
      StructField("userAgent", StringType, nullable = true),
      common("response"),
      StructField("sourceIPAddress", StringType, nullable = true),
      StructField("version", StringType, nullable = true),
      StructField("Pipeline_SnapTS", TimestampType, nullable = true),
      StructField("created_by", StringType, nullable = true),
      StructField("created_ts", StringType, nullable = true),
      StructField("deleted_by", StringType, nullable = true),
      StructField("deleted_ts", LongType, nullable = true),
      StructField("last_edited_by", StringType, nullable = true),
      StructField("last_edited_ts", LongType, nullable = true)
    )),
    // jobRunGold
    3003 -> StructType(Seq(
      StructField("organization_id", StringType, nullable = false),
      StructField("workspace_name", StringType, nullable = true),
      StructField("jobId", LongType, nullable = true),
      StructField("runId", LongType, nullable = false),
      StructField("startEpochMS", LongType, nullable = false),
      StructField("jobName", StringType, nullable = true),
      StructField("tags", MapType(StringType, StringType), nullable = true),
      StructField("jobRunId", LongType, nullable = true),
      StructField("taskRunId", LongType, nullable = true),
      StructField("taskKey", StringType, nullable = true),
      StructField("clusterId", StringType, nullable = true),
      StructField("cluster_name", StringType, nullable = true),
      StructField("multitaskParentRunId", LongType, nullable = true),
      StructField("parentRunId", LongType, nullable = true),
      StructField("task_detail", minimumTaskDetailSchema, nullable = true),
      StructField("taskDependencies", ArrayType(StringType), nullable = true),
      runtimeField("TaskRunTime"),
      runtimeField("TaskExecutionRunTime"),
      StructField("job_cluster_key", StringType, nullable = true),
      StructField("clusterType", StringType, nullable = true),
//      StructField("job_cluster", minimumJobClustersSchema, nullable = true), // todo 503
      StructField("new_cluster", minimumNewClusterSchema, nullable = true),
      StructField("taskType", StringType, nullable = true),
      StructField("terminalState", StringType, nullable = true),
      StructField("jobTriggerType", StringType, nullable = true),
      StructField("schedule", minimumScheduleSchema, nullable = true),
//      StructField("libraries", minimumLibrariesSchema, nullable = true), // todo 503
      StructField("manual_override_params", minimumManualOverrideParamsSchema, nullable = true),
      StructField("repairId", LongType, nullable = true),
//      StructField("repair_details", minimumRepairDetailsSchema, nullable = true), // todo 503
      StructField("run_name", StringType, nullable = true),
      StructField("timeout_seconds", LongType, nullable = true),
      StructField("retry_on_timeout", BooleanType, nullable = true),
      StructField("max_retries", LongType, nullable = true),
      StructField("min_retry_interval_millis", LongType, nullable = true),
      StructField("max_concurrent_runs", LongType, nullable = true),
      StructField("run_as_user_name", StringType, nullable = true),
      StructField("workflow_context", StringType, nullable = true),
      StructField("task_detail_legacy", minimumTaskDetailSchema, nullable = true),
      StructField("submitRun_details", minimumSubmitRunDetailsSchema, nullable = true),
      StructField("created_by", StringType, nullable = true),
      StructField("last_edited_by", StringType, nullable = true)
    )),
    // clusterStateFact
    3005 -> StructType(Seq(
      StructField("organization_id", StringType, nullable = false),
      StructField("cluster_id", StringType, nullable = true),
      StructField("isRunning", BooleanType, nullable = true),
      StructField("timestamp", LongType, nullable = true),
      StructField("state", StringType, nullable = true),
      StructField("current_num_workers", LongType, nullable = true),
      StructField("target_num_workers", LongType, nullable = true),
      StructField("counter_reset", IntegerType, nullable = true),
      StructField("reset_partition", LongType, nullable = true),
      StructField("unixTimeMS_state_start", LongType, nullable = true),
      StructField("unixTimeMS_state_end", LongType, nullable = true),
      StructField("timestamp_state_start", TimestampType, nullable = true),
      StructField("timestamp_state_end", TimestampType, nullable = true),
      StructField("state_start_date", DateType, nullable = true),
      StructField("uptime_in_state_S", DoubleType, nullable = true),
      StructField("uptime_since_restart_S", DoubleType, nullable = true),
      StructField("cloud_billable", BooleanType, nullable = true),
      StructField("databricks_billable", BooleanType, nullable = true),
      StructField("uptime_in_state_H", DoubleType, nullable = true),
      StructField("state_dates", ArrayType(DateType, containsNull = true), nullable = true),
      StructField("days_in_state", IntegerType, nullable = true)
    )),
    // Account Mod Gold
    3007 -> StructType(Seq(
      StructField("organization_id", StringType, nullable = false),
      StructField("timestamp", LongType, nullable = true),
      StructField("date", DateType, nullable = true),
      StructField("actionName", StringType, nullable = true),
      StructField("endpoint", StringType, nullable = true),
      StructField("modified_by", StringType, nullable = true),
      StructField("user_name", StringType, nullable = true),
      StructField("user_id", StringType, nullable = true),
      StructField("group_name", StringType, nullable = true),
      StructField("group_id", StringType, nullable = true),
      StructField("sourceIPAddress", StringType, nullable = true),
      StructField("userAgent", StringType, nullable = true),
      StructField("requestId", StringType, nullable = true),
      common("response")
    )),
    // Account Login Gold
    3008 -> StructType(Seq(
      StructField("organization_id", StringType, nullable = false),
      StructField("timestamp", LongType, nullable = true),
      StructField("login_date", DateType, nullable = true),
      StructField("login_type", StringType, nullable = true),
      StructField("login_user", StringType, nullable = true),
      StructField("user_email", StringType, nullable = true),
      StructField("ssh_login_details", StructType(Seq(
        StructField("instance_id", StringType, nullable = true)
      )), nullable = true),
      StructField("sourceIPAddress", StringType, nullable = true),
      StructField("userAgent", StringType, nullable = true),
      StructField("requestId", StringType, nullable = true),
      common("response")
    )),
    // poolsGold
    3009 -> StructType(Seq(
      StructField("organization_id", StringType, nullable = false),
      StructField("serviceName", StringType, nullable = true),
      StructField("actionName", StringType, nullable = true),
      StructField("timestamp", LongType, nullable = false),
      StructField("date", DateType, nullable = true),
      StructField("instance_pool_id", StringType, nullable = false),
      StructField("instance_pool_name", StringType, nullable = true),
      StructField("node_type_id", StringType, nullable = true),
      StructField("idle_instance_autotermination_minutes", LongType, nullable = true),
      StructField("min_idle_instances", LongType, nullable = true),
      StructField("max_capacity", LongType, nullable = true),
      StructField("preloaded_spark_versions", StringType, nullable = true),
      StructField("aws_attributes",MapType(StringType,StringType, valueContainsNull = true), nullable = true),
      StructField("azure_attributes", MapType(StringType, StringType, valueContainsNull = true), nullable = true),
      StructField("custom_tags",MapType(StringType,StringType, valueContainsNull = true), nullable = true),
      StructField("create_details", poolsCreateSchema, nullable = true),
      StructField("delete_details", poolsDeleteSchema, nullable = true),
      StructField("request_details", poolsRequestDetails, nullable = true)
    )),
    // sparkJob
    3010 -> StructType(Seq(
      StructField("organization_id", StringType, nullable = false),
      StructField("clusterId", StringType, nullable = true),
      StructField("SparkContextID", StringType, nullable = true),
      StructField("startTimestamp", LongType, nullable = true),
      StructField("user_email", StringType, nullable = true),
      StructField("JobID", LongType, nullable = true),
      StructField("JobGroupID", StringType, nullable = true),
      StructField("StageIDs", ArrayType(LongType, containsNull = true), nullable = true),
      StructField("ExecutionID", StringType, nullable = true),
      StructField("JobResult", StructType(Seq(
        StructField("Exception", StructType(Seq(
          StructField("Message", StringType, nullable = true)
        )), nullable = true)
      )), nullable = true),
      StructField("PowerProperties",
        StructType(Seq(
          StructField("JobGroupID", StringType, nullable = true),
          StructField("ExecutionID", StringType, nullable = true),
          StructField("SparkDBIsolationID", StringType, nullable = true),
          StructField("AzureOAuth2ClientID", StringType, nullable = true),
          StructField("RDDScope", StringType, nullable = true),
          StructField("SparkDBREPLID", StringType, nullable = true),
          StructField("NotebookID", StringType, nullable = true),
          StructField("NotebookPath", StringType, nullable = true),
          StructField("UserEmail", StringType, nullable = true),
          StructField("SparkDBJobID", StringType, nullable = true),
          StructField("SparkDBRunID", StringType, nullable = true),
          StructField("sparkDBJobType", StringType, nullable = true),
          StructField("clusterDetails",
            StructType(Seq(
              StructField("ClusterID", StringType, nullable = true)
            )), nullable = true)
        )), nullable = true),
      runtimeField("JobRunTime"),
      common("startfilenamegroup"),
      common("endfilenamegroup")
    )),
    // sparkStage
    3011 -> StructType(Seq(
      StructField("organization_id", StringType, nullable = false),
      StructField("clusterId", StringType, nullable = true),
      StructField("SparkContextID", StringType, nullable = true),
      StructField("StageID", LongType, nullable = true),
      StructField("StageAttemptID", LongType, nullable = true),
      StructField("startTimestamp", LongType, nullable = true),
      StructField("StageInfo",
        StructType(Seq(
          StructField("CompletionTime", LongType, nullable = true),
          StructField("Details", StringType, nullable = true),
          StructField("FailureReason", StringType, nullable = true),
          StructField("NumberofTasks", LongType, nullable = true),
          StructField("ParentIDs", ArrayType(LongType, containsNull = true), nullable = true),
          StructField("SubmissionTime", LongType, nullable = true)
        )), nullable = true),
      StructField("startDate", DateType, nullable = false),
      runtimeField("StageRunTime"),
      common("startfilenamegroup"),
      common("endfilenamegroup")
    )),
    // sparkTasks
    3012 -> StructType(Seq(
      StructField("organization_id", StringType, nullable = false),
      StructField("clusterId", StringType, nullable = true),
      StructField("SparkContextID", StringType, nullable = true),
      StructField("StageID", LongType, nullable = true),
      StructField("StageAttemptID", LongType, nullable = true),
      StructField("TaskID", LongType, nullable = true),
      StructField("TaskAttempt", LongType, nullable = true),
      StructField("ExecutorID", LongType, nullable = true),
      StructField("Host", StringType, nullable = true),
      StructField("TaskEndReason",
        StructType(Seq(
          StructField("ClassName", StringType, nullable = true),
          StructField("Description", StringType, nullable = true),
          StructField("FullStackTrace", StringType, nullable = true),
          StructField("KillReason", StringType, nullable = true),
          StructField("Reason", StringType, nullable = true)
        )), nullable = true),
      StructField("TaskMetrics",
        StructType(Seq(
          StructField("ExecutorCPUTime", LongType, nullable = true),
          StructField("ExecutorRunTime", LongType, nullable = true),
          StructField("MemoryBytesSpilled", LongType, nullable = true),
          StructField("DiskBytesSpilled", LongType, nullable = true),
          StructField("ResultSize", LongType, nullable = true)
        )), nullable = true),
      StructField("TaskType", StringType, nullable = true),
      StructField("startDate", DateType, nullable = false),
      runtimeField("TaskRunTime"),
      common("startfilenamegroup"),
      common("endfilenamegroup")
    ))
  )

  def get(module: Module): Option[StructType] = minimumSchemasByModule.get(module.moduleId)

  def get(moduleId: Int): Option[StructType] = minimumSchemasByModule.get(moduleId)
}<|MERGE_RESOLUTION|>--- conflicted
+++ resolved
@@ -694,7 +694,6 @@
     StructField("workspace_name", StringType, nullable = true)
   ))
 
-<<<<<<< HEAD
   val sqlHistorySnapMinimumSchema: StructType = StructType(Seq(
     StructField("warehouse_id", StringType, nullable = false),
     StructField("organization_id", StringType, nullable = false),
@@ -706,8 +705,6 @@
       )),nullable = true)
   ))
 
-=======
->>>>>>> dd6401b5
   /**
    * Minimum required schema by module. "Minimum Requierd Schema" means that at least these columns of these types
    * must exist for the downstream ETLs to function.
