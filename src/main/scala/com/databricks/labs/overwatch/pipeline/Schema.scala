package com.databricks.labs.overwatch.pipeline

import com.databricks.labs.overwatch.utils.SparkSessionWrapper
import org.apache.log4j.Logger
import org.apache.spark.sql.types._

/**
 * The purpose of this Object is to validate that AT LEAST the columns required for ETL are present. Furthermore,
 * if all values of a target struct are null when a schema is derived, the output type of the structure won't be a
 * structure at all but rather a simple string, thus in these cases, the required complex structure must be generated
 * with all nulls so that it can be inserted into the target. To do this, the necessary null structs are created so
 * that source DFs can match the target even when schema inference is used in the reader. The entry function is the
 * "verifyDF" function.
 */
object Schema extends SparkSessionWrapper {

  private val logger: Logger = Logger.getLogger(this.getClass)

  /**
   * KEYS MUST BE LOWER CASE
   */
  private val commonSchemas: Map[String, StructField] = Map(
    "filenamegroup" -> StructField("filenameGroup",
      StructType(Seq(
        StructField("filename", StringType, nullable = true),
        StructField("byCluster", StringType, nullable = true),
        StructField("byDriverHost", StringType, nullable = true),
        StructField("bySparkContext", StringType, nullable = true)
      )), nullable = true),
    "response" -> StructField("response",
      StructType(Seq(
        StructField("errorMessage", StringType, nullable = true),
        StructField("result", StringType, nullable = true),
        StructField("statusCode", LongType, nullable = true)
      )), nullable = true),
    "useridentity" -> StructField("userIdentity",
      StructType(Seq(
        StructField("email", StringType, nullable = true)
      )), nullable = true),
    "startfilenamegroup" -> StructField("startFilenameGroup",
      StructType(Seq(
        StructField("filename", StringType, nullable = true),
        StructField("byCluster", StringType, nullable = true),
        StructField("byDriverHost", StringType, nullable = true),
        StructField("bySparkContext", StringType, nullable = true)
      )), nullable = true),
    "endfilenamegroup" -> StructField("endFilenameGroup",
      StructType(Seq(
        StructField("filename", StringType, nullable = true),
        StructField("byCluster", StringType, nullable = true),
        StructField("byDriverHost", StringType, nullable = true),
        StructField("bySparkContext", StringType, nullable = true)
      )), nullable = true)
  )

  private def runtimeField(fieldName: String): StructField = {
    StructField(fieldName,
      StructType(Seq(
        StructField("startEpochMS", LongType, nullable = true),
        StructField("startTS", TimestampType, nullable = true),
        StructField("endEpochMS", LongType, nullable = true),
        StructField("endTS", TimestampType, nullable = true),
        StructField("runTimeMS", LongType, nullable = true),
        StructField("runTimeS", DoubleType, nullable = true),
        StructField("runTimeM", DoubleType, nullable = true),
        StructField("runTimeH", DoubleType, nullable = true)
      )), nullable = true)
  }

  private def common(name: String): StructField = {
    commonSchemas(name.toLowerCase)
  }

  val badRecordsSchema: StructType = StructType(Seq(
    StructField("path", StringType, nullable = true),
    StructField("reason", StringType, nullable = true),
    StructField("record", StringType, nullable = true)
  ))

  val auditMasterSchema: StructType = StructType(Seq(
    StructField("serviceName", StringType, nullable = false),
    StructField("actionName", StringType, nullable = false),
    StructField("organization_id", StringType, nullable = false),
    StructField("timestamp", LongType, nullable = true),
    StructField("date", DateType, nullable = true),
    StructField("sourceIPAddress", StringType, nullable = true),
    StructField("userAgent", StringType, nullable = true),
    StructField("requestId", StringType, nullable = true),
    StructField("sessionId", StringType, nullable = true),
    StructField("version", StringType, nullable = true),
    StructField("requestParams",
      StructType(Seq(
        StructField("clusterId", StringType, nullable = true),
        StructField("cluster_id", StringType, nullable = true),
        StructField("clusterName", StringType, nullable = true),
        StructField("cluster_name", StringType, nullable = true),
        StructField("clusterState", StringType, nullable = true),
        StructField("dataSourceId", StringType, nullable = true),
        StructField("dashboardId", StringType, nullable = true),
        StructField("alertId", StringType, nullable = true),
        StructField("jobId", LongType, nullable = true),
        StructField("job_id", LongType, nullable = true),
        StructField("jobTaskType", StringType, nullable = true),
        StructField("job_type", StringType, nullable = true),
        StructField("format", StringType, nullable = true),
        StructField("runId", LongType, nullable = true),
        StructField("run_id", LongType, nullable = true),
        StructField("tags", StringType, nullable = true),
        StructField("multitaskParentRunId", StringType, nullable = true),
        StructField("parentRunId", StringType, nullable = true),
        StructField("taskKey", StringType, nullable = true),
        StructField("repairId", StringType, nullable = true),
        StructField("rerun_tasks", StringType, nullable = true),
        StructField("latest_repair_id", StringType, nullable = true),
        StructField("jar_params", StringType, nullable = true),
        StructField("python_params", StringType, nullable = true),
        StructField("spark_submit_params", StringType, nullable = true),
        StructField("notebook_params", StringType, nullable = true),
        StructField("python_named_params", StringType, nullable = true),
        StructField("pipeline_params", StringType, nullable = true),
        StructField("sql_params", StringType, nullable = true),
        StructField("dbt_commands", StringType, nullable = true),
        StructField("tasks", StringType, nullable = true),
        StructField("access_control_list", StringType, nullable = true),
        StructField("git_source", StringType, nullable = true),
        StructField("is_from_dlt", BooleanType, nullable = true),
        StructField("taskDependencies", StringType, nullable = true),
        StructField("idInJob", LongType, nullable = true),
        StructField("jobClusterType", StringType, nullable = true),
        StructField("jobTerminalState", StringType, nullable = true),
        StructField("jobTriggerType", StringType, nullable = true),
        StructField("workflow_context", StringType, nullable = true),
        StructField("libraries", StringType, nullable = true),
        StructField("run_name", StringType, nullable = true),
        StructField("name", StringType, nullable = true),
        StructField("timeout_seconds", LongType, nullable = true),
        StructField("max_concurrent_runs", LongType, nullable = true),
        StructField("max_retries", LongType, nullable = true),
        StructField("retry_on_timeout", BooleanType, nullable = true),
        StructField("min_retry_interval_millis", LongType, nullable = true),
        StructField("schedule", StringType, nullable = true),
        StructField("email_notifications", StringType, nullable = true),
        StructField("notebook_task", StringType, nullable = true),
        StructField("spark_python_task", StringType, nullable = true),
        StructField("spark_jar_task", StringType, nullable = true),
        StructField("python_wheel_task", StringType, nullable = true),
        StructField("spark_submit_task", StringType, nullable = true),
        StructField("shell_command_task", StringType, nullable = true),
        StructField("pipeline_task", StringType, nullable = true),
        StructField("new_settings", StringType, nullable = true),
        StructField("existing_cluster_id", StringType, nullable = true),
        StructField("job_clusters", StringType, nullable = true),
        StructField("new_cluster", StringType, nullable = true),
        StructField("run_as_user_name", StringType, nullable = true),
        StructField("aclPermissionSet", StringType, nullable = true),
        StructField("grants", StringType, nullable = true),
        StructField("targetUserId", StringType, nullable = true),
        StructField("aws_attributes", StringType, nullable = true),
        StructField("azure_attributes", StringType, nullable = true),
        StructField("instanceId", StringType, nullable = true),
        StructField("port", StringType, nullable = true),
        StructField("publicKey", StringType, nullable = true),
        StructField("containerId", StringType, nullable = true),
        StructField("userName", StringType, nullable = true),
        StructField("user", StringType, nullable = true),
        StructField("email", StringType, nullable = true),
        StructField("endpoint", StringType, nullable = true),
        StructField("targetUserName", StringType, nullable = true),
        StructField("targetGroupName", StringType, nullable = true),
        StructField("targetGroupId", StringType, nullable = true),
        StructField("notebookId", StringType, nullable = true),
        StructField("notebookName", StringType, nullable = true),
        StructField("path", StringType, nullable = true),
        StructField("oldName", StringType, nullable = true),
        StructField("oldPath", StringType, nullable = true),
        StructField("newName", StringType, nullable = true),
        StructField("newPath", StringType, nullable = true),
        StructField("parentPath", StringType, nullable = true),
        StructField("driver_node_type_id", StringType, nullable = true),
        StructField("node_type_id", StringType, nullable = true),
        StructField("num_workers", IntegerType, nullable = true),
        StructField("autoscale", StringType, nullable = true),
        StructField("clusterWorkers", StringType, nullable = true),
        StructField("autotermination_minutes", IntegerType, nullable = true),
        StructField("enable_elastic_disk", BooleanType, nullable = true),
        StructField("start_cluster", BooleanType, nullable = true),
        StructField("clusterOwnerUserId", StringType, nullable = true),
        StructField("cluster_log_conf", StringType, nullable = true),
        StructField("init_scripts", StringType, nullable = true),
        StructField("custom_tags", StringType, nullable = true),
        StructField("cluster_source", StringType, nullable = true),
        StructField("spark_env_vars", StringType, nullable = true),
        StructField("spark_conf", StringType, nullable = true),
        StructField("acl_path_prefix", StringType, nullable = true),
        StructField("driver_instance_pool_id", StringType, nullable = true),
        StructField("instance_pool_id", StringType, nullable = true),
        StructField("instance_pool_name", StringType, nullable = true),
        StructField("preloaded_spark_versions", StringType, nullable = true),
        StructField("spark_version", StringType, nullable = true),
        StructField("idle_instance_autotermination_minutes", LongType, nullable = true),
        StructField("max_capacity", LongType, nullable = true),
        StructField("min_idle_instances", LongType, nullable = true),
        StructField("cluster_creator", StringType, nullable = true),
        StructField("idempotency_token", StringType, nullable = true),
        StructField("user_id", StringType, nullable = true),
        StructField("ssh_public_keys", StringType, nullable = true),
        StructField("single_user_name", StringType, nullable = true),
        StructField("resourceId", LongType, nullable = true),
        // EXPLICIT EXCLUSIONS -- fields will not be in targetDF
        StructField("organization_id", NullType, nullable = true),
        StructField("orgId", NullType, nullable = true),
        StructField("version", NullType, nullable = true)
      )), nullable = true),
    common("response"),
    common("useridentity")
  ))

  val sparkEventsRawMasterSchema: StructType = StructType(Seq(
    StructField("organization_id", StringType, nullable = false),
    StructField("Event", StringType, nullable = false),
    StructField("clusterId", StringType, nullable = false),
    StructField("SparkContextID", StringType, nullable = false),
    StructField("JobID", LongType, nullable = true),
    StructField("description", StringType, nullable = true),
    StructField("details", StringType, nullable = true),
    StructField("executionId", LongType, nullable = true),
    StructField("JobResult", StructType(Seq(
      StructField("Exception", StructType(Seq(
        StructField("Message", StringType, nullable = true)
      )), nullable = true)
    )), nullable = true),
    StructField("StageID", LongType, nullable = true),
    StructField("StageAttemptID", LongType, nullable = true),
    StructField("ExecutorID", LongType, nullable = true),
    StructField("RemovedReason", StringType, nullable = true),
    StructField("executorInfo",
      StructType(Seq(
        StructField("Host", StringType, nullable = true),
        StructField("TotalCores", LongType, nullable = true)
      )), nullable = true),
    StructField("TaskMetrics",
      StructType(Seq(
        StructField("ExecutorCPUTime", LongType, nullable = true),
        StructField("ExecutorRunTime", LongType, nullable = true),
        StructField("MemoryBytesSpilled", LongType, nullable = true),
        StructField("DiskBytesSpilled", LongType, nullable = true),
        StructField("ResultSize", LongType, nullable = true)
      )), nullable = true),
    StructField("TaskExecutorMetrics",
      StructType(Seq(
        StructField("JVMHeapMemory", LongType, nullable = true)
      )), nullable = true),
    StructField("TaskType", StringType, nullable = true),
    StructField("TaskEndReason",
      StructType(Seq(
        StructField("ClassName", StringType, nullable = true),
        StructField("Description", StringType, nullable = true),
        StructField("FullStackTrace", StringType, nullable = true),
        StructField("KillReason", StringType, nullable = true),
        StructField("Reason", StringType, nullable = true)
      )), nullable = true),
    StructField("TaskInfo",
      StructType(Seq(
        StructField("TaskID", LongType, nullable = true),
        StructField("Attempt", LongType, nullable = true),
        StructField("Host", StringType, nullable = true),
        StructField("LaunchTime", LongType, nullable = true),
        StructField("ExecutorID", LongType, nullable = true),
        StructField("FinishTime", LongType, nullable = true),
        StructField("ParentIDs", StringType, nullable = true)
      )), nullable = true),
    StructField("StageInfo",
      StructType(Seq(
        StructField("StageID", StringType, nullable = true),
        StructField("SubmissionTime", LongType, nullable = true),
        StructField("StageAttemptID", LongType, nullable = true),
        StructField("CompletionTime", LongType, nullable = true),
        StructField("Details", StringType, nullable = true),
        StructField("FailureReason", StringType, nullable = true),
        StructField("NumberofTasks", LongType, nullable = true),
        StructField("ParentIDs", ArrayType(LongType, containsNull = true), nullable = true)
      )), nullable = true),
    StructField("fileCreateDate", DateType, nullable = false),
    StructField("SubmissionTime", LongType, nullable = true),
    StructField("CompletionTime", LongType, nullable = true),
    StructField("Timestamp", LongType, nullable = true),
    StructField("time", LongType, nullable = true),
    common("filenameGroup")
  ))

  val minimumLibrariesSchema: ArrayType = ArrayType(
    StructType(Seq(
      StructField("jar",StringType, nullable = true),
      StructField("maven",
        StructType(
          Seq(StructField("coordinates",StringType, nullable = true)
          )),nullable = true),
      StructField("pypi",StructType(Seq(
        StructField("package",StringType, nullable = true)
      )), nullable = true),
      StructField("whl",StringType, nullable = true)
    )), containsNull = true
  )

  val minimumManualOverrideParamsSchema: StructType = StructType(Seq(
    StructField("jar_params",ArrayType(StringType, containsNull = true), nullable = true),
    StructField("python_params",ArrayType(StringType, containsNull = true), nullable = true),
    StructField("spark_submit_params",ArrayType(StringType, containsNull = true), nullable = true),
    StructField("notebook_params",MapType(StringType, StringType, valueContainsNull = true), nullable = true)
  ))

  val minimumSQLTaskSchema: StructType = StructType(Seq(
    StructField("warehouse_id", StringType, nullable = true),
    StructField("query",StructType(Seq(
      StructField("query_id",StringType, nullable = true))
    ), nullable = true)
  ))

  val minimumSubmitRunDetailsSchema: StructType = StructType(Seq(
    StructField("existing_cluster_id",StringType, nullable = true),
    StructField("sql_task",minimumSQLTaskSchema, nullable = true)
  ))

  val minimumRepairDetailsSchema: ArrayType = ArrayType(
    StructType(Seq(
      StructField("repair_timestamp",LongType, nullable = true),
      StructField("rerun_tasks",StringType, nullable = true),
      StructField("latest_repair_id",StringType, nullable = true)
    ))
  )

  val minimumNotebookTaskSchema: StructType = StructType(Seq(
    StructField("notebook_path",StringType, nullable = true),
    StructField("revision_timestamp",LongType, nullable = true)
  ))

  val minimumSparkPythonTaskSchema: StructType = StructType(Seq(
    StructField("spark_python_task",StructType(Seq(
      StructField("parameters",ArrayType(StringType, containsNull = true), nullable = true),
      StructField("python_file",StringType)
    )),nullable = true)
  ))

  val minimumSparkSubmitTaskSchema: StructType = StructType(Seq(
    StructField("parameters",ArrayType(StringType, containsNull = true), nullable = true)
  ))

  val minimumSparkJarTaskSchema: StructType = StructType(Seq(
    StructField("jar_uri",StringType,nullable = true),
    StructField("main_class_name",StringType,nullable = true),
    StructField("parameters",ArrayType(StringType, containsNull = true), nullable = true)
  ))

  val minimumShellCommandTaskSchema: StructType = StructType(Seq(
    StructField("command",ArrayType(StringType,containsNull = true),nullable = true)
  ))

  val minimumPipelineTaskSchema: StructType = StructType(Seq(StructField("pipeline_id",StringType,nullable = true)))

  val minimumPythonWheelTaskSchema: StructType = StructType(Seq(
    StructField("entry_point",StringType, nullable = true),
    StructField("package_name",StringType, nullable = true),
    StructField("parameters",ArrayType(StringType, containsNull = true), nullable = true)
  ))

  val minimumDBTTask: StructType = StructType(Seq(
    StructField("commands", ArrayType(StringType, containsNull = true), nullable = true)
  ))

  val minimumTaskDetailSchema: StructType = StructType(Seq(
    StructField("notebook_task",minimumNotebookTaskSchema, nullable = true),
    StructField("spark_python_task",minimumSparkPythonTaskSchema, nullable = true),
    StructField("python_wheel_task",minimumPythonWheelTaskSchema, nullable = true),
    StructField("spark_jar_task",minimumSparkJarTaskSchema, nullable = true),
    StructField("spark_submit_task",minimumSparkSubmitTaskSchema, nullable = true),
    StructField("shell_command_task",minimumShellCommandTaskSchema, nullable = true),
    StructField("pipeline_task",minimumPipelineTaskSchema, nullable = true),
  ))

  // minimum new cluster struct
  val minimumNewClusterSchema: StructType = StructType(Seq(
    StructField("autoscale",
      StructType(Seq(
        StructField("max_workers", LongType, true),
        StructField("min_workers", LongType, true)
      )), true),
    StructField("cluster_name", StringType, true),
    StructField("driver_instance_pool_id", StringType, true),
    StructField("driver_node_type_id", StringType, true),
    StructField("enable_elastic_disk", BooleanType, true),
    StructField("instance_pool_id", StringType, true),
    StructField("node_type_id", StringType, true),
    StructField("num_workers", LongType, true),
    StructField("policy_id", StringType, true),
    StructField("spark_version", StringType, true)
  ))

  // after tasks exploded
  val minimumExplodedTaskLookupMetaSchema: StructType = StructType(Seq(
    StructField("taskKey",StringType, nullable = true),
    StructField("job_cluster_key",StringType, nullable = true),
//    StructField("libraries",minimumLibrariesSchema, nullable = true), // 503
    StructField("max_retries", LongType, nullable = true),
    StructField("retry_on_timeout", BooleanType, nullable = true),
    StructField("min_retry_interval_millis", LongType, nullable = true),
    StructField("new_cluster", minimumNewClusterSchema, nullable = true),
    StructField("notebook_task",minimumNotebookTaskSchema, nullable = true),
    StructField("spark_python_task",minimumSparkPythonTaskSchema, nullable = true),
    StructField("python_wheel_task",minimumPythonWheelTaskSchema, nullable = true),
    StructField("spark_jar_task",minimumSparkJarTaskSchema, nullable = true),
    StructField("spark_submit_task",minimumSparkSubmitTaskSchema, nullable = true),
    StructField("shell_command_task",minimumShellCommandTaskSchema, nullable = true),
    StructField("pipeline_task",minimumPipelineTaskSchema, nullable = true),
    StructField("sql_task",minimumSQLTaskSchema, nullable = true)
  ))

  // Minimum required Schedule Schema
  val minimumScheduleSchema: StructType = StructType(Seq(
    StructField("pause_status", StringType, true),
    StructField("quartz_cron_expression", StringType, true),
    StructField("timezone_id", StringType, true)
  ))

  val minimumEmailNotificationsSchema: StructType = StructType(Seq(
    StructField("no_alert_for_skipped_runs", BooleanType, nullable = true),
    StructField("on_failure", ArrayType(StringType, containsNull = true), nullable = true)
  ))

  val minimumGitSourceSchema: StructType = StructType(Seq(
    StructField("git_branch",StringType, nullable = true),
    StructField("git_provider",StringType, nullable = true),
    StructField("git_url",StringType, nullable = true),
    StructField("git_tag",StringType, nullable = true),
    StructField("git_commit",StringType, nullable = true)
  ))

  val minimumAccessControlListSchema: ArrayType = ArrayType(
      StructType(Seq(
        StructField("user_name",StringType, nullable = true),
        StructField("group_name",StringType, nullable = true),
        StructField("permission_level",StringType, nullable = true),
      ))
    , containsNull = true)

  val minimumGrantsSchema: ArrayType = ArrayType(
    StructType(Seq(
      StructField("permission",StringType, nullable = true),
      StructField("user_id",LongType, nullable = true)
    ))
    ,containsNull = true)

  val minimumJobClustersSchema: ArrayType = ArrayType(
    StructType(Seq(StructField("job_cluster_key",StringType,nullable = true))),
    containsNull = true
  )

  val minimumTasksSchema: ArrayType = ArrayType(StructType(Seq(
    StructField("task_key",StringType, nullable = true),
  )))

  // minimum new jobs settings struct
  val minimumNewSettingsSchema: StructType = StructType(Seq(
    StructField("existing_cluster_id", StringType, nullable = true),
    StructField("max_concurrent_runs", LongType, nullable = true),
    StructField("name", StringType, nullable = true),
    StructField("new_cluster", minimumNewClusterSchema, nullable = true),
    StructField("timeout_seconds", LongType, nullable = true),
    StructField("notebook_task", minimumNotebookTaskSchema, nullable = true),
    StructField("spark_python_task", minimumSparkPythonTaskSchema, nullable = true),
    StructField("python_wheel_task", minimumPythonWheelTaskSchema, nullable = true),
    StructField("spark_jar_task", minimumSparkJarTaskSchema, nullable = true),
    StructField("spark_submit_task", minimumSparkSubmitTaskSchema, nullable = true),
    StructField("shell_command_task", minimumShellCommandTaskSchema, nullable = true),
    StructField("pipeline_task", minimumPipelineTaskSchema, nullable = true),
  ))

  val minimumJobStatusSilverMetaLookupSchema: StructType = StructType(Seq(
    StructField("organization_id", StringType, nullable = false),
    StructField("timestamp", LongType, nullable = false),
    StructField("jobId", LongType, nullable = true),
    StructField("jobName", StringType, nullable = true),
//    StructField("tasks", minimumTasksSchema, nullable = true), // TODO -- add back after 503 is resolved -- breaks verifyMinimumSchema
//    StructField("job_clusters", minimumJobClustersSchema, nullable = true), // TODO -- add back after 503 is resolved -- breaks verifyMinimumSchema
    StructField("tags", MapType(StringType, StringType, valueContainsNull = true), nullable = true),
    StructField("schedule", minimumScheduleSchema, nullable = true),
    StructField("max_concurrent_runs", LongType, nullable = true),
    StructField("run_as_user_name", StringType, nullable = true),
    StructField("timeout_seconds", LongType, nullable = true),
    StructField("created_by", StringType, nullable = true),
    StructField("last_edited_by", StringType, nullable = true),
    StructField("task_detail_legacy", minimumTaskDetailSchema, nullable = true),
  ))

  // simplified new settings struct
  private[overwatch] val simplifiedNewSettingsSchema = StructType(Seq(
    StructField("email_notifications", minimumEmailNotificationsSchema, nullable = true),
    StructField("existing_cluster_id", StringType, nullable = true),
    StructField("max_concurrent_runs", LongType, nullable = true),
    StructField("name", StringType, nullable = true),
    StructField("new_cluster", minimumNewClusterSchema, nullable = true),
    StructField("notebook_task", minimumNotebookTaskSchema, nullable = true),
    StructField("schedule", minimumScheduleSchema, nullable = true),
    StructField("notebook_task",minimumNotebookTaskSchema, nullable = true),
    StructField("spark_python_task",minimumSparkPythonTaskSchema, nullable = true),
    StructField("python_wheel_task", minimumPythonWheelTaskSchema, nullable = true),
    StructField("spark_jar_task",minimumSparkJarTaskSchema, nullable = true),
    StructField("spark_submit_task", minimumSparkSubmitTaskSchema, nullable = true),
    StructField("shell_command_task",minimumShellCommandTaskSchema, nullable = true),
    StructField("pipeline_task", minimumPipelineTaskSchema, nullable = true),
    StructField("timeout_seconds", LongType, nullable = true)
  ))

  val streamingGoldMinimumSchema: StructType = StructType(Seq(
    StructField("cluster_id", StringType, nullable = false),
    StructField("organization_id", StringType, nullable = false),
    StructField("spark_context_id", StringType, nullable = false),
    StructField("stream_id", StringType, nullable = false),
    StructField("stream_run_id", StringType, nullable = false),
    StructField("stream_batch_id", LongType, nullable = false),
    StructField("stream_timestamp", DoubleType, nullable = true),
    StructField("date", DateType, nullable = false),
    StructField("streamSegment", StringType, nullable = true),
    StructField("stream_name", StringType, nullable = true),
    StructField("streaming_metrics",
      StructType(Seq(
        StructField("batchDuration", LongType, nullable = true),
        StructField("batchId", LongType, nullable = true),
        StructField("durationMs", StringType, nullable = true),
        StructField("eventTime", StructType(Seq(
          StructField("avg", StringType, nullable = true),
          StructField("max", StringType, nullable = true),
          StructField("min", StringType, nullable = true),
          StructField("watermark", StringType, nullable = true)
        )), nullable = true),
        StructField("id", StringType, nullable = true),
        StructField("name", StringType, nullable = true),
        StructField("runId", StringType, nullable = true),
        StructField("sink", StringType, nullable = true),
        StructField("sources", StringType, nullable = true),
        StructField("stateOperators", StringType, nullable = true),
        StructField("timestamp", StringType, nullable = true)
      )), nullable = true),
    StructField("execution_ids", ArrayType(LongType, containsNull = true), nullable = true)
  ))

  val poolsSnapMinimumSchema: StructType = StructType(Seq(
    StructField("organization_id", StringType, nullable = false),
    StructField("Pipeline_SnapTS", TimestampType, nullable = false),
    StructField("instance_pool_id", StringType, nullable = false),
    StructField("instance_pool_name", StringType, nullable = true),
    StructField("node_type_id", StringType, nullable = true),
    StructField("idle_instance_autotermination_minutes", LongType, nullable = true),
    StructField("min_idle_instances", LongType, nullable = true),
    StructField("max_capacity", LongType, nullable = true),
    StructField("preloaded_spark_versions", ArrayType(StringType, containsNull = true), nullable = true),
    StructField("aws_attributes", MapType(StringType, StringType, valueContainsNull = true), nullable = true),
    StructField("azure_attributes", MapType(StringType, StringType, valueContainsNull = true), nullable = true)
  ))

  val poolsDeleteSchema: StructType = StructType(Seq(
    StructField("deleted_by", StringType, nullable = true),
    StructField("deleted_at_epochMillis", LongType, nullable = true),
    StructField("deleted_at", TimestampType, nullable = true),
  ))

  val poolsCreateSchema: StructType = StructType(Seq(
    StructField("created_by", StringType, nullable = true),
    StructField("created_at_epochMillis", LongType, nullable = true),
    StructField("created_at", TimestampType, nullable = true),
  ))

  val poolsRequestDetails: StructType = StructType(Seq(
    StructField("requestId", StringType, nullable = true),
    common("response"),
    StructField("sessionId", StringType, nullable = true),
    StructField("sourceIPAddress", StringType, nullable = true),
    StructField("userAgent", StringType, nullable = true)
  ))

  private val s3LogSchema = StructType(Seq(
    StructField("canned_acl", StringType, nullable = true),
    StructField("destination", StringType, nullable = true),
    StructField("enable_encryption", BooleanType, nullable = true),
    StructField("region", StringType, nullable = true)
  ))

  private val dbfsLogSchema = StructType(Seq(
    StructField("destination", StringType, true)
  ))

  private val logConfSchema = StructType(Seq(
    StructField("dbfs", dbfsLogSchema, true),
    StructField("s3", s3LogSchema, true)
  ))

  val clusterSnapMinimumSchema: StructType = StructType(Seq(
    StructField("autoscale",
      StructType(Seq(
        StructField("max_workers", LongType, nullable = true),
        StructField("min_workers", LongType, nullable = true)
      )), nullable = true),
    StructField("autotermination_minutes", LongType, nullable = true),
    StructField("cluster_id", StringType, nullable = true),
    StructField("cluster_log_conf", logConfSchema, nullable = true),
    StructField("cluster_name", StringType, nullable = true),
    StructField("cluster_source", StringType, nullable = true),
    StructField("creator_user_name", StringType, nullable = true),
    StructField("driver_instance_pool_id", StringType, nullable = true),
    StructField("driver_node_type_id", StringType, nullable = true),
    StructField("enable_elastic_disk", BooleanType, nullable = true),
    StructField("enable_local_disk_encryption", BooleanType, nullable = true),
    StructField("instance_pool_id", StringType, nullable = true),
    StructField("init_scripts", ArrayType(StructType(Seq(
      StructField("dbfs", StructType(Seq(
        StructField("destination", StringType, nullable = true)
      )), nullable = true)
    )), containsNull = true), nullable = true),
    StructField("node_type_id", StringType, nullable = true),
    StructField("num_workers", LongType, nullable = true),
    StructField("single_user_name", StringType, nullable = true),
    StructField("spark_version", StringType, nullable = true),
    StructField("state", StringType, nullable = true),
    StructField("default_tags", MapType(StringType, StringType, valueContainsNull = true), nullable = true),
    StructField("custom_tags", MapType(StringType, StringType, valueContainsNull = true), nullable = true),
    StructField("start_time", LongType, nullable = true),
    StructField("terminated_time", LongType, nullable = true),
    StructField("organization_id", StringType, nullable = false),
    StructField("Pipeline_SnapTS", TimestampType, nullable = true),
    StructField("Overwatch_RunID", StringType, nullable = true),
    StructField("workspace_name", StringType, nullable = true)
  ))

  val clusterEventsMinimumSchema: StructType = StructType(Seq(
    StructField("organization_id", StringType, nullable = false),
    StructField("cluster_id", StringType, nullable = false),
    StructField("timestamp", LongType, nullable = false),
    StructField("type", StringType, nullable = true),
    StructField("details",
      StructType(Seq(
        StructField("cluster_size",
          StructType(Seq(
            StructField("autoscale",
              StructType(Seq(
                StructField("max_workers", LongType, nullable = true),
                StructField("min_workers", LongType, nullable = true)
              )), nullable = true),
            StructField("num_workers", LongType, nullable = true)
          )), nullable = true),
        StructField("current_num_workers", LongType, nullable = true),
        StructField("target_num_workers", LongType, nullable = true),
        StructField("user", StringType, nullable = true),
        StructField("disk_size", LongType, nullable = true),
        StructField("free_space", LongType, nullable = true),
        StructField("instance_id", StringType, nullable = true),
        StructField("previous_disk_size", LongType, nullable = true),
        StructField("driver_state_message", StringType, nullable = true)
      )), nullable = true)
  ))

  // commented fields have been removed as of 2.1
  // todo - update for v2.1
  val jobSnapMinimumSchema: StructType = StructType(Seq(
    StructField("created_time", LongType, nullable = true),
    StructField("creator_user_name", StringType, nullable = true),
    StructField("job_id", LongType, nullable = true),
    StructField("settings", StructType(Seq(
      StructField("name", StringType, nullable = true),
      StructField("existing_cluster_id", StringType, nullable = true),
//      StructField("job_clusters", minimumJobClustersSchema, nullable = true), // TODO -- add back after 503 is resolved -- breaks verifyMinimumSchema
//      StructField("tasks", minimumTasksSchema, nullable = true), // TODO -- add back after 503 is resolved -- breaks verifyMinimumSchema
      StructField("new_cluster", minimumNewClusterSchema, nullable = true),
//      StructField("libraries", minimumLibrariesSchema, nullable = true), // 503
      StructField("git_source", minimumGitSourceSchema, nullable = true),
      StructField("max_concurrent_runs", LongType, nullable = true),
      StructField("max_retries", LongType, nullable = true),
      StructField("timeout_seconds", LongType, nullable = true),
      StructField("retry_on_timeout", BooleanType, nullable = true),
      StructField("min_retry_interval_millis", LongType, nullable = true),
      StructField("schedule", minimumScheduleSchema, nullable = true),
      StructField("tags", MapType(StringType, StringType), nullable = true),
      StructField("email_notifications", minimumEmailNotificationsSchema, nullable = true),
      StructField("notebook_task", minimumNotebookTaskSchema, nullable = true),
      StructField("spark_python_task", minimumSparkPythonTaskSchema, nullable = true),
      StructField("python_wheel_task", minimumPythonWheelTaskSchema, nullable = true),
      StructField("spark_jar_task", minimumSparkJarTaskSchema, nullable = true),
      StructField("spark_submit_task", minimumSparkSubmitTaskSchema, nullable = true),
      StructField("shell_command_task", minimumShellCommandTaskSchema, nullable = true),
      StructField("pipeline_task", minimumPipelineTaskSchema, nullable = true)
    )), nullable = true),
    StructField("organization_id", StringType, nullable = false),
    StructField("Pipeline_SnapTS", TimestampType, nullable = true),
    StructField("Overwatch_RunID", StringType, nullable = true),
    StructField("job_type", StringType, nullable = true),
    StructField("workspace_name", StringType, nullable = true)
  ))

  /**
   * Minimum required schema by module. "Minimum Requierd Schema" means that at least these columns of these types
   * must exist for the downstream ETLs to function.
   * The preceeding 2 in module ID 2XXX key integer maps to 2 being silver.
   * Silver Layer modules 2xxx
   * Gold Layer 3xxx
   */
  private[overwatch] val minimumSchemasByModule: Map[Int, StructType] = Map(
    1005 -> StructType(Seq(
      StructField("organization_id", StringType, nullable = false),
      StructField("state", StringType, nullable = true),
      StructField("cluster_id", StringType, nullable = true)
    )),
    1006 -> auditMasterSchema,
    // SparkExecutors
    2003 -> sparkEventsRawMasterSchema,
    // SparkExecutions
    2005 -> sparkEventsRawMasterSchema,
    // SparkJobs
    2006 -> sparkEventsRawMasterSchema,
    // SparkStages
    2007 -> sparkEventsRawMasterSchema,
    // SparkTasks
    2008 -> sparkEventsRawMasterSchema,
    // PoolsSpec
    2009 -> auditMasterSchema,
    // JobStatus
    2010 -> auditMasterSchema,
    // JobRuns
    2011 -> auditMasterSchema,
    // ClusterSpec
    2014 -> auditMasterSchema,
    // User Account Login
    2016 -> auditMasterSchema,
    // User Account Mods
    2017 -> auditMasterSchema,
    // Notebook Summary
    2018 -> auditMasterSchema,
    // jobStatus
    3002 -> StructType(Seq(
      StructField("timestamp", LongType, nullable = false),
      StructField("organization_id", StringType, nullable = false),
      StructField("workspace_name", StringType, nullable = true),
      StructField("jobId", LongType, nullable = false),
      StructField("actionName", StringType, nullable = false),
      StructField("jobName", StringType, nullable = true),
      StructField("tags", MapType(StringType, StringType), nullable = true),
      StructField("job_type", StringType, nullable = true),
      StructField("format", StringType, nullable = true),
      StructField("existing_cluster_id", StringType, nullable = true),
      StructField("new_cluster", minimumNewClusterSchema, nullable = true),
//      StructField("tasks", minimumTasksSchema, nullable = true), TODO -- add back after 503 is resolved -- breaks verifyMinimumSchema
//      StructField("job_clusters", minimumJobClustersSchema, nullable = true), TODO -- add back after 503 is resolved -- breaks verifyMinimumSchema
//      StructField("libraries", minimumLibrariesSchema, nullable = true), TODO -- add back after 503 is resolved -- breaks verifyMinimumSchema
      StructField("git_source", minimumGitSourceSchema, nullable = true),
      StructField("timeout_seconds", LongType, nullable = true),
      StructField("max_concurrent_runs", LongType, nullable = true),
      StructField("max_retries", LongType, nullable = true),
      StructField("retry_on_timeout", BooleanType, nullable = true),
      StructField("min_retry_interval_millis", LongType, nullable = true),
      StructField("schedule", minimumScheduleSchema, nullable = true),
      StructField("task_detail_legacy", minimumTaskDetailSchema, nullable = true),
      StructField("is_from_dlt", BooleanType, nullable = true),
//      StructField("access_control_list", minimumAccessControlListSchema, nullable = true), TODO -- add back after 503 is resolved -- breaks verifyMinimumSchema
      StructField("aclPermissionSet", StringType, nullable = true),
//      StructField("grants", minimumGrantsSchema, true), TODO -- add back after 503 is resolved -- breaks verifyMinimumSchema
      StructField("targetUserId", StringType, nullable = true),
      StructField("sessionId", StringType, nullable = true),
      StructField("requestId", StringType, nullable = true),
      StructField("userAgent", StringType, nullable = true),
      common("response"),
      StructField("sourceIPAddress", StringType, nullable = true),
      StructField("version", StringType, nullable = true),
      StructField("Pipeline_SnapTS", TimestampType, nullable = true),
      StructField("created_by", StringType, nullable = true),
      StructField("created_ts", StringType, nullable = true),
      StructField("deleted_by", StringType, nullable = true),
      StructField("deleted_ts", LongType, nullable = true),
      StructField("last_edited_by", StringType, nullable = true),
      StructField("last_edited_ts", LongType, nullable = true)
    )),
    // jobRunGold
    3003 -> StructType(Seq(
      StructField("organization_id", StringType, nullable = false),
      StructField("workspace_name", StringType, nullable = true),
      StructField("jobId", LongType, nullable = true),
      StructField("runId", LongType, nullable = false),
      StructField("startEpochMS", LongType, nullable = false),
      StructField("jobName", StringType, nullable = true),
      StructField("tags", MapType(StringType, StringType), nullable = true),
      StructField("jobRunId", LongType, nullable = true),
      StructField("taskRunId", LongType, nullable = true),
      StructField("taskKey", StringType, nullable = true),
      StructField("clusterId", StringType, nullable = true),
      StructField("cluster_name", StringType, nullable = true),
      StructField("multitaskParentRunId", LongType, nullable = true),
      StructField("parentRunId", LongType, nullable = true),
      StructField("task_detail", minimumTaskDetailSchema, nullable = true),
      StructField("taskDependencies", ArrayType(StringType), nullable = true),
      runtimeField("TaskRunTime"),
      runtimeField("TaskExecutionRunTime"),
      StructField("job_cluster_key", StringType, nullable = true),
      StructField("clusterType", StringType, nullable = true),
//      StructField("job_cluster", minimumJobClustersSchema, nullable = true), // todo 503
      StructField("new_cluster", minimumNewClusterSchema, nullable = true),
      StructField("taskType", StringType, nullable = true),
      StructField("terminalState", StringType, nullable = true),
      StructField("jobTriggerType", StringType, nullable = true),
      StructField("schedule", minimumScheduleSchema, nullable = true),
//      StructField("libraries", minimumLibrariesSchema, nullable = true), // todo 503
      StructField("manual_override_params", minimumManualOverrideParamsSchema, nullable = true),
      StructField("repairId", LongType, nullable = true),
//      StructField("repair_details", minimumRepairDetailsSchema, nullable = true), // todo 503
      StructField("run_name", StringType, nullable = true),
      StructField("timeout_seconds", LongType, nullable = true),
      StructField("retry_on_timeout", BooleanType, nullable = true),
      StructField("max_retries", LongType, nullable = true),
      StructField("min_retry_interval_millis", LongType, nullable = true),
      StructField("max_concurrent_runs", LongType, nullable = true),
      StructField("run_as_user_name", StringType, nullable = true),
      StructField("workflow_context", StringType, nullable = true),
      StructField("task_detail_legacy", minimumTaskDetailSchema, nullable = true),
      StructField("submitRun_details", minimumSubmitRunDetailsSchema, nullable = true),
      StructField("created_by", StringType, nullable = true),
      StructField("last_edited_by", StringType, nullable = true)
    )),
    // clusterStateFact
    3005 -> StructType(Seq(
      StructField("organization_id", StringType, nullable = false),
      StructField("cluster_id", StringType, nullable = true),
      StructField("isRunning", BooleanType, nullable = true),
      StructField("timestamp", LongType, nullable = true),
      StructField("state", StringType, nullable = true),
      StructField("current_num_workers", LongType, nullable = true),
      StructField("target_num_workers", LongType, nullable = true),
      StructField("counter_reset", IntegerType, nullable = true),
      StructField("reset_partition", LongType, nullable = true),
      StructField("unixTimeMS_state_start", LongType, nullable = true),
      StructField("unixTimeMS_state_end", LongType, nullable = true),
      StructField("timestamp_state_start", TimestampType, nullable = true),
      StructField("timestamp_state_end", TimestampType, nullable = true),
      StructField("state_start_date", DateType, nullable = true),
      StructField("uptime_in_state_S", DoubleType, nullable = true),
      StructField("uptime_since_restart_S", DoubleType, nullable = true),
      StructField("cloud_billable", BooleanType, nullable = true),
      StructField("databricks_billable", BooleanType, nullable = true),
      StructField("uptime_in_state_H", DoubleType, nullable = true),
      StructField("state_dates", ArrayType(DateType, containsNull = true), nullable = true),
      StructField("days_in_state", IntegerType, nullable = true)
    )),
    // Account Mod Gold
    3007 -> StructType(Seq(
      StructField("organization_id", StringType, nullable = false),
      StructField("timestamp", LongType, nullable = true),
      StructField("date", DateType, nullable = true),
      StructField("actionName", StringType, nullable = true),
      StructField("endpoint", StringType, nullable = true),
      StructField("modified_by", StringType, nullable = true),
      StructField("user_name", StringType, nullable = true),
      StructField("user_id", StringType, nullable = true),
      StructField("group_name", StringType, nullable = true),
      StructField("group_id", StringType, nullable = true),
      StructField("sourceIPAddress", StringType, nullable = true),
      StructField("userAgent", StringType, nullable = true),
      StructField("requestId", StringType, nullable = true),
      common("response")
    )),
    // Account Login Gold
    3008 -> StructType(Seq(
      StructField("organization_id", StringType, nullable = false),
      StructField("timestamp", LongType, nullable = true),
      StructField("login_date", DateType, nullable = true),
      StructField("login_type", StringType, nullable = true),
      StructField("login_user", StringType, nullable = true),
      StructField("user_email", StringType, nullable = true),
      StructField("ssh_login_details", StructType(Seq(
        StructField("instance_id", StringType, nullable = true)
      )), nullable = true),
      StructField("sourceIPAddress", StringType, nullable = true),
      StructField("userAgent", StringType, nullable = true),
      StructField("requestId", StringType, nullable = true),
      common("response")
    )),
    // poolsGold
    3009 -> StructType(Seq(
<<<<<<< HEAD
      StructField("organization_id", StringType, nullable = false),
      StructField("serviceName", StringType, nullable = true),
      StructField("actionName", StringType, nullable = true),
      StructField("timestamp", LongType, nullable = false),
      StructField("date", DateType, nullable = true),
      StructField("instance_pool_id", StringType, nullable = false),
      StructField("instance_pool_name", StringType, nullable = true),
      StructField("node_type_id", StringType, nullable = true),
      StructField("idle_instance_autotermination_minutes", LongType, nullable = true),
      StructField("min_idle_instances", LongType, nullable = true),
      StructField("max_capacity", LongType, nullable = true),
      StructField("preloaded_spark_versions", StringType, nullable = true),
      StructField("azure_attributes", MapType(StringType, StringType, valueContainsNull = true), nullable = true),
=======
      StructField("organization_id",StringType, nullable = false),
      StructField("serviceName",StringType, nullable = true),
      StructField("actionName",StringType, nullable = true),
      StructField("timestamp",LongType, nullable = false),
      StructField("date",DateType, nullable = true),
      StructField("instance_pool_id",StringType, nullable = false),
      StructField("instance_pool_name",StringType, nullable = true),
      StructField("node_type_id",StringType, nullable = true),
      StructField("idle_instance_autotermination_minutes",LongType, nullable = true),
      StructField("min_idle_instances",LongType, nullable = true),
      StructField("max_capacity",LongType, nullable = true),
      StructField("preloaded_spark_versions",StringType, nullable = true),
      StructField("aws_attributes",MapType(StringType,StringType, valueContainsNull = true), nullable = true),
      StructField("azure_attributes",MapType(StringType,StringType, valueContainsNull = true), nullable = true),
      StructField("custom_tags",MapType(StringType,StringType, valueContainsNull = true), nullable = true),
>>>>>>> 4850eaf0
      StructField("create_details", poolsCreateSchema, nullable = true),
      StructField("delete_details", poolsDeleteSchema, nullable = true),
      StructField("request_details", poolsRequestDetails, nullable = true)
    )),
    // sparkJob
    3010 -> StructType(Seq(
      StructField("organization_id", StringType, nullable = false),
      StructField("clusterId", StringType, nullable = true),
      StructField("SparkContextID", StringType, nullable = true),
      StructField("startTimestamp", LongType, nullable = true),
      StructField("user_email", StringType, nullable = true),
      StructField("JobID", LongType, nullable = true),
      StructField("JobGroupID", StringType, nullable = true),
      StructField("StageIDs", ArrayType(LongType, containsNull = true), nullable = true),
      StructField("ExecutionID", StringType, nullable = true),
      StructField("JobResult", StructType(Seq(
        StructField("Exception", StructType(Seq(
          StructField("Message", StringType, nullable = true)
        )), nullable = true)
      )), nullable = true),
      StructField("PowerProperties",
        StructType(Seq(
          StructField("JobGroupID", StringType, nullable = true),
          StructField("ExecutionID", StringType, nullable = true),
          StructField("SparkDBIsolationID", StringType, nullable = true),
          StructField("AzureOAuth2ClientID", StringType, nullable = true),
          StructField("RDDScope", StringType, nullable = true),
          StructField("SparkDBREPLID", StringType, nullable = true),
          StructField("NotebookID", StringType, nullable = true),
          StructField("NotebookPath", StringType, nullable = true),
          StructField("UserEmail", StringType, nullable = true),
          StructField("SparkDBJobID", StringType, nullable = true),
          StructField("SparkDBRunID", StringType, nullable = true),
          StructField("sparkDBJobType", StringType, nullable = true),
          StructField("clusterDetails",
            StructType(Seq(
              StructField("ClusterID", StringType, nullable = true)
            )), nullable = true)
        )), nullable = true),
      runtimeField("JobRunTime"),
      common("startfilenamegroup"),
      common("endfilenamegroup")
    )),
    // sparkStage
    3011 -> StructType(Seq(
      StructField("organization_id", StringType, nullable = false),
      StructField("clusterId", StringType, nullable = true),
      StructField("SparkContextID", StringType, nullable = true),
      StructField("StageID", LongType, nullable = true),
      StructField("StageAttemptID", LongType, nullable = true),
      StructField("startTimestamp", LongType, nullable = true),
      StructField("StageInfo",
        StructType(Seq(
          StructField("CompletionTime", LongType, nullable = true),
          StructField("Details", StringType, nullable = true),
          StructField("FailureReason", StringType, nullable = true),
          StructField("NumberofTasks", LongType, nullable = true),
          StructField("ParentIDs", ArrayType(LongType, containsNull = true), nullable = true),
          StructField("SubmissionTime", LongType, nullable = true)
        )), nullable = true),
      StructField("startDate", DateType, nullable = false),
      runtimeField("StageRunTime"),
      common("startfilenamegroup"),
      common("endfilenamegroup")
    )),
    // sparkTasks
    3012 -> StructType(Seq(
      StructField("organization_id", StringType, nullable = false),
      StructField("clusterId", StringType, nullable = true),
      StructField("SparkContextID", StringType, nullable = true),
      StructField("StageID", LongType, nullable = true),
      StructField("StageAttemptID", LongType, nullable = true),
      StructField("TaskID", LongType, nullable = true),
      StructField("TaskAttempt", LongType, nullable = true),
      StructField("ExecutorID", LongType, nullable = true),
      StructField("Host", StringType, nullable = true),
      StructField("TaskEndReason",
        StructType(Seq(
          StructField("ClassName", StringType, nullable = true),
          StructField("Description", StringType, nullable = true),
          StructField("FullStackTrace", StringType, nullable = true),
          StructField("KillReason", StringType, nullable = true),
          StructField("Reason", StringType, nullable = true)
        )), nullable = true),
      StructField("TaskMetrics",
        StructType(Seq(
          StructField("ExecutorCPUTime", LongType, nullable = true),
          StructField("ExecutorRunTime", LongType, nullable = true),
          StructField("MemoryBytesSpilled", LongType, nullable = true),
          StructField("DiskBytesSpilled", LongType, nullable = true),
          StructField("ResultSize", LongType, nullable = true)
        )), nullable = true),
      StructField("TaskType", StringType, nullable = true),
      StructField("startDate", DateType, nullable = false),
      runtimeField("TaskRunTime"),
      common("startfilenamegroup"),
      common("endfilenamegroup")
    ))
  )

  def get(module: Module): Option[StructType] = minimumSchemasByModule.get(module.moduleId)

  def get(moduleId: Int): Option[StructType] = minimumSchemasByModule.get(moduleId)
}<|MERGE_RESOLUTION|>--- conflicted
+++ resolved
@@ -879,7 +879,6 @@
     )),
     // poolsGold
     3009 -> StructType(Seq(
-<<<<<<< HEAD
       StructField("organization_id", StringType, nullable = false),
       StructField("serviceName", StringType, nullable = true),
       StructField("actionName", StringType, nullable = true),
@@ -892,24 +891,9 @@
       StructField("min_idle_instances", LongType, nullable = true),
       StructField("max_capacity", LongType, nullable = true),
       StructField("preloaded_spark_versions", StringType, nullable = true),
+      StructField("aws_attributes",MapType(StringType,StringType, valueContainsNull = true), nullable = true),
       StructField("azure_attributes", MapType(StringType, StringType, valueContainsNull = true), nullable = true),
-=======
-      StructField("organization_id",StringType, nullable = false),
-      StructField("serviceName",StringType, nullable = true),
-      StructField("actionName",StringType, nullable = true),
-      StructField("timestamp",LongType, nullable = false),
-      StructField("date",DateType, nullable = true),
-      StructField("instance_pool_id",StringType, nullable = false),
-      StructField("instance_pool_name",StringType, nullable = true),
-      StructField("node_type_id",StringType, nullable = true),
-      StructField("idle_instance_autotermination_minutes",LongType, nullable = true),
-      StructField("min_idle_instances",LongType, nullable = true),
-      StructField("max_capacity",LongType, nullable = true),
-      StructField("preloaded_spark_versions",StringType, nullable = true),
-      StructField("aws_attributes",MapType(StringType,StringType, valueContainsNull = true), nullable = true),
-      StructField("azure_attributes",MapType(StringType,StringType, valueContainsNull = true), nullable = true),
       StructField("custom_tags",MapType(StringType,StringType, valueContainsNull = true), nullable = true),
->>>>>>> 4850eaf0
       StructField("create_details", poolsCreateSchema, nullable = true),
       StructField("delete_details", poolsDeleteSchema, nullable = true),
       StructField("request_details", poolsRequestDetails, nullable = true)
