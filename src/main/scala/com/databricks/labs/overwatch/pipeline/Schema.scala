package com.databricks.labs.overwatch.pipeline

import com.databricks.labs.overwatch.utils.{Module, SparkSessionWrapper}
import org.apache.log4j.{Level, Logger}
import org.apache.spark.sql.{AnalysisException, Column, DataFrame}
import org.apache.spark.sql.functions._
import org.apache.spark.sql.types._

/**
 * The purpose of this Object is to validate that AT LEAST the columns required for ETL are present. Furthermore,
 * if all values of a target struct are null when a schema is derived, the output type of the structure won't be a
 * structure at all but rather a simple string, thus in these cases, the required complex structure must be generated
 * with all nulls so that it can be inserted into the target. To do this, the necessary null structs are created so
 * that source DFs can match the target even when schema inference is used in the reader. The entry function is the
 * "verifyDF" function.
 */
object Schema extends SparkSessionWrapper {

  private val logger: Logger = Logger.getLogger(this.getClass)

  /**
   * Minimum required schema by module. "Minimum Requierd Schema" means that at least these columns of these types
   * must exist for the downstream ETLs to function.
   * The preceeding 2 in module ID 2XXX key integer maps to 2 being silver.
   * Silver Layer modules 2xxx
   * Gold Layer 3xxx
   */
  private val requiredSchemas: Map[Int, StructType] = Map(
    // SparkExecutors
    2003 -> StructType(Seq(
      StructField("Event", StringType, nullable = true),
      StructField("clusterId", StringType, nullable = true),
      StructField("SparkContextID", StringType, nullable = true),
      StructField("ExecutorID", StringType, nullable = true),
      StructField("RemovedReason", StringType, nullable = true),
      StructField("Timestamp", LongType, nullable = true),
      StructField("executorInfo",
        StructType(Seq(
          StructField("Host", StringType, nullable = true),
          StructField("LogUrls",
            StructType(Seq(
              StructField("stderr", StringType, nullable = true),
              StructField("stdout", StringType, nullable = true)
            )), nullable = true),
          StructField("Resources",
            StructType(Seq(
              StructField("gpu",
                StructType(Seq(
                  StructField("addresses", ArrayType(StringType), nullable = true),
                  StructField("name", StringType, nullable = true)
                )), nullable = true)
            )), nullable = true),
          StructField("TotalCores", LongType, nullable = true)
        )), nullable = true),
      StructField("filenameGroup",
        StructType(Seq(
          StructField("filename", StringType, nullable = true),
          StructField("byCluster", StringType, nullable = true),
          StructField("byDriverHost", StringType, nullable = true),
          StructField("bySparkContext", StringType, nullable = true)
        )), nullable = true)
    )),
    // SparkExecutions
    2005 -> StructType(Seq(
      StructField("Event", StringType, nullable = true),
      StructField("clusterId", StringType, nullable = true),
      StructField("SparkContextID", StringType, nullable = true),
      StructField("description", StringType, nullable = true),
      StructField("details", StringType, nullable = true),
      StructField("executionId", LongType, nullable = true),
      StructField("time", LongType, nullable = true),
      StructField("filenameGroup",
        StructType(Seq(
          StructField("filename", StringType, nullable = true),
          StructField("byCluster", StringType, nullable = true),
          StructField("byDriverHost", StringType, nullable = true),
          StructField("bySparkContext", StringType, nullable = true)
        )), nullable = true)
    )),
    // SparkJobs
    2006 -> StructType(Seq(
      StructField("Event", StringType, nullable = true),
      StructField("clusterId", StringType, nullable = true),
      StructField("SparkContextID", StringType, nullable = true),
      StructField("JobID", StringType, nullable = true),
      StructField("JobResult", StringType, nullable = true),
      StructField("CompletionTime", StringType, nullable = true),
      StructField("StageIDs", StringType, nullable = true),
      StructField("SubmissionTime", StringType, nullable = true),
      StructField("Pipeline_SnapTS", StringType, nullable = true),
      StructField("Downstream_Processed", StringType, nullable = true),
      StructField("filenameGroup", StringType, nullable = true),
      StructField("actionName", StringType, nullable = true),
      StructField("Properties", MapType(
        StringType, StringType, valueContainsNull = true
      )),
      StructField("sourceIPAddress", StringType, nullable = true),
      StructField("version", StringType, nullable = true)
    )),
    // JobStatus
    2010 -> StructType(Seq(
      StructField("serviceName", StringType, nullable = true),
      StructField("actionName", StringType, nullable = true),
      StructField("date", DateType, nullable = true),
      StructField("timestamp", LongType, nullable = true),
      StructField("sessionId", StringType, nullable = true),
      StructField("requestId", StringType, nullable = true),
      StructField("userAgent", StringType, nullable = true),
      StructField("sourceIPAddress", StringType, nullable = true),
      StructField("version", StringType, nullable = true),
      StructField("requestParams",
        StructType(Seq(
          StructField("jobId", StringType, nullable = true),
          StructField("job_id", StringType, nullable = true),
          StructField("name", StringType, nullable = true),
          StructField("job_type", StringType, nullable = true),
          StructField("jobTerminalState", StringType, nullable = true),
          StructField("jobTriggerType", StringType, nullable = true),
          StructField("jobTaskType", StringType, nullable = true),
          StructField("jobClusterType", StringType, nullable = true),
          StructField("timeout_seconds", StringType, nullable = true),
          StructField("schedule", StringType, nullable = true),
          StructField("notebook_task", StringType, nullable = true),
          StructField("new_settings", StringType, nullable = true),
          StructField("existing_cluster_id", StringType, nullable = true),
          StructField("new_cluster", StringType, nullable = true)
        )), nullable = true),
      StructField("response",
        StructType(Seq(
          StructField("errorMessage", StringType, nullable = true),
          StructField("result", StringType, nullable = true),
          StructField("statusCode", LongType, nullable = true)
        )), nullable = true),
      StructField("userIdentity",
        StructType(Seq(
          StructField("email", StringType, nullable = true)
        )), nullable = true)
    )),

  2011 -> StructType(Seq(
      StructField("serviceName", StringType, nullable = true),
      StructField("actionName", StringType, nullable = true),
      StructField("date", DateType, nullable = true),
      StructField("timestamp", LongType, nullable = true),
      StructField("sessionId", StringType, nullable = true),
      StructField("requestId", StringType, nullable = true),
      StructField("userAgent", StringType, nullable = true),
      StructField("sourceIPAddress", StringType, nullable = true),
      StructField("version", StringType, nullable = true),
      StructField("requestParams",
        StructType(Seq(
          StructField("jobId", StringType, nullable = true),
          StructField("job_id", StringType, nullable = true),
          StructField("name", StringType, nullable = true),
          StructField("runId", StringType, nullable = true),
          StructField("run_id", StringType, nullable = true),
          StructField("run_name", StringType, nullable = true),
          StructField("idInJob", StringType, nullable = true),
          StructField("job_type", StringType, nullable = true),
          StructField("orgId", StringType, nullable = true),
          StructField("jobTerminalState", StringType, nullable = true),
          StructField("jobTriggerType", StringType, nullable = true),
          StructField("jobTaskType", StringType, nullable = true),
          StructField("jobClusterType", StringType, nullable = true),
          StructField("libraries", StringType, nullable = true),
          StructField("timeout_seconds", StringType, nullable = true),
          StructField("schedule", StringType, nullable = true),
          StructField("notebook_task", StringType, nullable = true),
          StructField("notebook_params", StringType, nullable = true),
          StructField("new_settings", StringType, nullable = true),
          StructField("existing_cluster_id", StringType, nullable = true),
          StructField("new_cluster", StringType, nullable = true),
          StructField("workflow_context", StringType, nullable = true),
          StructField("spark_python_task", StringType, nullable = true),
          StructField("spark_jar_task", StringType, nullable = true),
          StructField("shell_command_task", StringType, nullable = true)
        )), nullable = true),
      StructField("response",
        StructType(Seq(
          StructField("errorMessage", StringType, nullable = true),
          StructField("result", StringType, nullable = true),
          StructField("statusCode", LongType, nullable = true)
        )), nullable = true),
      StructField("userIdentity",
        StructType(Seq(
          StructField("email", StringType, nullable = true)
        )), nullable = true)
    )),
    // ClusterSpec
    2014 -> StructType(Seq(
      StructField("serviceName", StringType, nullable = true),
      StructField("actionName", StringType, nullable = true),
      StructField("timestamp", LongType, nullable = true),
      StructField("date", DateType, nullable = true),
      StructField("sourceIPAddress", StringType, nullable = true),
      StructField("userAgent", StringType, nullable = true),
      StructField("requestId", StringType, nullable = true),
      StructField("requestParams",
        StructType(Seq(
          StructField("clusterId", StringType, nullable = true),
          StructField("cluster_id", StringType, nullable = true),
          StructField("clusterName", StringType, nullable = true),
          StructField("cluster_name", StringType, nullable = true),
          StructField("clusterState", StringType, nullable = true),
          StructField("driver_node_type_id", StringType, nullable = true),
          StructField("node_type_id", StringType, nullable = true),
          StructField("num_workers", StringType, nullable = true),
          StructField("autoscale", StringType, nullable = true),
          StructField("clusterWorkers", StringType, nullable = true),
          StructField("autotermination_minutes", StringType, nullable = true),
          StructField("enable_elastic_disk", StringType, nullable = true),
          StructField("start_cluster", StringType, nullable = true),
          StructField("clusterOwnerUserId", StringType, nullable = true),
          StructField("cluster_log_conf", StringType, nullable = true),
          StructField("init_scripts", StringType, nullable = true),
          StructField("custom_tags", StringType, nullable = true),
          StructField("cluster_source", StringType, nullable = true),
          StructField("spark_env_vars", StringType, nullable = true),
          StructField("spark_conf", StringType, nullable = true),
          StructField("acl_path_prefix", StringType, nullable = true),
          StructField("instance_pool_id", StringType, nullable = true),
          StructField("instance_pool_name", StringType, nullable = true),
          StructField("spark_version", StringType, nullable = true),
          StructField("cluster_creator", StringType, nullable = true),
          StructField("idempotency_token", StringType, nullable = true),
          StructField("organization_id", StringType, nullable = true),
          StructField("user_id", StringType, nullable = true),
          StructField("ssh_public_keys", StringType, nullable = true)
        )), nullable = true),
      StructField("userIdentity",
        StructType(Seq(
          StructField("email", StringType, nullable = true)
        )), nullable = true),
      StructField("response",
        StructType(Seq(
          StructField("errorMessage", StringType, nullable = true),
          StructField("result", StringType, nullable = true),
          StructField("statusCode", LongType, nullable = true)
        )), nullable = true)
    )),
    // Cluster Status
    2015 -> StructType(Seq(
      StructField("serviceName", StringType, nullable = true),
      StructField("actionName", StringType, nullable = true),
      StructField("timestamp", LongType, nullable = true),
      StructField("date", DateType, nullable = true),
      StructField("sourceIPAddress", StringType, nullable = true),
      StructField("userAgent", StringType, nullable = true),
      StructField("requestId", StringType, nullable = true),
      StructField("requestParams",
        StructType(Seq(
          StructField("clusterId", StringType, nullable = true),
          StructField("cluster_id", StringType, nullable = true),
          StructField("cluster_name", StringType, nullable = true),
          StructField("clusterName", StringType, nullable = true),
          StructField("clusterState", StringType, nullable = true),
          StructField("driver_node_type_id", StringType, nullable = true),
          StructField("node_type_id", StringType, nullable = true),
          StructField("num_workers", StringType, nullable = true),
          StructField("autoscale", StringType, nullable = true),
          StructField("clusterWorkers", StringType, nullable = true),
          StructField("autotermination_minutes", StringType, nullable = true),
          StructField("enable_elastic_disk", StringType, nullable = true),
          StructField("start_cluster", StringType, nullable = true),
          StructField("clusterOwnerUserId", StringType, nullable = true),
          StructField("cluster_log_conf", StringType, nullable = true),
          StructField("init_scripts", StringType, nullable = true),
          StructField("custom_tags", StringType, nullable = true),
          StructField("cluster_source", StringType, nullable = true),
          StructField("spark_env_vars", StringType, nullable = true),
          StructField("spark_conf", StringType, nullable = true),
          StructField("acl_path_prefix", StringType, nullable = true),
          StructField("instance_pool_id", StringType, nullable = true),
          StructField("instance_pool_name", StringType, nullable = true),
          StructField("spark_version", StringType, nullable = true),
          StructField("cluster_creator", StringType, nullable = true),
          StructField("idempotency_token", StringType, nullable = true),
          StructField("organization_id", StringType, nullable = true),
          StructField("user_id", StringType, nullable = true),
          StructField("ssh_public_keys", StringType, nullable = true)
        )), nullable = true),
      StructField("userIdentity",
        StructType(Seq(
          StructField("email", StringType, nullable = true)
        )), nullable = true),
      StructField("response",
        StructType(Seq(
          StructField("errorMessage", StringType, nullable = true),
          StructField("result", StringType, nullable = true),
          StructField("statusCode", LongType, nullable = true)
        )), nullable = true)
    )),
    // User Logins
    2016 -> StructType(Seq(
      StructField("serviceName", StringType, nullable = true),
      StructField("actionName", StringType, nullable = true),
      StructField("timestamp", LongType, nullable = true),
      StructField("date", DateType, nullable = true),
      StructField("sourceIPAddress", StringType, nullable = true),
      StructField("userAgent", StringType, nullable = true),
      StructField("requestParams",
        StructType(Seq(
          StructField("user", StringType, nullable = true),
          StructField("userName", StringType, nullable = true),
          StructField("user_name", StringType, nullable = true),
          StructField("userID", StringType, nullable = true),
          StructField("email", StringType, nullable = true)
        )), nullable = true),
      StructField("userIdentity",
        StructType(Seq(
          StructField("email", StringType, nullable = true)
        )), nullable = true)
    )),
    // Notebook Summary
    2018 -> StructType(Seq(
      StructField("serviceName", StringType, nullable = true),
      StructField("actionName", StringType, nullable = true),
      StructField("timestamp", LongType, nullable = true),
      StructField("date", DateType, nullable = true),
      StructField("sourceIPAddress", StringType, nullable = true),
      StructField("userAgent", StringType, nullable = true),
      StructField("requestId", StringType, nullable = true),
      StructField("requestParams",
        StructType(Seq(
          StructField("notebookId", StringType, nullable = true),
          StructField("notebookName", StringType, nullable = true),
          StructField("path", StringType, nullable = true),
          StructField("oldName", StringType, nullable = true),
          StructField("newName", StringType, nullable = true),
          StructField("oldPath", StringType, nullable = true),
          StructField("newPath", StringType, nullable = true),
          StructField("parentPath", StringType, nullable = true),
          StructField("clusterId", StringType, nullable = true)
        )), nullable = true),
      StructField("response",
        StructType(Seq(
          StructField("errorMessage", StringType, nullable = true),
          StructField("result", StringType, nullable = true),
          StructField("statusCode", LongType, nullable = true)
        )), nullable = true),
      StructField("userIdentity",
        StructType(Seq(
          StructField("email", StringType, nullable = true)
        )), nullable = true)
    ))
  )

  // TODO -- move this to schemaTools -- probably
  /**
   * In a nested struct this returns the entire dot delimited path to the current struct field.
   * @param prefix All higher-level structs that supercede the current field
   * @param fieldName Name of current field
   * @return
   */
  private def getPrefixedString(prefix: String, fieldName: String): String = {
    if (prefix == null) fieldName else s"${prefix}.${fieldName}"
  }

  /**
   * The meat of this Object.
   * Validates the required columns are present in the source DF and when NOT, and IF STRUCTTYPE, creates the structure
   * with all nulls to allow downstream ETL to continue processing with the missing/nulled strings created from
   * inferred schema df readers
   * @param dfSchema schema from source df to compare with the minimum required schema
   * @param minimumSchema Required minimum schema
   * @param prefix if drilling into/through structs this will be set to track the depth map
   * @return
   */
  private def correctAndValidate(dfSchema: StructType, minimumSchema: StructType, prefix: String = null): Array[Column] = {

    logger.log(Level.DEBUG, s"Top Level DFSchema Fields: ${dfSchema.fieldNames.mkString(",")}")
    logger.log(Level.DEBUG, s"Top Level DFSchema Fields: ${dfSchema.fieldNames.mkString(",")}")
    // if in sourceDF but not in minimum required
    minimumSchema.fields.flatMap(requiredField => {
      // If df contains required field -- set it to null
      logger.log(Level.DEBUG, s"Required fieldName: ${requiredField.name}")
      if (dfSchema.fields.map(_.name.toLowerCase).contains(requiredField.name.toLowerCase)) {
        // If it does contain validate the type
        requiredField.dataType match {
          // If the required type is a struct and the source type is a struct -- recurse
          // if the required type is a struct and sourceDF has that column name but it's not a struct set
          //   entire struct column to null and send warning
          case dt: StructType =>
            logger.log(Level.DEBUG, s"Required FieldType: ${requiredField.dataType.typeName}")
            val matchedDFField = dfSchema.fields.filter(_.name.equalsIgnoreCase(requiredField.name)).head
            logger.log(Level.DEBUG, s"Matched Source Field: ${matchedDFField.name}")
            if (!matchedDFField.dataType.isInstanceOf[StructType]) {
              logger.log(Level.WARN, s"Required Field: ${requiredField.name} must be a struct. The " +
                s"source Dataframe contains this field but it's not originally a struct. This column will be type" +
                s"casted to the required type but any data originally in this field will be lost.")
              Array(lit(null).cast(dt).alias(requiredField.name))
            } else {
              val returnStruct = Array(
                struct(
                  correctAndValidate(
                    matchedDFField.dataType.asInstanceOf[StructType],
                    requiredField.dataType.asInstanceOf[StructType],
                    prefix = if (prefix == null) requiredField.name else s"${prefix}.${requiredField.name}"
                  ): _*
                ).alias(requiredField.name)
              )
              logger.log(Level.DEBUG, s"Struct Built and Returned: ${returnStruct.head.expr}")
              returnStruct
            }
          case _ =>
            val validatedCol = Array(col(getPrefixedString(prefix, requiredField.name)))
            logger.log(Level.DEBUG, s"Validated and Selected: ${validatedCol.head.expr}")
            validatedCol
        }
      } else {
        val createdNullCol = Array(lit(null).cast(requiredField.dataType).alias(requiredField.name))
        logger.log(Level.DEBUG, s"Creating NULL Column -- Source Dataframe was missing required value: " +
          s"${requiredField.name} as ${createdNullCol.head.expr}")
        createdNullCol
      }
    })
  }

  /**
   * Public facing function used to validate and correct a DF before the ETL stage.
   * @param df DF to validate
   * @param module Module for which the DF is the source
   * @return
   */
  def verifyDF(df: DataFrame, module: Module): DataFrame = {
    val requiredSchema = requiredSchemas.get(module.moduleID)
    if (requiredSchema.nonEmpty) {
      df.select(
        correctAndValidate(df.schema, requiredSchema.get): _*
      )
    } else {
      logger.log(Level.WARN, s"Schema Validation has not been implemented for ${module.moduleName}." +
        s"Attempting without validation")
      df
    }
  }
<<<<<<< HEAD
=======

  /**
   * validate and correct a DF before an ETL stage given a minimum required schema.
   * @param df
   * @param atLeastSchema schema as StructType of all required columns
   * @return
   */
  def verifyDF(df: DataFrame, atLeastSchema: StructType): DataFrame = {
    df.select(
      correctAndValidate(df.schema, atLeastSchema): _*
    )
  }

>>>>>>> 1b4ffaa6
}<|MERGE_RESOLUTION|>--- conflicted
+++ resolved
@@ -434,20 +434,4 @@
       df
     }
   }
-<<<<<<< HEAD
-=======
-
-  /**
-   * validate and correct a DF before an ETL stage given a minimum required schema.
-   * @param df
-   * @param atLeastSchema schema as StructType of all required columns
-   * @return
-   */
-  def verifyDF(df: DataFrame, atLeastSchema: StructType): DataFrame = {
-    df.select(
-      correctAndValidate(df.schema, atLeastSchema): _*
-    )
-  }
-
->>>>>>> 1b4ffaa6
 }