--- conflicted
+++ resolved
@@ -1460,38 +1460,6 @@
       (jobsSnapshot, jobSnapNameLookup)
     )
 
-<<<<<<< HEAD
-    val cancelAllQueuedRunsIntervals =
-      jobRunsLag30D
-        .transformWithDescription(
-          jobRunsDeriveCancelAllQueuedRunsIntervals)
-
-    val intervalCount = cancelAllQueuedRunsIntervals.count.toInt
-
-    logger.log( Level.INFO, s"cancelAllQueuedRunsIntervals.count: ${intervalCount}")
-
-    cancelAllQueuedRunsIntervals
-      .showLines( intervalCount, 0, true)
-      .foreach( logger.log( Level.INFO, _))
-
-    jobRunsDeriveRunsBase( jobRunsLag30D)
-      .transformWithDescription(
-        jobRunsAppendClusterName( jobRunsLookups))
-      .transformWithDescription(
-        jobRunsAppendJobMeta( jobRunsLookups))
-      .transformWithDescription(
-        jobRunsCancelAllQueuedRuns( cancelAllQueuedRunsIntervals))
-      .transformWithDescription(
-        jobRunsStructifyLookupMeta( optimalCacheParts))
-      .transformWithDescription(
-        jobRunsAppendTaskAndClusterDetails)
-      .transformWithDescription(
-        jobRunsCleanseCreatedNestedStructures( targetKeys))
-      .drop( "timestamp")
-
-    // `timestamp` could be duplicated to enable `asOf` lookups; dropping to clean up
-
-=======
     // caching before structifying
     jobRunsDeriveRunsBase(jobRunsLag30D, etlUntilTime)
       .transformWithDescription(
@@ -1502,7 +1470,6 @@
       .transform(jobRunsCleanseCreatedNestedStructures(targetKeys))
       //      .transform(jobRunsRollupWorkflowsAndChildren)
       .drop("timestamp") // could be duplicated to enable asOf Lookups, dropping to clean up
->>>>>>> 12fd6ac9
   }
 
   protected def notebookSummary()(df: DataFrame): DataFrame = {
