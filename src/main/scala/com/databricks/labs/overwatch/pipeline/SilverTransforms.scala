--- conflicted
+++ resolved
@@ -10,11 +10,8 @@
 import org.apache.spark.sql.{Column, DataFrame}
 
 
-<<<<<<< HEAD
-trait SilverTransforms extends SparkSessionWrapper with DataFrameSyntax {
-=======
+
 trait SilverTransforms extends SparkSessionWrapper with DataFrameSyntax[ SparkSessionWrapper] {
->>>>>>> 1eb6a00e
 
   import TransformationDescriber._
   import spark.implicits._
