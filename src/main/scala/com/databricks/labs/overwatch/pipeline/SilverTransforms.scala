package com.databricks.labs.overwatch.pipeline

import com.databricks.labs.overwatch.ApiCall
import com.databricks.labs.overwatch.pipeline.TransformFunctions._
import com.databricks.labs.overwatch.utils._
import org.apache.log4j.{Level, Logger}
import org.apache.spark.sql.expressions.{Window, WindowSpec}
import org.apache.spark.sql.functions._
import org.apache.spark.sql.types._
import org.apache.spark.sql.{Column, DataFrame}

import scala.collection.parallel.ForkJoinTaskSupport
import scala.concurrent.forkjoin.ForkJoinPool

trait SilverTransforms extends SparkSessionWrapper {

  import spark.implicits._

  private val logger: Logger = Logger.getLogger(this.getClass)

  // TODO -- move to Transform Functions
  def structFromJson(df: DataFrame, c: String): Column = {
    require(SchemaTools.getAllColumnNames(df.schema).contains(c), s"The dataframe does not contain col $c")
    require(df.select(SchemaTools.flattenSchema(df): _*).schema.fields.map(_.name).contains(c.replaceAllLiterally(".", "_")), "Column must be a json formatted string")
//    require(df.schema.fields.map(_.name).contains(c), s"The dataframe does not contain col $c")
//    require(df.schema.fields.filter(_.name == c).head.dataType.isInstanceOf[StringType], "Column must be a json formatted string")
    val jsonSchema = spark.read.json(df.select(col(c)).filter(col(c).isNotNull).as[String]).schema
    if (jsonSchema.fields.map(_.name).contains("_corrupt_record")) {
      println(s"WARNING: The json schema for column $c was not parsed correctly, please review.")
    }
    from_json(col(c), jsonSchema).alias(c)
  }

  // TODO -- move to Transform Functions
  def structFromJson(df: DataFrame, cs: String*): Column = {
    val dfFields = df.schema.fields
    cs.foreach(c => {
      require(dfFields.map(_.name).contains(c), s"The dataframe does not contain col $c")
      require(dfFields.filter(_.name == c).head.dataType.isInstanceOf[StringType], "Column must be a json formatted string")
    })
    array(
      cs.map(c => {
        val jsonSchema = spark.read.json(df.select(col(c)).filter(col(c).isNotNull).as[String]).schema
        if (jsonSchema.fields.map(_.name).contains("_corrupt_record")) {
          println(s"WARNING: The json schema for column $c was not parsed correctly, please review.")
        }
        from_json(col(c), jsonSchema).alias(c)
      }): _*
    )
  }

  private def appendPowerProperties: Column = {
    struct(
      element_at('Properties, "sparkappname").alias("AppName"),
      element_at('Properties, "sparkdatabricksapiurl").alias("WorkspaceURL"),
      element_at('Properties, "sparkjobGroupid").alias("JobGroupID"),
      element_at('Properties, "sparkdatabrickscloudProvider").alias("CloudProvider"),
      element_at('Properties, "principalIdpObjectId").alias("principalIdpObjectId"),
      struct(
        element_at('Properties, "sparkdatabricksclusterSource").alias("ClusterSource"),
        element_at('Properties, "sparkdatabricksclusterUsageTagsautoTerminationMinutes").alias("AutoTerminationMinutes"),
        element_at('Properties, "sparkdatabricksclusterUsageTagsclusterAllTags").alias("ClusterTags"),
        element_at('Properties, "sparkdatabricksclusterUsageTagsclusterAvailability").alias("ClusterAvailability"),
        element_at('Properties, "sparkdatabricksclusterUsageTagsclusterId").alias("ClusterID"),
        element_at('Properties, "sparkdatabricksclusterUsageTagsclusterInstancePoolId").alias("InstancePoolID"),
        element_at('Properties, "sparkdatabricksclusterUsageTagsclusterMaxWorkers").alias("MaxWorkers"),
        element_at('Properties, "sparkdatabricksclusterUsageTagsclusterMinWorkers").alias("MinWorkers"),
        element_at('Properties, "sparkdatabricksclusterUsageTagsclusterName").alias("Name"),
        element_at('Properties, "sparkdatabricksclusterUsageTagsclusterOwnerUserId").alias("OwnerUserID"),
        element_at('Properties, "sparkdatabricksclusterUsageTagsclusterScalingType").alias("ScalingType"),
        element_at('Properties, "sparkdatabricksclusterUsageTagsclusterSpotBidPricePercent").alias("SpotBidPricePercent"),
        element_at('Properties, "sparkdatabricksclusterUsageTagsclusterTargetWorkers").alias("TargetWorkers"),
        element_at('Properties, "sparkdatabricksclusterUsageTagsclusterWorkers").alias("ActualWorkers"),
        element_at('Properties, "sparkdatabricksclusterUsageTagscontainerZoneId").alias("ZoneID"),
        element_at('Properties, "sparkdatabricksclusterUsageTagsdataPlaneRegion").alias("Region"),
        element_at('Properties, "sparkdatabricksclusterUsageTagsdriverNodeType").alias("DriverNodeType"),
        element_at('Properties, "sparkdatabricksworkerNodeTypeId").alias("WorkerNodeType"),
        element_at('Properties, "sparkdatabricksclusterUsageTagssparkVersion").alias("SparkVersion")
      ).alias("ClusterDetails"),
      element_at('Properties, "sparkdatabricksnotebookid").alias("NotebookID"),
      element_at('Properties, "sparkdatabricksnotebookpath").alias("NotebookPath"),
      element_at('Properties, "sparkdatabrickssparkContextId").alias("SparkContextID"),
      element_at('Properties, "sparkdriverhost").alias("DriverHostIP"),
      element_at('Properties, "sparkdrivermaxResultSize").alias("DriverMaxResults"),
      element_at('Properties, "sparkexecutorid").alias("ExecutorID"),
      element_at('Properties, "sparkexecutormemory").alias("ExecutorMemory"),
      element_at('Properties, "sparksqlexecutionid").alias("ExecutionID"),
      element_at('Properties, "sparksqlexecutionparent").alias("ExecutionParent"),
      element_at('Properties, "sparkdatabricksisolationID").alias("SparkDBIsolationID"),
      element_at('Properties, "sparkhadoopfsazureaccountoauth2clientid").alias("AzureOAuth2ClientID"),
      element_at('Properties, "sparkrddscope").alias("RDDScope"),
      element_at('Properties, "sparkdatabricksreplId").alias("SparkDBREPLID"),
      element_at('Properties, "sparkdatabricksjobid").alias("SparkDBJobID"),
      element_at('Properties, "sparkdatabricksjobrunId").alias("SparkDBRunID"),
      element_at('Properties, "sparkdatabricksjobtype").alias("sparkDBJobType"),
      element_at('Properties, "sparksqlshufflepartitions").alias("ShufflePartitions"),
      element_at('Properties, "user").alias("UserEmail"),
      element_at('Properties, "userID").alias("UserID")
    )
  }

  // TODO -- Value Opportunity -- Issue_84

  // TODO -- Issue_81

  //  protected def getJDBCSession(sessionStartDF: DataFrame, sessionEndDF: DataFrame): DataFrame = {
  //    sessionStartDF
  //      .join(sessionEndDF, Seq("SparkContextID", "sessionId"))
  //      .withColumn("ServerSessionRunTime",
  //        TransformFunctions.subtractTime('startTime, 'finishTime))
  //      .drop("startTime", "finishTime")
  //  }
  //
  //  protected def getJDBCOperation(operationStartDF: DataFrame, operationEndDF: DataFrame): DataFrame = {
  //    operationStartDF
  //      .join(operationEndDF, Seq("SparkContextID", "id"))
  //      .withColumn("ServerOperationRunTime",
  //        TransformFunctions.subtractTime('startTime, 'closeTime))
  //      .drop("startTime", "finishTime")
  //  }

  private def simplifyExecutorAdded(df: DataFrame): DataFrame = {
    df.filter('Event === "SparkListenerExecutorAdded")
      .select('organization_id, 'fileCreateDate, 'clusterId, 'SparkContextID, 'ExecutorID, 'executorInfo, 'Timestamp.alias("executorAddedTS"),
        'filenameGroup.alias("startFilenameGroup"))
  }

  private def simplifyExecutorRemoved(df: DataFrame): DataFrame = {
    df.filter('Event === "SparkListenerExecutorRemoved")
      .select('organization_id, 'fileCreateDate, 'clusterId, 'SparkContextID, 'ExecutorID, 'RemovedReason, 'Timestamp.alias("executorRemovedTS"),
        'filenameGroup.alias("endFilenameGroup"))
  }

  protected def executor()(df: DataFrame): DataFrame = {


    val executorAdded = simplifyExecutorAdded(df).alias("executorAdded")
    val executorRemoved = simplifyExecutorRemoved(df).alias("executorRemoved")
    val joinKeys = Seq("organization_id", "fileCreateDate", "clusterId", "SparkContextID", "ExecutorID")

    executorAdded
      .joinWithLag(executorRemoved, joinKeys, "fileCreateDate")
      .withColumn("TaskRunTime",
        TransformFunctions.subtractTime('executorAddedTS, 'executorRemovedTS))
      .drop("executorAddedTS", "executorRemovedTS", "fileCreateDate")
      .withColumn("ExecutorAliveTime", struct(
        $"TaskRunTime.startEpochMS".alias("AddedEpochMS"),
        $"TaskRunTime.startTS".alias("AddedTS"),
        $"TaskRunTime.endEpochMS".alias("RemovedEpochMS"),
        $"TaskRunTime.endTS".alias("RemovedTS"),
        $"TaskRunTime.runTimeMS".alias("uptimeMS"),
        $"TaskRunTime.runTimeS".alias("uptimeS"),
        $"TaskRunTime.runTimeM".alias("uptimeM"),
        $"TaskRunTime.runTimeH".alias("uptimeH")
      ))
      .withColumn("addedTimestamp", $"ExecutorAliveTime.AddedEpochMS")
  }

  protected def enhanceApplication()(df: DataFrame): DataFrame = {
    df.select('organization_id, 'SparkContextID, 'AppID, 'AppName,
      TransformFunctions.toTS('Timestamp).alias("AppStartTime"),
      'Pipeline_SnapTS, 'filenameGroup)
  }

  private val uniqueTimeWindow = Window.partitionBy('organization_id, 'SparkContextID, 'executionId)

  private def simplifyExecutionsStart(df: DataFrame): DataFrame = {
    df.filter('Event === "org.apache.spark.sql.execution.ui.SparkListenerSQLExecutionStart")
      .select('organization_id, 'fileCreateDate, 'clusterId, 'SparkContextID, 'description, 'details, 'executionId.alias("ExecutionID"),
        'time.alias("SqlExecStartTime"),
        'filenameGroup.alias("startFilenameGroup"))
      .withColumn("timeRnk", rank().over(uniqueTimeWindow.orderBy('SqlExecStartTime)))
      .withColumn("timeRn", row_number().over(uniqueTimeWindow.orderBy('SqlExecStartTime)))
      .filter('timeRnk === 1 && 'timeRn === 1)
      .drop("timeRnk", "timeRn")
  }

  private def simplifyExecutionsEnd(df: DataFrame): DataFrame = {
    df.filter('Event === "org.apache.spark.sql.execution.ui.SparkListenerSQLExecutionEnd")
      .select('organization_id, 'fileCreateDate, 'clusterId, 'SparkContextID, 'executionId.alias("ExecutionID"),
        'time.alias("SqlExecEndTime"),
        'filenameGroup.alias("endFilenameGroup"))
      .withColumn("timeRnk", rank().over(uniqueTimeWindow.orderBy('SqlExecEndTime)))
      .withColumn("timeRn", row_number().over(uniqueTimeWindow.orderBy('SqlExecEndTime.desc)))
      .filter('timeRnk === 1 && 'timeRn === 1)
      .drop("timeRnk", "timeRn")
  }

  protected def sqlExecutions()(df: DataFrame): DataFrame = {
    val executionsStart = simplifyExecutionsStart(df).alias("executionsStart")
    val executionsEnd = simplifyExecutionsEnd(df).alias("executionsEnd")
    val joinKeys = Seq("organization_id", "fileCreateDate", "clusterId", "SparkContextID", "ExecutionID")

    //TODO -- review if skew is necessary -- on all DFs
    executionsStart
      .joinWithLag(executionsEnd, joinKeys, "fileCreateDate")
      .withColumn("SqlExecutionRunTime",
        TransformFunctions.subtractTime('SqlExecStartTime, 'SqlExecEndTime))
      .drop("SqlExecStartTime", "SqlExecEndTime", "fileCreateDate")
      .withColumn("startTimestamp", $"SqlExecutionRunTime.startEpochMS")
  }


  protected def simplifyJobStart(sparkEventsBronze: DataFrame): DataFrame = {
    sparkEventsBronze.filter('Event.isin("SparkListenerJobStart"))
      .withColumn("PowerProperties", appendPowerProperties)
      .select(
        'organization_id, 'fileCreateDate, 'clusterId, 'SparkContextID,
        $"PowerProperties.JobGroupID", $"PowerProperties.ExecutionID",
        'JobID, 'StageIDs, 'SubmissionTime, 'PowerProperties,
        'filenameGroup.alias("startFilenameGroup")
      )
  }

  protected def simplifyJobEnd(df: DataFrame): DataFrame = {
    df.filter('Event === "SparkListenerJobEnd")
      .select('organization_id, 'fileCreateDate, 'clusterId, 'SparkContextID, 'JobID, 'JobResult, 'CompletionTime,
        'filenameGroup.alias("endFilenameGroup"))
  }

  protected def sparkJobs()(df: DataFrame): DataFrame = {
    val jobStart = simplifyJobStart(df).alias("jobStart")
    val jobEnd = simplifyJobEnd(df).alias("jobEnd")
    val joinKeys = Seq("organization_id", "fileCreateDate", "clusterId", "SparkContextID", "JobID")

    jobStart
      .joinWithLag(jobEnd, joinKeys, "fileCreateDate")
      .withColumn("JobRunTime", TransformFunctions.subtractTime('SubmissionTime, 'CompletionTime))
      .drop("SubmissionTime", "CompletionTime", "fileCreateDate")
      .withColumn("startTimestamp", $"JobRunTime.startEpochMS")
      .withColumn("startDate", $"JobRunTime.startTS".cast("date"))
  }

  protected def simplifyStageStart(df: DataFrame): DataFrame = {
    df.filter('Event === "SparkListenerStageSubmitted")
      .select('organization_id, 'fileCreateDate, 'clusterId, 'SparkContextID,
        $"StageInfo.StageID", $"StageInfo.SubmissionTime", $"StageInfo.StageAttemptID",
        'StageInfo.alias("StageStartInfo"),
        'filenameGroup.alias("startFilenameGroup"))
  }

  protected def simplifyStageEnd(df: DataFrame): DataFrame = {
    df.filter('Event === "SparkListenerStageCompleted")
      .select('organization_id, 'fileCreateDate, 'clusterId, 'SparkContextID,
        $"StageInfo.StageID", $"StageInfo.StageAttemptID", $"StageInfo.CompletionTime",
        'StageInfo.alias("StageEndInfo"), 'filenameGroup.alias("endFilenameGroup")
      )
  }

  protected def sparkStages()(df: DataFrame): DataFrame = {
    val stageStart = simplifyStageStart(df).alias("stageStart")
    val stageEnd = simplifyStageEnd(df).alias("stageEnd")
    val joinKeys = Seq("organization_id", "fileCreateDate", "clusterId", "SparkContextID", "StageID", "StageAttemptID")

    stageStart
      .joinWithLag(stageEnd, joinKeys, "fileCreateDate")
      .withColumn("StageInfo", struct(
        $"StageEndInfo.Accumulables", $"StageEndInfo.CompletionTime", $"StageStartInfo.Details",
        $"StageStartInfo.FailureReason", $"StageEndInfo.NumberofTasks",
        $"StageStartInfo.ParentIDs", $"StageStartInfo.SubmissionTime"
      )).drop("StageEndInfo", "StageStartInfo")
      .withColumn("StageRunTime", TransformFunctions.subtractTime('SubmissionTime, 'CompletionTime))
      .drop("SubmissionTime", "CompletionTime", "fileCreateDate")
      .withColumn("startTimestamp", $"StageRunTime.startEpochMS")
      .withColumn("startDate", $"StageRunTime.startTS".cast("date"))
  }

  // TODO -- Add in Specualtive Tasks Event == org.apache.spark.scheduler.SparkListenerSpeculativeTaskSubmitted
  protected def simplifyTaskStart(df: DataFrame): DataFrame = {
    df.filter('Event === "SparkListenerTaskStart")
      .select(
        // keys
        'organization_id, 'fileCreateDate, 'clusterId, 'SparkContextID,
        'StageID, 'StageAttemptID, $"TaskInfo.TaskID", $"TaskInfo.ExecutorID",
        $"TaskInfo.Attempt".alias("TaskAttempt"),
        $"TaskInfo.Host", $"TaskInfo.LaunchTime",
        // mesasures
        'TaskInfo.alias("TaskStartInfo"),
        'filenameGroup.alias("startFilenameGroup")
      )
  }

  protected def simplifyTaskEnd(df: DataFrame): DataFrame = {
    df.filter('Event === "SparkListenerTaskEnd")
      .select(
        // keys
        'organization_id, 'fileCreateDate, 'clusterId, 'SparkContextID,
        'StageID, 'StageAttemptID, 'TaskEndReason, $"TaskInfo.TaskID", $"TaskInfo.ExecutorID",
        $"TaskInfo.Attempt".alias("TaskAttempt"),
        $"TaskInfo.Host",
        // measures
        $"TaskInfo.FinishTime",
        'TaskInfo.alias("TaskEndInfo"),
        'TaskMetrics,
        'TaskType,
        'TaskExecutorMetrics,
        'filenameGroup.alias("endFilenameGroup")
      )
  }

  // Orphan tasks are a result of "TaskEndReason.Reason" != "Success"
  // Failed tasks lose association with their chain
  protected def sparkTasks()(df: DataFrame): DataFrame = {
    val taskStart = simplifyTaskStart(df).alias("taskStart")
    val taskEnd = simplifyTaskEnd(df).alias("taskEnd")
    val joinKeys = Seq(
      "organization_id", "fileCreateDate", "clusterId", "SparkContextID",
      "StageID", "StageAttemptID", "TaskID", "TaskAttempt", "ExecutorID", "Host"
    )

    taskStart.joinWithLag(taskEnd, joinKeys, "fileCreateDate")
      .withColumn("TaskInfo", struct(
        $"TaskEndInfo.Accumulables", $"TaskEndInfo.Failed", $"TaskEndInfo.FinishTime",
        $"TaskEndInfo.GettingResultTime",
        $"TaskEndInfo.Host", $"TaskEndInfo.Index", $"TaskEndInfo.Killed", $"TaskStartInfo.LaunchTime",
        $"TaskEndInfo.Locality", $"TaskEndInfo.Speculative"
      )).drop("TaskStartInfo", "TaskEndInfo", "fileCreateDate")
      .withColumn("TaskRunTime", TransformFunctions.subtractTime('LaunchTime, 'FinishTime)).drop("LaunchTime", "FinishTime")
      .withColumn("startTimestamp", $"TaskRunTime.startEpochMS")
      .withColumn("startDate", $"TaskRunTime.startTS".cast("date"))
  }

  // TODO -- Azure Review
  //  Tested in AWS, azure account logic may be slightly different
  protected def accountLogins()(df: DataFrame): DataFrame = {
    val endpointLogins = df.filter(
      'serviceName === "accounts" &&
        lower('actionName).like("%login%") &&
        $"userIdentity.email" =!= "dbadmin")

    val sshLoginRaw = df.filter('serviceName === "ssh" && 'actionName === "login")
      .withColumn("actionName", lit("ssh"))

    val accountLogins = endpointLogins.unionByName(sshLoginRaw)

    val sshDetails = sshLoginRaw.select(
      'timestamp,
      'organization_id,
      'date,
      'requestId,
      lit("ssh").alias("login_type"),
      struct(
        $"requestParams.instanceId".alias("instance_id"),
        $"requestParams.port".alias("login_port"),
        'sessionId.alias("session_id"),
        $"requestParams.publicKey".alias("login_public_key"),
        $"requestParams.containerId".alias("container_id"),
        $"requestParams.userName".alias("container_user_name")
      ).alias("ssh_login_details")
    )

    if (!accountLogins.isEmpty) {
      accountLogins
        .select(
          'timestamp,
          'organization_id,
          'date,
          'date.alias("login_date"),
          'serviceName,
          'actionName.alias("login_type"),
          $"requestParams.user".alias("login_user"),
          //        $"requestParams.userName".alias("ssh_user_name"), TODO -- these are null in Azure - verify on AWS
          //        $"requestParams.user_name".alias("groups_user_name"),
          //        $"requestParams.userID".alias("account_admin_userID"),
          $"userIdentity.email".alias("user_email"),
          'sourceIPAddress, 'userAgent, 'requestId, 'response
        )
        .join(sshDetails, Seq("organization_id", "date", "timestamp", "login_type", "requestId"), "left")
        .drop("date")
    } else
      throw new NoNewDataException("No New Data", Level.INFO, allowModuleProgression = true)
  }

  // TODO -- Azure Review
  //  Tested in AWS, azure account logic may be slightly different
  protected def accountMods()(df: DataFrame): DataFrame = {
    val uidLookup = Window.partitionBy('organization_id, 'user_name).orderBy('timestamp)
      .rowsBetween(Window.currentRow, Window.unboundedFollowing)
    val modifiedAccountsDF = df.filter('serviceName === "accounts" &&
      'actionName.isin("add", "addPrincipalToGroup", "removePrincipalFromGroup", "setAdmin", "updateUser", "delete"))
    if (!modifiedAccountsDF.isEmpty) {
      modifiedAccountsDF
        .select(
          'date, 'timestamp, 'organization_id, 'serviceName, 'actionName,
          $"requestParams.endpoint",
          'requestId,
          $"userIdentity.email".alias("modified_by"),
          $"requestParams.targetUserName".alias("user_name"),
          $"requestParams.targetUserId".alias("user_id"),
          $"requestParams.targetGroupName".alias("group_name"),
          $"requestParams.targetGroupId".alias("group_id"),
          'sourceIPAddress, 'userAgent, 'response
        )
        .withColumn("user_id", when('user_id.isNull, first('user_id, true).over(uidLookup))
          .otherwise('user_id))

    } else
      throw new NoNewDataException("No New Data", Level.INFO, allowModuleProgression = true)
  }

  private val auditBaseCols: Array[Column] = Array(
    'timestamp, 'date, 'organization_id, 'serviceName, 'actionName,
    $"userIdentity.email".alias("userEmail"), 'requestId, 'response)

  private def clusterBase(auditRawDF: DataFrame): DataFrame = {
    val cluster_id_gen_w = Window.partitionBy('organization_id, 'cluster_name).orderBy('timestamp).rowsBetween(Window.currentRow, 1000)
    val cluster_name_gen_w = Window.partitionBy('organization_id, 'cluster_id).orderBy('timestamp).rowsBetween(Window.currentRow, 1000)
    val cluster_id_gen = first('cluster_id, true).over(cluster_id_gen_w)
    val cluster_name_gen = first('cluster_name, true).over(cluster_name_gen_w)

    val clusterSummaryCols = auditBaseCols ++ Array[Column](
      when('actionName === "create", get_json_object($"response.result", "$.cluster_id"))
        .when('actionName =!= "create" && 'cluster_id.isNull, 'clusterId)
        .otherwise('cluster_id).alias("cluster_id"),
      when('cluster_name.isNull, 'clusterName).otherwise('cluster_name).alias("cluster_name"),
<<<<<<< HEAD
      'driver_node_type_id, 'node_type_id, 'num_workers, 'autoscale,
      'clusterWorkers.alias("actual_workers"), 'autotermination_minutes, 'enable_elastic_disk, 'start_cluster,
      'clusterOwnerUserId, 'cluster_log_conf, 'init_scripts, 'custom_tags, 'ssh_public_keys,
      'cluster_source, 'spark_env_vars, 'spark_conf,
      when('ssh_public_keys.isNotNull, true).otherwise(false).alias("has_ssh_keys"),
      'acl_path_prefix, 'driver_instance_pool_id, 'instance_pool_id, 'instance_pool_name, 'spark_version, 'cluster_creator, 'idempotency_token,
      'user_id, 'sourceIPAddress, 'single_user_name)
=======
      'clusterState.alias("cluster_state"),
      'driver_node_type_id,
      'node_type_id,
      'num_workers,
      'autoscale,
      'clusterWorkers.alias("actual_workers"),
      'autotermination_minutes,
      'enable_elastic_disk,
      'start_cluster,
      'clusterOwnerUserId,
      'cluster_log_conf,
      'init_scripts,
      'custom_tags,
      'ssh_public_keys,
      'cluster_source,
      'spark_env_vars,
      'spark_conf,
      when('ssh_public_keys.isNotNull, true).otherwise(false).alias("has_ssh_keys"),
      'acl_path_prefix,
      'driver_instance_pool_id,
      'instance_pool_id,
      'instance_pool_name,
      'spark_version,
      'cluster_creator,
      'idempotency_token,
      'user_id,
      'sourceIPAddress,
      'single_user_name
    )
>>>>>>> 70c47432

    auditRawDF
      .filter('serviceName === "clusters" && !'actionName.isin("changeClusterAcl"))
      .selectExpr("*", "requestParams.*").drop("requestParams", "Overwatch_RunID")
      .select(clusterSummaryCols: _*)
      .withColumn("cluster_id", cluster_id_gen)
      .withColumn("cluster_name", cluster_name_gen)
  }

  protected def buildPoolsSpec(
                                poolsSnapTarget: PipelineTable,
                                cloudProvider: String
                              )(auditIncrementalDF: DataFrame): DataFrame = {

    val lastPoolValue = Window.partitionBy('instance_pool_id).orderBy('timestamp).rowsBetween(Window.unboundedPreceding, Window.currentRow)

    val poolSnapDF = poolsSnapTarget.asDF
      .withColumn("preloaded_spark_versions", to_json('preloaded_spark_versions))
      .verifyMinimumSchema(Schema.poolSnapMinSchema)

    val poolSnapLookup = poolSnapDF
    .select(
      'organization_id,
      (unix_timestamp('Pipeline_SnapTS) * 1000).alias("timestamp"),
      'instance_pool_id,
      struct(poolSnapDF.columns map col: _*).alias("poolSnapDetails")
    )

    val deleteCol = when('actionName === "delete" && $"response.statusCode" === 200,
      struct(
        $"userIdentity.email".alias("deleted_by"),
        'timestamp.alias("deleted_at_epochMillis"),
        from_unixtime('timestamp / 1000).cast("timestamp").alias("deleted_at")
      )).otherwise(null).alias("delete_details")

    val createCol = when('actionName === "create" && $"response.statusCode" === 200,
      struct(
        $"userIdentity.email".alias("created_by"),
        'timestamp.alias("created_at_epochMillis"),
        from_unixtime('timestamp / 1000).cast("timestamp").alias("created_at")
      )).otherwise(null).alias("create_details")

    val poolsSelects = Array[Column](
      'serviceName,
      'actionName,
      'organization_id,
      'timestamp,
      'date,
      'instance_pool_id,
      PipelineFunctions.fillForward("instance_pool_name", lastPoolValue, Seq($"poolSnapDetails.instance_pool_name")),
      PipelineFunctions.fillForward("node_type_id", lastPoolValue, Seq($"poolSnapDetails.node_type_id")),
      PipelineFunctions.fillForward("idle_instance_autotermination_minutes", lastPoolValue, Seq($"poolSnapDetails.idle_instance_autotermination_minutes")),
      PipelineFunctions.fillForward("min_idle_instances", lastPoolValue, Seq($"poolSnapDetails.min_idle_instances")),
      PipelineFunctions.fillForward("max_capacity", lastPoolValue, Seq($"poolSnapDetails.max_capacity")),
      PipelineFunctions.fillForward("preloaded_spark_versions", lastPoolValue, Seq($"poolSnapDetails.preloaded_spark_versions")),
      //   fillForward("preloaded_docker_images", lastPoolValue, Seq($"poolSnapDetails.preloaded_docker_images")), // SEC-6198 - DO NOT populate or test until closed
      PipelineFunctions.fillForward(s"${cloudProvider}_attributes", lastPoolValue, Seq(col(s"${cloudProvider}_attributes"))),
      createCol,
      deleteCol,
      struct(
        'requestId,
        'response,
        'sessionId,
        'sourceIPAddress,
        'userAgent
      ).alias("request_details"),
      'poolSnapDetails
    )

    val poolsBase = auditIncrementalDF
      .filter('serviceName === "instancePools")
      .selectExpr("*", "requestParams.*").drop("requestParams", "Overwatch_RunID")

    val poolRemoved = poolsBase.filter('actionName === "delete")
      .filter($"response.statusCode" === 200) // only successful deletes
      .select(
        'organization_id.alias("d_organization_id"),
        'instance_pool_id.alias("d_instance_pool_id"),
        struct(
          $"userIdentity.email".alias("deleted_by"),
          'timestamp.alias("deleted_at")
        ).alias("delete_details")
      )

    poolsBase
      .filter('actionName.isin("create", "edit", "delete"))
      .withColumn("instance_pool_id", when('actionName === "create", get_json_object($"response.result", "$.instance_pool_id")).otherwise('instance_pool_id))
      .withColumn("preloaded_spark_versions", get_json_object('preloaded_spark_versions, "$."))
      .toTSDF("timestamp", "organization_id", "instance_pool_id")
      .lookupWhen(
        poolSnapLookup.toTSDF("timestamp", "organization_id", "instance_pool_id"),
        maxLookAhead = Long.MaxValue, tsPartitionVal = 4
      ).df
      .select(poolsSelects: _*)
      .withColumn("create_details", PipelineFunctions.fillForward("create_details", lastPoolValue))

  }

  protected def buildClusterSpec(
                                  bronze_cluster_snap: PipelineTable,
                                  pools_snapshot: PipelineTable,
                                  auditRawTable: PipelineTable
                                )(df: DataFrame): DataFrame = {
    val lastClusterSnap = Window.partitionBy('organization_id, 'cluster_id).orderBy('Pipeline_SnapTS.desc)
    val clusterBefore = Window.partitionBy('organization_id, 'cluster_id)
      .orderBy('timestamp).rowsBetween(-1000, Window.currentRow)
    val isSingleNode = get_json_object(regexp_replace('spark_conf, "\\.", "_"),
      "$.spark_databricks_cluster_profile") === lit("singleNode")
    val isServerless = get_json_object(regexp_replace('spark_conf, "\\.", "_"),
      "$.spark_databricks_cluster_profile") === lit("serverless")
    val isSQLAnalytics = get_json_object('custom_tags, "$.SqlEndpointId").isNotNull
    val tableAcls = coalesce(get_json_object(regexp_replace('spark_conf, "\\.", "_"), "$.spark_databricks_acl_dfAclsEnabled").cast("boolean"), lit(false)).alias("table_acls_enabled")
    val passthrough = coalesce(get_json_object(regexp_replace('spark_conf, "\\.", "_"), "$.spark_databricks_passthrough_enabled").cast("boolean"), lit(false)).alias("credential_passthrough_enabled")
    val isolation = coalesce(get_json_object(regexp_replace('spark_conf, "\\.", "_"), "$.spark_databricks_pyspark_enableProcessIsolation").cast("boolean"), lit(false)).alias("isolation_enabled")
    val languagesAllowed = coalesce(split(get_json_object(regexp_replace('spark_conf, "\\.", "_"), "$.spark_databricks_repl_allowedLanguages"), ","), array(lit("All"))).alias("repl_languages_permitted")
    val isSingleUser = 'single_user_name.isNotNull


    val clusterBaseDF = clusterBase(df)

<<<<<<< HEAD
    val driverSnapLookup =  pools_snapshot.asDF
      .withColumn("timestamp", unix_timestamp('Pipeline_SnapTS) * 1000)
      .select(
        'timestamp, 'organization_id,
        'instance_pool_id.alias("driver_instance_pool_id"),
        'instance_pool_name.alias("pool_snap_driver_instance_pool_name"),
        'node_type_id.alias("pool_snap_driver_node_type")
      )

    val workerSnapLookup =  pools_snapshot.asDF
      .withColumn("timestamp", unix_timestamp('Pipeline_SnapTS) * 1000)
      .select(
        'timestamp, 'organization_id,
        'instance_pool_id,
        'instance_pool_name.alias("pool_snap_instance_pool_name"),
        'node_type_id.alias("pool_snap_node_type")
      )

    val driverPoolLookup = auditRawTable.asDF
      .filter('serviceName === "instancePools" && 'actionName.isin("create", "edit"))
      .select(
        'timestamp, 'organization_id,
        when('actionName === "create", get_json_object($"response.result", "$.instance_pool_id"))
          .otherwise($"requestParams.instance_pool_id") // actionName == edit
          .alias("driver_instance_pool_id"),
        $"requestParams.instance_pool_name".alias("driver_instance_pool_name"),
        $"requestParams.node_type_id".alias("pool_driver_node_type")
      )

    val workerPoolLookup = auditRawTable.asDF
      .filter('serviceName === "instancePools" && 'actionName.isin("create", "edit"))
      .select(
        'timestamp, 'organization_id,
        when('actionName === "create", get_json_object($"response.result", "$.instance_pool_id"))
          .otherwise($"requestParams.instance_pool_id") // actionName == edit
          .alias("instance_pool_id"),
        $"requestParams.instance_pool_name",
        $"requestParams.node_type_id".alias("pool_node_type")
=======
    val (driverPoolSnapLookup: Option[DataFrame], workerPoolSnapLookup: Option[DataFrame]) = if (pools_snapshot.exists) {
      val poolSnapBase = pools_snapshot.asDF
        .withColumn("timestamp", unix_timestamp('Pipeline_SnapTS) * 1000)
      (
        Some(poolSnapBase.select(
          'timestamp, 'organization_id,
          'instance_pool_id.alias("driver_instance_pool_id"),
          'instance_pool_name.alias("pool_snap_driver_instance_pool_name"),
          'node_type_id.alias("pool_snap_driver_node_type"))),
        Some(poolSnapBase.select(
          'timestamp, 'organization_id,
          'instance_pool_id,
          'instance_pool_name.alias("pool_snap_instance_pool_name"),
          'node_type_id.alias("pool_snap_node_type"))
      ))
    }  else (None, None)


    val (driverPoolLookup: Option[DataFrame], workerPoolLookup: Option[DataFrame]) = if ( // if instance pools found in audit logs
      !auditRawTable.asDF
        .filter('serviceName === "instancePools" && 'actionName.isin("create", "edit")).isEmpty) {
      val basePoolsDF = auditRawTable.asDF
        .filter('serviceName === "instancePools" && 'actionName.isin("create", "edit"))
      (
        Some(basePoolsDF.select(
          'timestamp, 'organization_id,
          when('actionName === "create", get_json_object($"response.result", "$.instance_pool_id"))
            .otherwise($"requestParams.instance_pool_id") // actionName == edit
            .alias("driver_instance_pool_id"),
          $"requestParams.instance_pool_name".alias("driver_instance_pool_name"),
          $"requestParams.node_type_id".alias("pool_driver_node_type")
        )),
        Some(basePoolsDF.select(
          'timestamp, 'organization_id,
          when('actionName === "create", get_json_object($"response.result", "$.instance_pool_id"))
            .otherwise($"requestParams.instance_pool_id") // actionName == edit
            .alias("instance_pool_id"),
          $"requestParams.instance_pool_name",
          $"requestParams.node_type_id".alias("pool_node_type")
        ))
>>>>>>> 70c47432
      )
    } else (None, None)

<<<<<<< HEAD
    // Issue_37 -- this will need to be reviewed for mixed pools (i.e. driver of different type)
=======
>>>>>>> 70c47432
    val filledDriverType =
      when('driver_instance_pool_id.isNotNull, coalesce('pool_driver_node_type, 'pool_snap_driver_node_type))
        .when('instance_pool_id.isNotNull && 'driver_instance_pool_id.isNull, coalesce('pool_node_type, 'pool_snap_node_type))
        .when('cluster_name.like("job-%-run-%"), coalesce('driver_node_type_id, 'node_type_id)) // when jobs clusters workers == driver driver node type is not defined
        .when(isSingleNode, 'node_type_id) // null
        .otherwise(coalesce('driver_node_type_id, first('driver_node_type_id, true).over(clusterBefore), 'node_type_id))

    val filledWorkerType = when(isSingleNode, lit(null).cast("string")) // singleNode clusters don't have worker nodes
      .when('instance_pool_id.isNotNull, coalesce('pool_node_type, 'pool_snap_node_type))
      .otherwise('node_type_id)

    val numWorkers = when(isSingleNode, lit(0).cast("int")).otherwise('num_workers.cast("int"))
    val startCluster = when('start_cluster === "false", lit(false))
      .otherwise(lit(true))
    val enableElasticDisk = when('enable_elastic_disk === "false", lit(false))
      .otherwise(lit(true))

    val clusterSpecBaseCols = Array[Column](
      'serviceName,
      'actionName,
      'organization_id,
      'cluster_id,
      when(isSQLAnalytics, lit("SQLAnalytics")).otherwise('cluster_name).alias("cluster_name"),
      filledDriverType.alias("driver_node_type_id"),
      filledWorkerType.alias("node_type_id"),
      numWorkers.alias("num_workers"),
      'autoscale,
      'autotermination_minutes.cast("int").alias("autotermination_minutes"),
      enableElasticDisk.alias("enable_elastic_disk"),
      isAutomated('cluster_name).alias("is_automated"),
      when(isSingleNode, lit("Single Node"))
        .when(isServerless, lit("Serverless"))
        .when(isSQLAnalytics, lit("SQL Analytics"))
        .otherwise("Standard").alias("cluster_type"),
      'single_user_name,
      startCluster.alias("start_cluster"),
      'cluster_log_conf,
      'init_scripts,
      'custom_tags,
      'cluster_source,
      'spark_env_vars,
      'spark_conf,
      'acl_path_prefix,
      'driver_instance_pool_id,
      'instance_pool_id,
      when('instance_pool_id.isNotNull, coalesce('instance_pool_name, 'pool_snap_instance_pool_name))
        .otherwise(lit(null).cast("string"))
        .alias("instance_pool_name"),
      when('driver_instance_pool_id.isNotNull, coalesce('driver_instance_pool_name, 'pool_snap_driver_instance_pool_name))
        .otherwise(lit(null).cast("string"))
        .alias("driver_instance_pool_name"),
      'spark_version,
      'idempotency_token,
      'timestamp,
      'userEmail)

    val clustersRemoved = clusterBaseDF
<<<<<<< HEAD
      .filter($"response.statusCode" === 200) // only successful delete statements get applied
=======
      .filter($"response.statusCode" === 200) // only show successful delete requests
>>>>>>> 70c47432
      .filter('actionName.isin("permanentDelete"))
      .select('organization_id, 'cluster_id, 'userEmail.alias("deleted_by"))

    val creatorLookup = bronze_cluster_snap.asDF
      .withColumn("rnk", rank().over(lastClusterSnap))
      .withColumn("rn", row_number().over(lastClusterSnap))
      .filter('rnk === 1 && 'rn === 1)
      .select('organization_id, 'cluster_id, $"default_tags.Creator".alias("cluster_creator_lookup"))

<<<<<<< HEAD
    clusterBaseDF
      .filter('actionName.isin("create", "edit"))
      .filter('cluster_source =!= "SQL") // not SQL Endpoints
      .toTSDF("timestamp", "organization_id", "instance_pool_id")
      .lookupWhen(
        workerPoolLookup
          .toTSDF("timestamp", "organization_id", "instance_pool_id"), tsPartitionVal = 6
      )
      .lookupWhen(
        workerSnapLookup
          .toTSDF("timestamp", "organization_id", "instance_pool_id"), tsPartitionVal = 6
      ).df
      .toTSDF("timestamp", "organization_id", "driver_instance_pool_id")
      .lookupWhen(
        driverPoolLookup
          .toTSDF("timestamp", "organization_id", "driver_instance_pool_id"), tsPartitionVal = 6
      )
      .lookupWhen(
        driverSnapLookup
          .toTSDF("timestamp", "organization_id", "driver_instance_pool_id"), tsPartitionVal = 6
      ).df
=======
    // lookup pools node types from audit logs if records present
    val clusterBaseWithPools = if (driverPoolLookup.nonEmpty) {
      clusterBaseDF
        .filter('actionName.isin("create", "edit"))
        .toTSDF("timestamp", "organization_id", "instance_pool_id")
        .lookupWhen(
          workerPoolLookup.get
            .toTSDF("timestamp", "organization_id", "instance_pool_id")
        ).df
        .toTSDF("timestamp", "organization_id", "driver_instance_pool_id")
        .lookupWhen(
          driverPoolLookup.get
            .toTSDF("timestamp", "organization_id", "driver_instance_pool_id")
        ).df
    } else { // driver pool does not exist -- filter and add null lookup cols
      clusterBaseDF.filter('actionName.isin("create", "edit"))
        .withColumn("driver_instance_pool_id", lit(null).cast("string"))
        .withColumn("driver_instance_pool_name", lit(null).cast("string"))
        .withColumn("pool_driver_node_type", lit(null).cast("string"))
        .withColumn("pool_node_type", lit(null).cast("string"))
    }

    // lookup pools node types from pools snapshots when snapshots exist
    val clusterBaseWithPoolsAndSnapPools = if (driverPoolSnapLookup.nonEmpty) {
      clusterBaseWithPools
        .toTSDF("timestamp", "organization_id", "instance_pool_id")
        .lookupWhen(
          workerPoolSnapLookup.get
            .toTSDF("timestamp", "organization_id", "instance_pool_id")
        ).df
        .toTSDF("timestamp", "organization_id", "driver_instance_pool_id")
        .lookupWhen(
          driverPoolSnapLookup.get
            .toTSDF("timestamp", "organization_id", "driver_instance_pool_id")
        ).df
    } else {
      clusterBaseWithPools
        .withColumn("pool_snap_driver_instance_pool_name", lit(null).cast("string"))
        .withColumn("pool_snap_driver_node_type", lit(null).cast("string"))
        .withColumn("pool_snap_instance_pool_name", lit(null).cast("string"))
        .withColumn("pool_snap_node_type", lit(null).cast("string"))
    }


    clusterBaseWithPoolsAndSnapPools
>>>>>>> 70c47432
      .select(clusterSpecBaseCols: _*)
      .join(creatorLookup, Seq("organization_id", "cluster_id"), "left")
      .join(clustersRemoved, Seq("organization_id", "cluster_id"), "left")
      .withColumn("security_profile",
        struct(
          tableAcls,
          passthrough,
          isolation,
          languagesAllowed,
          struct(
            isSingleUser.alias("is_single_user"),
            'single_user_name
          ).alias("single_user_profile")
        )
      )
      .withColumn("createdBy",
        when(isAutomated('cluster_name) && 'actionName === "create", lit("JobsService"))
          .when(!isAutomated('cluster_name) && 'actionName === "create", 'userEmail))
      .withColumn("createdBy", when(!isAutomated('cluster_name) && 'createdBy.isNull, last('createdBy, true).over(clusterBefore)).otherwise('createdBy))
      .withColumn("createdBy", when('createdBy.isNull && 'cluster_creator_lookup.isNotNull, 'cluster_creator_lookup).otherwise('createdBy))
      .withColumn("lastEditedBy", when(!isAutomated('cluster_name) && 'actionName === "edit", 'userEmail))
      .withColumn("lastEditedBy", when('lastEditedBy.isNull, last('lastEditedBy, true).over(clusterBefore)).otherwise('lastEditedBy))
      .drop("userEmail", "cluster_creator_lookup", "single_user_name")
  }

  def buildClusterStateDetail(
                             pipelineSnapTime: TimeTypes
                             )(clusterEventsDF: DataFrame): DataFrame = {
    val stateUnboundW = Window.partitionBy('organization_id, 'cluster_id).orderBy('timestamp)
    val stateUntilCurrentW = Window.partitionBy('organization_id, 'cluster_id).rowsBetween(Window.unboundedPreceding, Window.currentRow).orderBy('timestamp)
    val stateUntilPreviousRowW = Window.partitionBy('organization_id, 'cluster_id).rowsBetween(Window.unboundedPreceding, -1L).orderBy('timestamp)
    val uptimeW = Window.partitionBy('organization_id, 'cluster_id, 'reset_partition).orderBy('unixTimeMS_state_start)

    val nonBillableTypes = Array(
      "STARTING", "TERMINATING", "CREATING", "RESTARTING"
    )

    val invalidEventChain = lead('runningSwitch, 1).over(stateUnboundW).isNotNull && lead('runningSwitch, 1).over(stateUnboundW) === lead('previousSwitch, 1).over(stateUnboundW)
    val clusterEventsBaseline = clusterEventsDF
      .selectExpr("*", "details.*")
      .drop("details")
      .withColumnRenamed("type", "state")
      .withColumn(
        "runningSwitch",
        when('state === "TERMINATING", lit(false))
          .when('state.isin("CREATING", "STARTING"), lit(true))
          .otherwise(lit(null).cast("boolean")))
      .withColumn(
        "previousSwitch",
        when('runningSwitch.isNotNull, last('runningSwitch, true).over(stateUntilPreviousRowW))
      )
      .withColumn(
        "invalidEventChainHandler",
        when(invalidEventChain, array(lit(false), lit(true))).otherwise(array(lit(false)))
      )
      .selectExpr("*", "explode(invalidEventChainHandler) as imputedTerminationEvent").drop("invalidEventChainHandler")
      .withColumn("state", when('imputedTerminationEvent, "TERMINATING").otherwise('state))
      .withColumn("timestamp", when('imputedTerminationEvent, lag('timestamp, 1).over(stateUnboundW) + 1L).otherwise('timestamp))
      .withColumn("isRunning", when('imputedTerminationEvent, lit(false)).otherwise(last('runningSwitch, true).over(stateUntilCurrentW)))
      .withColumn(
        "current_num_workers",
        when(!'isRunning || 'isRunning.isNull, lit(null).cast("long"))
          .otherwise(coalesce('current_num_workers, $"cluster_size.num_workers", $"cluster_size.autoscale.min_workers", last(coalesce('current_num_workers, $"cluster_size.num_workers", $"cluster_size.autoscale.min_workers"), true).over(stateUntilCurrentW)))
      )
      .withColumn(
        "target_num_workers",
        when(!'isRunning || 'isRunning.isNull, lit(null).cast("long"))
          .when('state === "CREATING", coalesce($"cluster_size.num_workers", $"cluster_size.autoscale.min_workers"))
          .otherwise(coalesce('target_num_workers, 'current_num_workers))
      )
      .select(
        'organization_id, 'cluster_id, 'isRunning,
        'timestamp, 'state, 'current_num_workers, 'target_num_workers
      )

    clusterEventsBaseline
      .withColumn("counter_reset",
        when(
          lag('state, 1).over(stateUnboundW).isin("TERMINATING", "RESTARTING", "EDITED") ||
            !'isRunning, lit(1)
        ).otherwise(lit(0))
      )
      .withColumn("reset_partition", sum('counter_reset).over(stateUnboundW))
      .withColumn("target_num_workers", last('target_num_workers, true).over(stateUnboundW))
      .withColumn("current_num_workers", last('current_num_workers, true).over(stateUnboundW))
      .withColumn("unixTimeMS_state_start", 'timestamp)
      .withColumn("unixTimeMS_state_end", coalesce( // if state end open, use pipelineSnapTime, will be merged when state end is received
        lead('timestamp, 1).over(stateUnboundW) - lit(1), // subtract 1 millis
        lit(pipelineSnapTime.asUnixTimeMilli)
      ))
      .withColumn("timestamp_state_start", from_unixtime('unixTimeMS_state_start.cast("double") / lit(1000)).cast("timestamp"))
      .withColumn("timestamp_state_end", from_unixtime('unixTimeMS_state_end.cast("double") / lit(1000)).cast("timestamp")) // subtract 1.0 millis
      .withColumn("state_start_date", 'timestamp_state_start.cast("date"))
      .withColumn("uptime_in_state_S", ('unixTimeMS_state_end - 'unixTimeMS_state_start) / lit(1000))
      .withColumn("uptime_since_restart_S",
        coalesce(
          when('counter_reset === 1, lit(0))
            .otherwise(sum('uptime_in_state_S).over(uptimeW)),
          lit(0)
        )
      )
      .withColumn("cloud_billable", 'isRunning)
      .withColumn("databricks_billable", 'isRunning && !'state.isin(nonBillableTypes: _*))
      .withColumn("uptime_in_state_H", 'uptime_in_state_S / lit(3600))
      .withColumn("state_dates", sequence('timestamp_state_start.cast("date"), 'timestamp_state_end.cast("date")))
      .withColumn("days_in_state", size('state_dates))

  }

  /**
   * TODO -- move to transform funcs and pass in expressions as Seq
   *  Generalizing so it can also be used for other DFs
   * @param colName
   * @param w
   * @param withSnapLookup
   * @param path
   * @return
   */
  private def fillForward_deprecated(colName: String, w: WindowSpec, withSnapLookup: Boolean = true, path: Option[String] = None): Column = {
    val settingsPath = s"'$$.${path.getOrElse(colName)}'"
    val firstNonNullVal: Seq[Column] = Seq(
      expr(s"get_json_object(new_settings, $settingsPath)"),
      col(colName),
      last(expr(s"get_json_object(lookup_settings, $settingsPath)"), true).over(w),
      last(col(colName), true).over(w)
    )

    val firstNonNullSnapLookupVal: Seq[Column] = Seq(get_json_object('lookup_settings, settingsPath))
    val orderedNonNullLookups = if (withSnapLookup) firstNonNullVal ++ firstNonNullSnapLookupVal else firstNonNullVal

    coalesce(orderedNonNullLookups: _*)
  }

  private def getJobsBase(df: DataFrame): DataFrame = {
    df.filter(col("serviceName") === "jobs")
      .selectExpr("*", "requestParams.*").drop("requestParams")
  }

  protected def dbJobsStatusSummary(
                                   jobsSnapshotDF: DataFrame,
                                   cloudProvider: String
                                   )(df: DataFrame): DataFrame = {

    val jobsBase = getJobsBase(df)

    // Simplified DF for snapshot lookupWhen
    val jobSnapLookup = jobsSnapshotDF
      .withColumnRenamed("created_time", "snap_lookup_created_time")
      .withColumnRenamed("creator_user_name", "snap_lookup_created_by")
      .withColumnRenamed("job_id", "jobId")
      .withColumn("lookup_settings", to_json('settings))
      .withColumn("timestamp", unix_timestamp('Pipeline_SnapTS))
      .drop("Overwatch_RunID", "settings")

    val jobs_statusCols: Array[Column] = Array(
      'organization_id, 'serviceName, 'actionName, 'timestamp,
      when('actionName === "create", get_json_object($"response.result", "$.job_id").cast("long"))
        .when('actionName === "changeJobAcl", 'resourceId.cast("long"))
        .otherwise('job_id).cast("long").alias("jobId"),
      when('actionName === "create", 'name)
        .when('actionName.isin("update", "reset"), get_json_object('new_settings, "$.name"))
        .otherwise(lit(null).cast("string")).alias("jobName"),
      'job_type,
      'timeout_seconds.cast("long").alias("timeout_seconds"),
      'schedule,
      get_json_object('notebook_task, "$.notebook_path").alias("notebook_path"),
      'new_settings, 'existing_cluster_id, 'new_cluster, 'aclPermissionSet, 'grants, 'targetUserId,
      'sessionId, 'requestId, 'userAgent, 'userIdentity, 'response, 'sourceIPAddress, 'version
    )

    val lastJobStatus = Window.partitionBy('organization_id, 'jobId).orderBy('timestamp).rowsBetween(Window.unboundedPreceding, Window.currentRow)
<<<<<<< HEAD
=======
    val lastJobStatusUnbound = Window.partitionBy('organization_id, 'jobId).orderBy('timestamp)
    val jobCluster = struct(
      'existing_cluster_id.alias("existing_cluster_id"),
      'new_cluster.alias("new_cluster")
    )
    val jobClusterSchema = StructType(
      Seq(
        StructField("existing_cluster_id", StringType, nullable = true),
        StructField("new_cluster", StringType, nullable = true)
      )
    )
>>>>>>> 70c47432

    val jobStatusBase = jobsBase
      .filter('actionName.isin("create", "delete", "reset", "update", "resetJobAcl", "changeJobAcl"))
      .select(jobs_statusCols: _*)
      .toTSDF("timestamp", "organization_id", "jobId")
      .lookupWhen(
        jobSnapLookup.toTSDF("timestamp", "organization_id", "jobId")
      ).df
      .withColumn("existing_cluster_id", coalesce('existing_cluster_id, get_json_object('new_settings, "$.existing_cluster_id")))
      .withColumn("new_cluster", coalesce('new_cluster, get_json_object('new_settings, "$.new_cluster")))
      // Following section builds out a "clusterSpec" as it is defined at the timestamp. existing_cluster_id
      // and new_cluster should never both be populated as a job must be one or the other at a timestamp
      .withColumn(
        "x",
        struct(
          when('existing_cluster_id.isNotNull, struct('timestamp, 'existing_cluster_id)).otherwise(lit(null)).alias("last_existing"),
          when('new_cluster.isNotNull, struct('timestamp, 'new_cluster)).otherwise(lit(null)).alias("last_new")
        )
      )
      .withColumn(
        "x2",
        struct(
          last($"x.last_existing", true).over(lastJobStatus).alias("last_existing"),
          last($"x.last_new", true).over(lastJobStatus).alias("last_new"),
        )
      )
      .withColumn(
        "cluster_spec",
        struct(
          when($"x2.last_existing.timestamp" > coalesce($"x2.last_new.timestamp", lit(0)), $"x2.last_existing.existing_cluster_id").otherwise(lit(null)).alias("existing_cluster_id"),
          when($"x2.last_new.timestamp" > coalesce($"x2.last_existing.timestamp", lit(0)), $"x2.last_new.new_cluster").otherwise(lit(null)).alias("new_cluster")
        )
      )
      .withColumn(
        "cluster_spec",
        struct(
          when($"cluster_spec.existing_cluster_id".isNull && $"cluster_spec.new_cluster".isNull, get_json_object('lookup_settings, "$.existing_cluster_id")).otherwise($"cluster_spec.existing_cluster_id").alias("existing_cluster_id"),
          when($"cluster_spec.existing_cluster_id".isNull && $"cluster_spec.new_cluster".isNull, get_json_object('lookup_settings, "$.new_cluster")).otherwise($"cluster_spec.new_cluster").alias("new_cluster")
        )
      ).drop("existing_cluster_id", "new_cluster", "x", "x2") // drop temp columns and old version of clusterSpec components
      .withColumn("job_type", when('job_type.isNull, last('job_type, true).over(lastJobStatus)).otherwise('job_type))
      .withColumn("schedule", fillForward_deprecated("schedule", lastJobStatus))
      .withColumn("timeout_seconds", fillForward_deprecated("timeout_seconds", lastJobStatus))
      .withColumn("notebook_path", fillForward_deprecated("notebook_path", lastJobStatus, path = Some("notebook_task.notebook_path")))
      .withColumn("jobName", fillForward_deprecated("jobName", lastJobStatus, path = Some("name")))
      .withColumn("created_by", when('actionName === "create", $"userIdentity.email"))
      .withColumn("created_by", coalesce(fillForward_deprecated("created_by", lastJobStatus), 'snap_lookup_created_by))
      .withColumn("created_ts", when('actionName === "create", 'timestamp))
      .withColumn("created_ts", coalesce(fillForward_deprecated("created_ts", lastJobStatus), 'snap_lookup_created_time))
      .withColumn("deleted_by", when('actionName === "delete", $"userIdentity.email"))
      .withColumn("deleted_ts", when('actionName === "delete", 'timestamp))
      .withColumn("last_edited_by", when('actionName.isin("update", "reset"), $"userIdentity.email"))
      .withColumn("last_edited_by", last('last_edited_by, true).over(lastJobStatus))
      .withColumn("last_edited_ts", when('actionName.isin("update", "reset"), 'timestamp))
      .withColumn("last_edited_ts", last('last_edited_ts, true).over(lastJobStatus))
<<<<<<< HEAD
      .drop("userIdentity", "snap_lookup_created_time", "snap_lookup_created_by", "lookup_settings")

    // Get as much as possible from snapshot by timestamp for long-standing jobs that haven't been edited that would
    // otherwise be missing from the audit logs and thus missing from jobStatus
    val missingJobIds = jobsSnapshotDF.select('organization_id, 'job_id).distinct
      .join(jobStatusBase.select('organization_id, 'jobId.alias("job_id")).distinct, Seq("organization_id", "job_id"), "anti")

    val jSnapMissingJobs = jobsSnapshotDF
      .join(missingJobIds, Seq("organization_id", "job_id"))
      .withColumn("timestamp", unix_timestamp('Pipeline_SnapTS) * 1000)
      .select(
        'organization_id, 'timestamp, 'job_id.alias("jobId"), lit("jobs").alias("serviceName"), lit("lookup").alias("actionName"),
        $"settings.name".alias("jobName"), $"settings.timeout_seconds", to_json($"settings.schedule").alias("schedule"),
        $"settings.notebook_task.notebook_path",
        when($"settings.existing_cluster_id".isNotNull, struct($"settings.existing_cluster_id", lit(null).alias("new_cluster")))
          .otherwise(struct(lit(null).alias("existing_cluster_id"), to_json($"settings.new_cluster").alias("new_cluster"))).alias("cluster_spec"),
        'creator_user_name.alias("created_by"), 'created_time.alias("created_ts")
=======
      .drop("userIdentity")

    jobStatusBase
      .withColumn("jobCluster",
        last(
          when('existing_cluster_id.isNull && 'new_cluster.isNull, lit(null).cast(jobClusterSchema))
            .otherwise(jobCluster),
          true
        ).over(lastJobStatus)
>>>>>>> 70c47432
      )

    val jobStatusBaseFilled = unionWithMissingAsNull(jobStatusBase, jSnapMissingJobs)

    val changeInventory = Map(
      "cluster_spec.new_cluster" -> structFromJson(jobStatusBaseFilled, "cluster_spec.new_cluster"),
      "new_settings" -> structFromJson(jobStatusBaseFilled, "new_settings"),
      "schedule" -> structFromJson(jobStatusBaseFilled, "schedule")
    )

    // create structs from json strings and cleanse schema
    val jobStatusEnhanced = SchemaTools.scrubSchema(
      jobStatusBaseFilled
        .select(SchemaTools.modifyStruct(jobStatusBaseFilled.schema, changeInventory): _*)
    )

    // convert structs to maps where the structs' keys are allowed to be typed by the user to avoid
    // bad duplicate keys
    val structsCleaner = Map(
      "new_settings.new_cluster.custom_tags" -> SchemaTools.structToMap(jobStatusEnhanced, "new_settings.new_cluster.custom_tags"),
      "new_settings.new_cluster.spark_conf" -> SchemaTools.structToMap(jobStatusEnhanced, "new_settings.new_cluster.spark_conf"),
      "new_settings.new_cluster.spark_env_vars" -> SchemaTools.structToMap(jobStatusEnhanced, "new_settings.new_cluster.spark_env_vars"),
      s"new_settings.new_cluster.${cloudProvider}_attributes" -> SchemaTools.structToMap(jobStatusEnhanced, s"new_settings.new_cluster.${cloudProvider}_attributes"),
      "new_settings.notebook_task.base_parameters" -> SchemaTools.structToMap(jobStatusEnhanced, "new_settings.notebook_task.base_parameters"),
      "cluster_spec.new_cluster.custom_tags" -> SchemaTools.structToMap(jobStatusEnhanced, "cluster_spec.new_cluster.custom_tags"),
      "cluster_spec.new_cluster.spark_conf" -> SchemaTools.structToMap(jobStatusEnhanced, "cluster_spec.new_cluster.spark_conf"),
      "cluster_spec.new_cluster.spark_env_vars" -> SchemaTools.structToMap(jobStatusEnhanced, "cluster_spec.new_cluster.spark_env_vars"),
      s"cluster_spec.new_cluster.${cloudProvider}_attributes" -> SchemaTools.structToMap(jobStatusEnhanced, s"cluster_spec.new_cluster.${cloudProvider}_attributes")
    )

    jobStatusEnhanced
      .select(SchemaTools.modifyStruct(jobStatusEnhanced.schema, structsCleaner): _*)
  }

  /**
   * Depending on the actionName, the runID will be found in one of the following columns, "run_id",
   * "runId", or in the "response.result.run_id" fields.
   *
   * The lineage of a run is as follows:
   * runNow or submitRun: RPC service, happens at RPC request received, this RPC request does not happen when a
   * job is started via databricks cron, in these cases only a runStart is emitted. A manual runstart via the UI
   * emits a runNow
   * runStart: JobRunner service, happens when a run starts on a cluster
   * runSucceeded or runFailed, JobRunner service, happens when job ends
   *
   * To build the logs, the incremental audit logs are reviewed for jobs COMPLETED and CANCELLED in the time scope
   * of this overwatch run. If completed during this run then the entire audit log jobs service is searched for
   * the start of that run
   *
   * @param completeAuditTable
   * @param clusterSpec
   * @param jobsStatus
   * @param jobsSnapshot
   * @param etlStartTime Actual start timestamp of the Overwatch run
   * @param df
   * @return
   */
  protected def dbJobRunsSummary(completeAuditTable: DataFrame,
                                 clusterSpec: PipelineTable,
                                 clusterSnapshot: PipelineTable,
                                 jobsStatus: PipelineTable,
                                 jobsSnapshot: PipelineTable,
                                 apiEnv: ApiEnv,
                                 etlStartTime: TimeTypes)(df: DataFrame): DataFrame = {

    val repartitionCount = spark.conf.get("spark.sql.shuffle.partitions").toInt * 2

    val rawAuditExclusions = StructType(Seq(
      StructField("requestParams", StructType(Seq(
        StructField("organization_id", NullType, nullable = true),
        StructField("orgId", NullType, nullable = true)
      )), nullable = true)
    ))

    val jobsAuditComplete = completeAuditTable
      .verifyMinimumSchema(rawAuditExclusions) // remove interference from source
      .filter('serviceName === "jobs")
      .selectExpr("*", "requestParams.*").drop("requestParams")
      .repartition(repartitionCount)
      .cache()
    jobsAuditComplete.count()

    val jobsAuditIncremental = getJobsBase(df)

    /**
     * JOBS-1709 -- JAWS team should fix multiple event emissions. If they do, this can be removed for a perf gain
     * but for now, this is required or multiple records will be created in the fact due to the multiple events.
     * Confirmed that the first event emitted is the correct event as per ES-65402
     */
<<<<<<< HEAD
    val firstRunSubmitW = Window.partitionBy('organization_id, 'runId).orderBy('timestamp)
    val firstCompletionW = Window.partitionBy('organization_id, 'runId).orderBy('timestamp)
    val firstRunStartW = Window.partitionBy('organization_id, 'runId).orderBy('timestamp)
    val firstCancellationW = Window.partitionBy('organization_id, 'run_id).orderBy('timestamp)
=======
    val firstRunSemanticsW = Window.partitionBy('runId).orderBy('timestamp)
>>>>>>> 70c47432

    // Completes must be >= etlStartTime as it is the driver endpoint
    // All joiners to Completes may be from the past up to N days as defined in the incremental df
    // Identify all completed jobs in scope for this overwatch run
    val allCompletes = jobsAuditIncremental
      .filter('date >= etlStartTime.asColumnTS.cast("date") && 'timestamp >= lit(etlStartTime.asUnixTimeMilli))
      .filter('actionName.isin("runSucceeded", "runFailed"))
      .withColumn("rnk", rank().over(firstRunSemanticsW))
      .withColumn("rn", row_number().over(firstRunSemanticsW))
      .filter('rnk === 1 && 'rn === 1)
      .select(
        'serviceName, 'actionName,
        'organization_id,
        'date,
        'runId,
        'jobId,
        'idInJob, 'clusterId, 'jobClusterType, 'jobTaskType, 'jobTerminalState,
        'jobTriggerType,
        'requestId.alias("completionRequestID"),
        'response.alias("completionResponse"),
        'timestamp.alias("completionTime")
      )

    // CancelRequests are still lookups from the driver "complete" as a cancel request is a request and still
    // results in a runFailed after the cancellation
    // Identify all cancelled jobs in scope for this overwatch run
    val allCancellations = jobsAuditIncremental
      .filter('date >= etlStartTime.asColumnTS.cast("date") && 'timestamp >= lit(etlStartTime.asUnixTimeMilli))
      .filter('actionName.isin("cancel"))
      .withColumn("rnk", rank().over(firstRunSemanticsW))
      .withColumn("rn", row_number().over(firstRunSemanticsW))
      .filter('rnk === 1 && 'rn === 1)
      .select(
        'organization_id, 'date,
        'run_id.cast("long").alias("runId"),
        'requestId.alias("cancellationRequestId"),
        'response.alias("cancellationResponse"),
        'sessionId.alias("cancellationSessionId"),
        'sourceIPAddress.alias("cancellationSourceIP"),
        'timestamp.alias("cancellationTime"),
        'userAgent.alias("cancelledUserAgent"),
        'userIdentity.alias("cancelledBy")
      ).filter('runId.isNotNull)

    // DF for jobs launched with actionName == "runNow"
    val runNowStart = jobsAuditIncremental
      .filter('actionName.isin("runNow"))
      .withColumn("rnk", rank().over(firstRunSemanticsW))
      .withColumn("rn", row_number().over(firstRunSemanticsW))
      .filter('rnk === 1 && 'rn === 1)
      .select(
        'organization_id, 'date,
        get_json_object($"response.result", "$.run_id").cast("long").alias("runId"),
        lit(null).cast("string").alias("run_name"),
        'timestamp.alias("submissionTime"),
        lit(null).cast("string").alias("new_cluster"),
        lit(null).cast("string").alias("existing_cluster_id"),
        'notebook_params, 'workflow_context,
        struct(
          lit(null).cast("string").alias("notebook_task"),
          lit(null).cast("string").alias("spark_python_task"),
          lit(null).cast("string").alias("spark_jar_task"),
          lit(null).cast("string").alias("shell_command_task")
        ).alias("taskDetail"),
        lit(null).cast("string").alias("libraries"),
        lit(null).cast("long").alias("timeout_seconds"),
        'sourceIPAddress.alias("submitSourceIP"),
        'sessionId.alias("submitSessionId"),
        'requestId.alias("submitRequestID"),
        'response.alias("submitResponse"),
        'userAgent.alias("submitUserAgent"),
        'userIdentity.alias("submittedBy")
      ).filter('runId.isNotNull)

    // DF for jobs launched with actionName == "submitRun"
    val runSubmitStart = jobsAuditIncremental
      .filter('actionName.isin("submitRun"))
      .withColumn("runId", get_json_object($"response.result", "$.run_id").cast("long"))
      .withColumn("rnk", rank().over(firstRunSemanticsW))
      .withColumn("rn", row_number().over(firstRunSemanticsW))
      .filter('rnk === 1 && 'rn === 1)
      .select(
        'organization_id, 'date,
        'runId,
        'run_name,
        'timestamp.alias("submissionTime"),
        'new_cluster, 'existing_cluster_id,
        'notebook_params, 'workflow_context,
        struct(
          'notebook_task,
          'spark_python_task,
          'spark_jar_task,
          'shell_command_task
        ).alias("taskDetail"),
        'libraries,
        'timeout_seconds.cast("long").alias("timeout_seconds"),
        'sourceIPAddress.alias("submitSourceIP"),
        'sessionId.alias("submitSessionId"),
        'requestId.alias("submitRequestID"),
        'response.alias("submitResponse"),
        'userAgent.alias("submitUserAgent"),
        'userIdentity.alias("submittedBy")
      )
      .filter('runId.isNotNull)

    // DF to pull unify differing schemas from runNow and submitRun and pull all job launches into one DF
    val allSubmissions = runNowStart
      .unionByName(runSubmitStart)

    // Find the corresponding runStart action for the completed jobs
    val runStarts = jobsAuditIncremental
      .filter('actionName.isin("runStart"))
      .withColumn("rnk", rank().over(firstRunSemanticsW))
      .withColumn("rn", row_number().over(firstRunSemanticsW))
      .filter('rnk === 1 && 'rn === 1)
      .select(
        'organization_id, 'date,
        'runId,
        'clusterId.alias("startClusterId"),
        'timestamp.alias("startTime"),
        'requestId.alias("startRequestID")
      )

    // Lookup to populate the clusterID/clusterName where missing from jobs
    lazy val clusterSpecLookup = clusterSpec.asDF
      .select('organization_id, 'timestamp, 'cluster_name, 'cluster_id.alias("clusterId"))
      .filter('clusterId.isNotNull && 'cluster_name.isNotNull)

    // Lookup to populate the clusterID/clusterName where missing from jobs
    lazy val clusterSnapLookup = clusterSnapshot.asDF
      .withColumn("timestamp", unix_timestamp('Pipeline_SnapTS) * lit(1000))
      .select('organization_id, 'timestamp, 'cluster_name, 'cluster_id.alias("clusterId"))
      .filter('clusterId.isNotNull && 'cluster_name.isNotNull)

    // Lookup to populate the existing_cluster_id where missing from jobs -- it can be derived from name
    lazy val existingClusterLookup = jobsStatus.asDF
//      .select('organization_id, 'timestamp, 'jobId, 'existing_cluster_id.alias("clusterId"))
      .select('organization_id, 'timestamp, 'jobId, $"cluster_spec.existing_cluster_id".alias("clusterId"))
      .filter('clusterId.isNotNull)

//    // Lookup to populate the existing_cluster_id where missing from jobs -- it can be derived from name
//    lazy val existingClusterLookup2 = if (SchemaTools.nestedColExists(jobsSnapshot.asDF, "settings.existing_cluster_id")) {
//      jobsSnapshot.asDF
//        .select('organization_id, 'job_id.alias("jobId"), $"settings.existing_cluster_id".alias("clusterId"),
//          'created_time.alias("timestamp"))
//    } else {
//      jobsSnapshot.asDF
//        .select(
//          'organization_id,
//          'job_id.alias("jobId"),
//          'created_time.alias("timestamp"),
//          lit(null).cast("string").alias("clusterId")
//        )
//    }

    // Ensure the lookups have data -- this will be improved when the module unification occurs during the next
    // scheduled refactor
    val clusterLookups: scala.collection.mutable.Map[String, DataFrame] = scala.collection.mutable.Map()
    val jobStatusClusterLookups: scala.collection.mutable.Map[String, DataFrame] = scala.collection.mutable.Map()

    if (clusterSpec.exists) clusterLookups.put("clusterSpecLookup", clusterSpecLookup)
    if (clusterSnapshot.exists) clusterLookups.put("clusterSnapLookup", clusterSnapLookup)
    if (jobsStatus.exists) jobStatusClusterLookups.put("jobStatusLookup", existingClusterLookup)
//    if (jobsSnapshot.exists) jobStatusClusterLookups.put("jobSnapshotLookup", existingClusterLookup2)

    val jobRunsBase = allCompletes
      .join(allSubmissions, Seq("runId", "organization_id"), "left")
      .join(allCancellations, Seq("runId", "organization_id"), "left")
      .join(runStarts, Seq("runId", "organization_id"), "left")
      .withColumn("jobTerminalState", when('cancellationRequestId.isNotNull, "Cancelled").otherwise('jobTerminalState)) //.columns.sorted
      .withColumn("jobRunTime", TransformFunctions.subtractTime(array_min(array('startTime, 'submissionTime)), array_max(array('completionTime, 'cancellationTime))))
      .withColumn("cluster_name", when('jobClusterType === "new", concat(lit("job-"), 'jobId, lit("-run-"), 'idInJob)).otherwise(lit(null).cast("string")))
      .select(
        'runId.cast("long"), 'jobId.cast("long"), 'idInJob, 'jobRunTime, 'run_name,
        'jobClusterType, 'jobTaskType, 'jobTerminalState,
        'jobTriggerType, 'new_cluster,
        when('actionName.isin("runStart", "runFailed", "runSucceeded"), coalesce('clusterId, 'startClusterId)) // notebookRuns
          .otherwise('existing_cluster_id).alias("clusterId"), //
        'cluster_name,
        'organization_id,
        'notebook_params, 'libraries,
        'workflow_context, 'taskDetail,
        struct(
          'startTime,
          'submissionTime,
          'cancellationTime,
          'completionTime,
          'timeout_seconds
        ).alias("timeDetails"),
        struct(
          struct(
            'submitRequestId,
            'submitResponse,
            'submitSessionId,
            'submitSourceIP,
            'submitUserAgent,
            'submittedBy
          ).alias("submissionRequest"),
          struct(
            'cancellationRequestId,
            'cancellationResponse,
            'cancellationSessionId,
            'cancellationSourceIP,
            'cancelledUserAgent,
            'cancelledBy
          ).alias("cancellationRequest"),
          struct(
            'completionRequestId,
            'completionResponse
          ).alias("completionRequest"),
          struct(
            'startRequestId
          ).alias("startRequest")
        ).alias("requestDetails")
      )
      .withColumn("timestamp", $"jobRunTime.endEpochMS")

    /**
     * ES-74247 requires hit to API for notebook jobs running on existing clusters. PR submitted and will be
     * rolled into 3.42 but until then, this is the hack around.
     */

    /**
     * UPDATE -- as of 0.4.13, enabled fix from ES-74247 and resolved Issue_138 thus this api call is only for
     * legacy audit logs prior to approximately April 01, 2021. If historically loading audit logs, this api call
     * could still be necessary; otherwise, it should never be hit.
     */

    logger.log(Level.INFO, s"HISTORICAL TRICKLE LOAD: notebook job run on existing clusters have been " +
      s"identified prior to the April 01, 2021 resolution, the historical data will be trickle loaded. Please be " +
      s"patient as this is a one-time trickle load to back-load old data.")
    val taskSupport = new ForkJoinTaskSupport(new ForkJoinPool(2))
    val jrWFilledClusterIDs = jobRunsBase
      .filter('jobClusterType === "existing")
      .filter('jobTaskType === "notebook" && 'clusterId.isNull)
      .filter(datediff(
        from_unixtime(lit(System.currentTimeMillis().toDouble / 1000)).cast("timestamp").cast("date"),
        $"jobRunTime.startTS".cast("date")) <= 67
      )
      .select('runId)
      .distinct()
      .as[Long]
      .collect()
      .par

    // If current batch does not include any runs with existing clusters, omit this lookup altogether.
    val jrBaseExisting = if (jrWFilledClusterIDs.nonEmpty) {
      jrWFilledClusterIDs.tasksupport = taskSupport

      logger.log(Level.INFO, s"RUN_IDs staged for api grabber: ${jrWFilledClusterIDs.mkString(", ")}")

      val runIdStrings = jrWFilledClusterIDs
        .flatMap(runId => {
          try {
            val q = Map(
              "run_id" -> runId
            )
            val runIDString = ApiCall("jobs/runs/get", apiEnv, Some(q), paginate = false)
              .executeGet().asStrings
            logger.log(Level.INFO, s"API CALL SUCCESS: RUN_ID == $runId")
            runIDString
          } catch {
            case e: Throwable =>
              logger.log(Level.ERROR, s"API CALL FAILED: RUN_ID == $runId --> ${e.getMessage}")
              Array[String]()
          }
        })
        .toArray

      val notebookJobsWithClusterIDs = if(runIdStrings.nonEmpty){
        spark.read.json(Seq(runIdStrings: _*).toDS())
          .select('run_id.alias("runId"), $"cluster_spec.existing_cluster_id".alias("cluster_id_apiLookup"))
      } else { // defend against API runId calls with no result missing
        val missingRunIDMsg = s"A cluster ID could not be determined for the following runs. ${jrWFilledClusterIDs.toArray.mkString(", ")}"
        logger.log(Level.WARN, missingRunIDMsg)
        spark.emptyDataFrame
          .withColumn("runId", lit(null).cast("long"))
          .withColumn("cluster_id_apiLookup", lit(null).cast("string"))
      }

      // If batch has runs on existing clusters older than the API retention the previous DF will be empty. Only join
      // if the api lookup successfully obtained the data
      if (!notebookJobsWithClusterIDs.isEmpty) {
        jobRunsBase
          .filter('jobClusterType === "existing")
          .join(notebookJobsWithClusterIDs, Seq("runId"), "left")
          .withColumn("clusterId", when('jobTaskType === "notebook" && 'clusterId.isNull, 'cluster_id_apiLookup).otherwise('clusterId))
          .drop("cluster_id_apiLookup")
      } else jobRunsBase
    } else {
      jobRunsBase
        .filter('jobClusterType === "existing")
    }

    val automatedJobRunsBase = jobRunsBase
      .filter('jobClusterType === "new")

    // LOOKUP - ClusterID By JobID -- EXISTING CLUSTER JOB RUNS
    // JobRuns with interactive clusters
    // If the lookups are present (likely will be unless is first run or modules are turned off somehow)
    // use the lookups to populate the null clusterIds and cluster_names
    val interactiveRunsWID = if (jobStatusClusterLookups.nonEmpty) {
      var jrBaseExistingBuilder = jrBaseExisting

      if (jobStatusClusterLookups.contains("jobStatusLookup")) {
        jrBaseExistingBuilder = jrBaseExistingBuilder
          .toTSDF("timestamp", "organization_id", "jobId")
          .lookupWhen(
            jobStatusClusterLookups("jobStatusLookup")
              .toTSDF("timestamp", "organization_id", "jobId")
          ).df
      }

//      if (jobStatusClusterLookups.contains("jobSnapshotLookup")) {
//        jrBaseExistingBuilder = jrBaseExistingBuilder
//          .toTSDF("timestamp", "organization_id", "jobId")
//          .lookupWhen(
//            jobStatusClusterLookups("jobSnapshotLookup")
//              .toTSDF("timestamp", "organization_id", "jobId")
//          ).df
//      }
      jrBaseExistingBuilder

    } else jrBaseExisting

    // Re-Combine Interactive and Automated Job Run Clusters
    val jobRunsBaseWIDs = interactiveRunsWID.unionByName(automatedJobRunsBase)

    // Get JobName for All Jobs
    val previousJobNameW = Window.partitionBy('organization_id, 'jobId).orderBy('timestamp).rowsBetween(Window.unboundedPreceding, Window.currentRow)

    val newJobsNameLookup = jobsAuditComplete
      .select(
        'organization_id, 'timestamp,
        get_json_object($"response.result", "$.job_id").cast("long").alias("jobId"),
        'name.alias("jobName")
      )

    val editJobsNameLookup = jobsAuditComplete
      .filter('actionName.isin("reset", "update"))
      .select('organization_id, 'timestamp, 'job_id.alias("jobId").cast("long"), get_json_object('new_settings, "$.name").alias("jobName"))
      .withColumn("jobName", when('jobName.isNull, last('jobName, true).over(previousJobNameW)).otherwise('jobName))

    val jobNameLookupFromAudit = newJobsNameLookup.unionByName(editJobsNameLookup)

//    val jobNameLookupFromSnap = jobsSnapshot.asDF
//      .select('organization_id, (unix_timestamp('Pipeline_SnapTS) * lit(1000)).alias("timestamp"),
//        'job_id.alias("jobId"),
//        $"settings.name".alias("jobName")
//      )

    val jobNameLookupFromStatus = jobsStatus.asDF
      .select('organization_id, 'timestamp, 'jobId, 'jobName
      )

    // jobNames from MLFlow Runs
    val experimentName = get_json_object($"taskDetail.notebook_task", "$.base_parameters.EXPERIMENT_NAME")

    val jobRunsWIdsAndNames = jobRunsBaseWIDs
      .toTSDF("timestamp", "organization_id", "jobId")
//      .lookupWhen(
//        jobNameLookupFromAudit.toTSDF("timestamp", "organization_id", "jobId")
//      )
      .lookupWhen(
        jobNameLookupFromStatus.toTSDF("timestamp", "organization_id", "jobId")
    ).df
      .withColumn("jobName", when('jobName.isNull && experimentName.isNotNull, experimentName).otherwise('jobName))
      .withColumn("jobName", when('jobName.isNull && 'run_name.isNotNull, 'run_name).otherwise('jobName))

    /**
     * Child job run times are double counted when kept at the top level with their parents, thus this step is to
     * nest the children under the parent. Currently, only nesting one layer.
     */
    val jobRunsWJobMetaWithoutChildren = jobRunsWIdsAndNames
      .filter(get_json_object('workflow_context, "$.root_run_id").isNull)

    val jobRunsWJobMetaWithoutChildrenInteractive = jobRunsWJobMetaWithoutChildren.filter('jobClusterType === "existing")
    val jobRunsWJobMetaWithoutChildrenAutomated = jobRunsWJobMetaWithoutChildren.filter('jobClusterType === "new")

    // clusters -- get clusterID by derived name AND/OR clusterName by clusterID
    val (interactiveRunsWJobClusterMeta, automatedRunsWJobClusterMeta) = if (clusterLookups.nonEmpty) {

      var interactiveClusterMetaLookupBuilder = jobRunsWJobMetaWithoutChildrenInteractive
      var automatedClusterMetaLookupBuilder = jobRunsWJobMetaWithoutChildrenAutomated

      if (clusterLookups.contains("clusterSpecLookup")) {
        // GET cluster_name by clusterID for interactive clusters
        interactiveClusterMetaLookupBuilder = interactiveClusterMetaLookupBuilder
          .toTSDF("timestamp", "organization_id", "clusterId")
          .lookupWhen(
            clusterLookups("clusterSpecLookup")
              .toTSDF("timestamp", "organization_id", "clusterId"),
            tsPartitionVal = 16
          ).df

        // get cluster_id by cluster_name (derived)
        automatedClusterMetaLookupBuilder = automatedClusterMetaLookupBuilder
          .toTSDF("timestamp", "organization_id", "cluster_name")
          .lookupWhen(
            clusterLookups("clusterSpecLookup")
              .toTSDF("timestamp", "organization_id", "cluster_name")
          ).df
      }

      // look in run snapshots when values still null attempt to fill them from the snapshots
      if (clusterLookups.contains("clusterSnapLookup")) {
        interactiveClusterMetaLookupBuilder = interactiveClusterMetaLookupBuilder
          .toTSDF("timestamp", "organization_id", "clusterId")
          .lookupWhen(
            clusterLookups("clusterSnapLookup")
              .toTSDF("timestamp", "organization_id", "clusterId"),
            tsPartitionVal = 16
          ).df

        automatedClusterMetaLookupBuilder = automatedClusterMetaLookupBuilder
          .toTSDF("timestamp", "organization_id", "cluster_name")
          .lookupWhen(
            clusterLookups("clusterSnapLookup")
              .toTSDF("timestamp", "organization_id", "cluster_name")
          ).df
      }

      (interactiveClusterMetaLookupBuilder, automatedClusterMetaLookupBuilder)
    } else (jobRunsWJobMetaWithoutChildrenInteractive, jobRunsWJobMetaWithoutChildrenAutomated)

    // Union the interactive and automated back together with the cluster ids and names
    val jobRunsWMeta = interactiveRunsWJobClusterMeta.unionByName(automatedRunsWJobClusterMeta)

    // Get Ephemeral Notebook Job Run Details to be nested into the parent job runs
    val childJobRuns = jobRunsWIdsAndNames
      .filter(get_json_object('workflow_context, "$.root_run_id").isNotNull)

    val childRunsForNesting = childJobRuns
      .withColumn("child", struct(childJobRuns.schema.fieldNames map col: _*))
      .select(
        get_json_object('workflow_context, "$.root_run_id").cast("long").alias("runId"), 'child
      )
      .groupBy('runId)
      .agg(collect_list('child).alias("children"))

    val jobRunsFinal = jobRunsWMeta
      .join(childRunsForNesting, Seq("runId"), "left")
      .drop("timestamp") // duplicated to enable asOf Lookups, dropping to clean up
      .withColumn("endEpochMS", $"jobRunTime.endEpochMS") // for incremental downstream after job termination
      .withColumn("runId", 'runId.cast("long"))
      .withColumn("jobId", 'jobId.cast("long"))
      .withColumn("idInJob", 'idInJob.cast("long"))

    jobsAuditComplete.unpersist()

    jobRunsFinal
  }

  protected def notebookSummary()(df: DataFrame): DataFrame = {
    val notebookCols = auditBaseCols ++ Array[Column]('notebookId, 'notebookName, 'path, 'oldName, 'oldPath,
      'newName, 'newPath, 'parentPath, 'clusterId)

    df.filter('serviceName === "notebook")
      .selectExpr("*", "requestParams.*").drop("requestParams", "Overwatch_RunID")
      .withColumn("pathLength", when('notebookName.isNull, size(split('path, "/"))))
      .withColumn("notebookName", when('notebookName.isNull, split('path, "/")('pathLength - 1)).otherwise('notebookName))
      .select(notebookCols: _*)
  }

}<|MERGE_RESOLUTION|>--- conflicted
+++ resolved
@@ -413,15 +413,6 @@
         .when('actionName =!= "create" && 'cluster_id.isNull, 'clusterId)
         .otherwise('cluster_id).alias("cluster_id"),
       when('cluster_name.isNull, 'clusterName).otherwise('cluster_name).alias("cluster_name"),
-<<<<<<< HEAD
-      'driver_node_type_id, 'node_type_id, 'num_workers, 'autoscale,
-      'clusterWorkers.alias("actual_workers"), 'autotermination_minutes, 'enable_elastic_disk, 'start_cluster,
-      'clusterOwnerUserId, 'cluster_log_conf, 'init_scripts, 'custom_tags, 'ssh_public_keys,
-      'cluster_source, 'spark_env_vars, 'spark_conf,
-      when('ssh_public_keys.isNotNull, true).otherwise(false).alias("has_ssh_keys"),
-      'acl_path_prefix, 'driver_instance_pool_id, 'instance_pool_id, 'instance_pool_name, 'spark_version, 'cluster_creator, 'idempotency_token,
-      'user_id, 'sourceIPAddress, 'single_user_name)
-=======
       'clusterState.alias("cluster_state"),
       'driver_node_type_id,
       'node_type_id,
@@ -451,7 +442,6 @@
       'sourceIPAddress,
       'single_user_name
     )
->>>>>>> 70c47432
 
     auditRawDF
       .filter('serviceName === "clusters" && !'actionName.isin("changeClusterAcl"))
@@ -572,46 +562,6 @@
 
     val clusterBaseDF = clusterBase(df)
 
-<<<<<<< HEAD
-    val driverSnapLookup =  pools_snapshot.asDF
-      .withColumn("timestamp", unix_timestamp('Pipeline_SnapTS) * 1000)
-      .select(
-        'timestamp, 'organization_id,
-        'instance_pool_id.alias("driver_instance_pool_id"),
-        'instance_pool_name.alias("pool_snap_driver_instance_pool_name"),
-        'node_type_id.alias("pool_snap_driver_node_type")
-      )
-
-    val workerSnapLookup =  pools_snapshot.asDF
-      .withColumn("timestamp", unix_timestamp('Pipeline_SnapTS) * 1000)
-      .select(
-        'timestamp, 'organization_id,
-        'instance_pool_id,
-        'instance_pool_name.alias("pool_snap_instance_pool_name"),
-        'node_type_id.alias("pool_snap_node_type")
-      )
-
-    val driverPoolLookup = auditRawTable.asDF
-      .filter('serviceName === "instancePools" && 'actionName.isin("create", "edit"))
-      .select(
-        'timestamp, 'organization_id,
-        when('actionName === "create", get_json_object($"response.result", "$.instance_pool_id"))
-          .otherwise($"requestParams.instance_pool_id") // actionName == edit
-          .alias("driver_instance_pool_id"),
-        $"requestParams.instance_pool_name".alias("driver_instance_pool_name"),
-        $"requestParams.node_type_id".alias("pool_driver_node_type")
-      )
-
-    val workerPoolLookup = auditRawTable.asDF
-      .filter('serviceName === "instancePools" && 'actionName.isin("create", "edit"))
-      .select(
-        'timestamp, 'organization_id,
-        when('actionName === "create", get_json_object($"response.result", "$.instance_pool_id"))
-          .otherwise($"requestParams.instance_pool_id") // actionName == edit
-          .alias("instance_pool_id"),
-        $"requestParams.instance_pool_name",
-        $"requestParams.node_type_id".alias("pool_node_type")
-=======
     val (driverPoolSnapLookup: Option[DataFrame], workerPoolSnapLookup: Option[DataFrame]) = if (pools_snapshot.exists) {
       val poolSnapBase = pools_snapshot.asDF
         .withColumn("timestamp", unix_timestamp('Pipeline_SnapTS) * 1000)
@@ -652,14 +602,9 @@
           $"requestParams.instance_pool_name",
           $"requestParams.node_type_id".alias("pool_node_type")
         ))
->>>>>>> 70c47432
       )
     } else (None, None)
 
-<<<<<<< HEAD
-    // Issue_37 -- this will need to be reviewed for mixed pools (i.e. driver of different type)
-=======
->>>>>>> 70c47432
     val filledDriverType =
       when('driver_instance_pool_id.isNotNull, coalesce('pool_driver_node_type, 'pool_snap_driver_node_type))
         .when('instance_pool_id.isNotNull && 'driver_instance_pool_id.isNull, coalesce('pool_node_type, 'pool_snap_node_type))
@@ -717,11 +662,7 @@
       'userEmail)
 
     val clustersRemoved = clusterBaseDF
-<<<<<<< HEAD
       .filter($"response.statusCode" === 200) // only successful delete statements get applied
-=======
-      .filter($"response.statusCode" === 200) // only show successful delete requests
->>>>>>> 70c47432
       .filter('actionName.isin("permanentDelete"))
       .select('organization_id, 'cluster_id, 'userEmail.alias("deleted_by"))
 
@@ -731,29 +672,6 @@
       .filter('rnk === 1 && 'rn === 1)
       .select('organization_id, 'cluster_id, $"default_tags.Creator".alias("cluster_creator_lookup"))
 
-<<<<<<< HEAD
-    clusterBaseDF
-      .filter('actionName.isin("create", "edit"))
-      .filter('cluster_source =!= "SQL") // not SQL Endpoints
-      .toTSDF("timestamp", "organization_id", "instance_pool_id")
-      .lookupWhen(
-        workerPoolLookup
-          .toTSDF("timestamp", "organization_id", "instance_pool_id"), tsPartitionVal = 6
-      )
-      .lookupWhen(
-        workerSnapLookup
-          .toTSDF("timestamp", "organization_id", "instance_pool_id"), tsPartitionVal = 6
-      ).df
-      .toTSDF("timestamp", "organization_id", "driver_instance_pool_id")
-      .lookupWhen(
-        driverPoolLookup
-          .toTSDF("timestamp", "organization_id", "driver_instance_pool_id"), tsPartitionVal = 6
-      )
-      .lookupWhen(
-        driverSnapLookup
-          .toTSDF("timestamp", "organization_id", "driver_instance_pool_id"), tsPartitionVal = 6
-      ).df
-=======
     // lookup pools node types from audit logs if records present
     val clusterBaseWithPools = if (driverPoolLookup.nonEmpty) {
       clusterBaseDF
@@ -799,7 +717,6 @@
 
 
     clusterBaseWithPoolsAndSnapPools
->>>>>>> 70c47432
       .select(clusterSpecBaseCols: _*)
       .join(creatorLookup, Seq("organization_id", "cluster_id"), "left")
       .join(clustersRemoved, Seq("organization_id", "cluster_id"), "left")
@@ -971,8 +888,6 @@
     )
 
     val lastJobStatus = Window.partitionBy('organization_id, 'jobId).orderBy('timestamp).rowsBetween(Window.unboundedPreceding, Window.currentRow)
-<<<<<<< HEAD
-=======
     val lastJobStatusUnbound = Window.partitionBy('organization_id, 'jobId).orderBy('timestamp)
     val jobCluster = struct(
       'existing_cluster_id.alias("existing_cluster_id"),
@@ -984,7 +899,6 @@
         StructField("new_cluster", StringType, nullable = true)
       )
     )
->>>>>>> 70c47432
 
     val jobStatusBase = jobsBase
       .filter('actionName.isin("create", "delete", "reset", "update", "resetJobAcl", "changeJobAcl"))
@@ -1025,6 +939,7 @@
           when($"cluster_spec.existing_cluster_id".isNull && $"cluster_spec.new_cluster".isNull, get_json_object('lookup_settings, "$.new_cluster")).otherwise($"cluster_spec.new_cluster").alias("new_cluster")
         )
       ).drop("existing_cluster_id", "new_cluster", "x", "x2") // drop temp columns and old version of clusterSpec components
+      // TODO -- test/validate this section below fillForward_deprecated
       .withColumn("job_type", when('job_type.isNull, last('job_type, true).over(lastJobStatus)).otherwise('job_type))
       .withColumn("schedule", fillForward_deprecated("schedule", lastJobStatus))
       .withColumn("timeout_seconds", fillForward_deprecated("timeout_seconds", lastJobStatus))
@@ -1040,7 +955,6 @@
       .withColumn("last_edited_by", last('last_edited_by, true).over(lastJobStatus))
       .withColumn("last_edited_ts", when('actionName.isin("update", "reset"), 'timestamp))
       .withColumn("last_edited_ts", last('last_edited_ts, true).over(lastJobStatus))
-<<<<<<< HEAD
       .drop("userIdentity", "snap_lookup_created_time", "snap_lookup_created_by", "lookup_settings")
 
     // Get as much as possible from snapshot by timestamp for long-standing jobs that haven't been edited that would
@@ -1058,17 +972,6 @@
         when($"settings.existing_cluster_id".isNotNull, struct($"settings.existing_cluster_id", lit(null).alias("new_cluster")))
           .otherwise(struct(lit(null).alias("existing_cluster_id"), to_json($"settings.new_cluster").alias("new_cluster"))).alias("cluster_spec"),
         'creator_user_name.alias("created_by"), 'created_time.alias("created_ts")
-=======
-      .drop("userIdentity")
-
-    jobStatusBase
-      .withColumn("jobCluster",
-        last(
-          when('existing_cluster_id.isNull && 'new_cluster.isNull, lit(null).cast(jobClusterSchema))
-            .otherwise(jobCluster),
-          true
-        ).over(lastJobStatus)
->>>>>>> 70c47432
       )
 
     val jobStatusBaseFilled = unionWithMissingAsNull(jobStatusBase, jSnapMissingJobs)
@@ -1158,14 +1061,7 @@
      * but for now, this is required or multiple records will be created in the fact due to the multiple events.
      * Confirmed that the first event emitted is the correct event as per ES-65402
      */
-<<<<<<< HEAD
-    val firstRunSubmitW = Window.partitionBy('organization_id, 'runId).orderBy('timestamp)
-    val firstCompletionW = Window.partitionBy('organization_id, 'runId).orderBy('timestamp)
-    val firstRunStartW = Window.partitionBy('organization_id, 'runId).orderBy('timestamp)
-    val firstCancellationW = Window.partitionBy('organization_id, 'run_id).orderBy('timestamp)
-=======
     val firstRunSemanticsW = Window.partitionBy('runId).orderBy('timestamp)
->>>>>>> 70c47432
 
     // Completes must be >= etlStartTime as it is the driver endpoint
     // All joiners to Completes may be from the past up to N days as defined in the incremental df
