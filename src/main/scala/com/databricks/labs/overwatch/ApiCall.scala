package com.databricks.labs.overwatch

import com.databricks.labs.overwatch.utils.{ApiCallFailure, ApiEnv, Config, JsonUtils, NoNewDataException, SchemaTools, SparkSessionWrapper, TokenError}
import com.fasterxml.jackson.databind.JsonMappingException
import org.apache.log4j.{Level, Logger}
import org.apache.spark.sql.DataFrame
import org.apache.spark.sql.functions._
import scalaj.http.{Http, HttpOptions}

import scala.collection.mutable.ArrayBuffer

class ApiCall(env: ApiEnv) extends SparkSessionWrapper {

  import spark.implicits._

  private val logger: Logger = Logger.getLogger(this.getClass)
  private var curlCommand: String = _
  private var _apiName: String = _
  private var _jsonQuery: String = _
  private var _getQueryString: String = _
  private var _initialQueryMap: Map[String, Any] = _
  private val results = ArrayBuffer[String]()
  private var _limit: Long = _
  private var _paginate: Boolean = false
  private var _req: String = _
  private var _maxResults: Int = _
  private var _status: String = "SUCCESS"
  private var _errorFlag: Boolean = false
  private val mapper = JsonUtils.defaultObjectMapper
  private var _decryptedToken: String = env.rawToken

  private def setQuery(value: Option[Map[String, Any]]): this.type = {
    if (value.nonEmpty) {
      _limit = value.get.getOrElse("limit", 150).toString.toInt
      _initialQueryMap = value.get + ("limit" -> _limit) + ("offset" -> value.get.getOrElse("offset", 0))
    } else {
      _limit = 150
      _initialQueryMap = Map("limit" -> _limit, "offset" -> 0)
    }
    _jsonQuery = JsonUtils.objToJson(_initialQueryMap).compactString
    _getQueryString = "?" + _initialQueryMap.map { case(k, v) => s"$k=$v"}.mkString("&")
    this
  }

  private def setMaxResults(value: Int): this.type = {
    _maxResults = value
    this
  }

  private def setPaginate(value: Boolean): this.type = {
    _paginate = value
    this
  }

  // Causing a padding error -- seemingly getting corrupted inside the class instance
  // or it could be from parallelization
  private def decryptToken(retry: Int = 0): this.type = {
    try {
      val cipher = env.cipher
      val encryptedToken = env.encryptedToken
      val decryptedToken = cipher.decrypt(encryptedToken)
      if (!decryptedToken.matches("^dapi[a-zA-Z0-9]{32}$")) {
        if (retry <= 10) {decryptToken(retry + 1)}
        else {
          throw new TokenError(s"Could not decrypt token! Erroring: ${_apiName}")
        }
      } else {
        _decryptedToken = decryptedToken
        this
      }
    }
  }

  private def setApiName(value: String): this.type = {
    _apiName = value

    if (!env.isLocal) {
      _req = s"${env.workspaceURL}/api/2.0/${_apiName}"
    } else {
      _req = s"${env.workspaceURL}/api/2.0/${_apiName}"
    }
    this
  }

  private def setStatus(value: String, level: Level, e: Option[Throwable] = None): Unit = {
    error()
    _status = value
    if (e.nonEmpty) logger.log(level, value, e.get)
    else logger.log(level, value)
  }

  private def error(): Unit = _errorFlag = true

  private def req: String = _req

  private def jsonQuery: String = _jsonQuery

  private def getQueryString: String = _getQueryString

  private def limit: Long = _limit

  private[overwatch] def status: String = _status

  private[overwatch] def isError: Boolean = _errorFlag

  def getCurlCommand: String = curlCommand

  def asStrings: Array[String] = results.toArray

  def asDF: DataFrame = {
    val apiDF = try {
      if (dataCol == "*") spark.read.json(Seq(results: _*).toDS)
      else spark.read.json(Seq(results: _*).toDS).select(explode(col(dataCol)).alias(dataCol))
        .select(col(s"${dataCol}.*"))
    } catch {
      case e: Throwable =>
        val emptyDF = sc.parallelize(Seq("")).toDF()
        if (results.isEmpty) {
          val msg = s"No data returned for api endpoint ${_apiName}"
          setStatus(msg, Level.INFO, Some(e))
          emptyDF
        }
        else {
          val msg = s"Acquiring data from ${_apiName} failed."
          setStatus(msg, Level.ERROR, Some(e))
          emptyDF
        }
    }
    SchemaTools.scrubSchema(apiDF)
  }

  private def dataCol: String = {
    try {
      _apiName match {
        case "jobs/list" => "jobs"
        case "clusters/list" => "clusters"
        case "clusters/events" => "events"
        case "dbfs/list" => "files"
        case "instance-pools/list" => "instance_pools"
        case "instance-profiles/list" => "instance_profiles"
        case "workspace/list" => "objects"
      }
    } catch {
      case _: scala.MatchError => logger.log(Level.WARN, "API not configured, returning full dataset"); "*"
      case e: Throwable => {
        val msg = "API Not Supported."
        setStatus(msg, Level.ERROR, Some(e))
        ""
      }
    }
  }

  // TODO -- Simplify differences between get and post
  //  and validate the error handling
  @throws(classOf[ApiCallFailure])
  @throws(classOf[java.lang.NoClassDefFoundError])
  def executeGet(pageCall: Boolean = false): this.type = {
    logger.log(Level.INFO, s"Loading ${req} -> query: $getQueryString")
    try {
      val result = Http(req + getQueryString)
        .headers(Map[String, String](
          "Content-Type" -> "application/json",
          "Charset"-> "UTF-8",
          "Authorization" -> s"Bearer ${_decryptedToken}"
        ))
<<<<<<< HEAD
        .option(HttpOptions.connTimeout(10000))
        .option(HttpOptions.readTimeout(60000))
=======
        .option(HttpOptions.connTimeout(ApiCall.connTimeoutMS))
        .option(HttpOptions.readTimeout(ApiCall.readTimeoutMS))
>>>>>>> 1b4ffaa6
        .asString
      if (result.isError) {
        if (result.code == 429) {
          Thread.sleep(2000)
          executeGet(pageCall) // rate limit retry
        }
        if (mapper.readTree(result.body).has("error_code")) {
          val err = mapper.readTree(result.body).get("error_code").asText()
          throw new ApiCallFailure(s"${_apiName} could not execute: ${err}")
        } else {
          throw new ApiCallFailure(s"${_apiName} could not execute: ${result.code}")
        }
      }
      if (!pageCall) {
        // Append initial results
        results.append(mapper.writeValueAsString(mapper.readTree(result.body)))
        if (_paginate) paginate()
      } else {
        results.append(mapper.writeValueAsString(mapper.readTree(result.body)))
      }
      this
    } catch {
      case e: java.lang.NoClassDefFoundError => {
        val msg = "DEPENDENCY MISSING: scalaj. Ensure that the proper scalaj library is attached to your cluster"
        println(msg, e)
        throw new java.lang.NoClassDefFoundError
      }
      case e: Throwable => {
        val msg = "Could not execute API call."
        setStatus(msg, Level.ERROR, Some(e))
        this
      }
    }
  }

  // Paginate for Get Calls
  private def paginate(): Unit = {
    var hasMore = JsonUtils.jsonToMap(results(0)).getOrElse("has_more", false).toString.toBoolean
    var i: Int = 1
    var cumTotal: Long = 0
    // This allows for duplicates but they will be removed in the df using .distinct
    while (hasMore && cumTotal < _maxResults) {
      _initialQueryMap += ("offset" -> (_initialQueryMap.getOrElse("offset", 0).toString.toInt + limit))
      setQuery(Some(_initialQueryMap))
      executeGet(true)
      hasMore = JsonUtils.jsonToMap(results(i)).getOrElse("has_more", false).toString.toBoolean
      i+=1
      cumTotal+=limit
    }
  }

  // TODO - Use RDD if any of the results start getting to big
  // Pagination for POST calls
  private def paginate(totalCount: Long): Unit = {

    val offsets = (limit to totalCount by limit).toArray
    if (!_initialQueryMap.contains("end_time")) {
      _initialQueryMap += ("end_time" -> System.currentTimeMillis().toString) // TODO -- Change this to start fromTime in config
    }

    offsets.foreach(offset => {
      _initialQueryMap += ("offset" -> offset)
      setQuery(Some(_initialQueryMap))
      executePost(pageCall = true)
    })

  }

  @throws(classOf[NoNewDataException])
  def executePost(pageCall: Boolean = false): this.type = {

    // TODO -- Add proper try catch
    val jsonQuery = JsonUtils.objToJson(_initialQueryMap).compactString
    logger.log(Level.INFO, s"Loading ${req} -> query: $jsonQuery")
    try {
      val result = Http(req)
        .postData(jsonQuery)
        .headers(Map[String, String](
          "Content-Type" -> "application/json",
          "Charset"-> "UTF-8",
          "Authorization" -> s"Bearer ${_decryptedToken}"
        ))
<<<<<<< HEAD
        .option(HttpOptions.connTimeout(10000))
        .option(HttpOptions.readTimeout(60000))
=======
        .option(HttpOptions.connTimeout(ApiCall.connTimeoutMS))
        .option(HttpOptions.readTimeout(ApiCall.readTimeoutMS))
>>>>>>> 1b4ffaa6
        .asString
      if (result.isError) {
        val err = mapper.readTree(result.body).get("error_code").asText()
        val msg = mapper.readTree(result.body).get("message").asText()
        setStatus(s"$err -> $msg", Level.WARN)
        throw new ApiCallFailure(s"$err -> $msg")
      }
      if (!pageCall) {
        val jsonResult = mapper.writeValueAsString(mapper.readTree(result.body))
//        val totalCount = JsonUtils.jsonToMap(jsonResult).getOrElse("total_count", 0).toString.toLong
        val totalCount = mapper.readTree(result.body).get("total_count").asInt(0)
        if (totalCount > 0) results.append(jsonResult)
        if (totalCount > limit && _paginate) paginate(totalCount)
      } else {
        results.append(mapper.writeValueAsString(mapper.readTree(result.body)))
      }
      this
    } catch {
      case e: java.lang.NoClassDefFoundError => {
        val msg = "DEPENDENCY MISSING: scalaj. Ensure that the proper scalaj library is attached to your cluster"
        println(msg, e)
        throw new java.lang.NoClassDefFoundError
      }
      case _: JsonMappingException =>
        val msg = s"API POST: NO NEW DATA -> ${_apiName} Query: ${jsonQuery}"
        setStatus(msg, Level.WARN)
        this
      case e: Throwable =>
        val msg = s"POST FAILED: Endpoint: ${_apiName} Query: ${jsonQuery}"
        setStatus(msg, Level.ERROR, Some(e))
        this
    }
  }

}

object ApiCall {

  val readTimeoutMS = 60000
  val connTimeoutMS = 10000
  def apply(apiName: String, apiEnv: ApiEnv, queryMap: Option[Map[String, Any]] = None,
            maxResults: Int = Int.MaxValue, paginate: Boolean = true): ApiCall = {
    new ApiCall(apiEnv).setApiName(apiName)
      .setQuery(queryMap) //.decryptToken()
      .setMaxResults(maxResults)
      .setPaginate(paginate)
  }

  // TODO -- Accept jsonQuery as Map
}<|MERGE_RESOLUTION|>--- conflicted
+++ resolved
@@ -163,13 +163,8 @@
           "Charset"-> "UTF-8",
           "Authorization" -> s"Bearer ${_decryptedToken}"
         ))
-<<<<<<< HEAD
-        .option(HttpOptions.connTimeout(10000))
-        .option(HttpOptions.readTimeout(60000))
-=======
         .option(HttpOptions.connTimeout(ApiCall.connTimeoutMS))
         .option(HttpOptions.readTimeout(ApiCall.readTimeoutMS))
->>>>>>> 1b4ffaa6
         .asString
       if (result.isError) {
         if (result.code == 429) {
@@ -252,13 +247,8 @@
           "Charset"-> "UTF-8",
           "Authorization" -> s"Bearer ${_decryptedToken}"
         ))
-<<<<<<< HEAD
-        .option(HttpOptions.connTimeout(10000))
-        .option(HttpOptions.readTimeout(60000))
-=======
         .option(HttpOptions.connTimeout(ApiCall.connTimeoutMS))
         .option(HttpOptions.readTimeout(ApiCall.readTimeoutMS))
->>>>>>> 1b4ffaa6
         .asString
       if (result.isError) {
         val err = mapper.readTree(result.body).get("error_code").asText()
