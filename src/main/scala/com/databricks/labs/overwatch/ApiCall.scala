package com.databricks.labs.overwatch

import com.databricks.labs.overwatch.utils.{ApiCallFailure, ApiEnv, Config, JsonUtils, NoNewDataException, SchemaTools, SparkSessionWrapper, TokenError}
import com.fasterxml.jackson.databind.JsonMappingException
import org.apache.log4j.{Level, Logger}
import org.apache.spark.sql.DataFrame
import org.apache.spark.sql.functions._
import scalaj.http.{Http, HttpOptions}

import scala.collection.mutable.ArrayBuffer

class ApiCall(env: ApiEnv) extends SparkSessionWrapper {

  import spark.implicits._

  private val logger: Logger = Logger.getLogger(this.getClass)
  private var _apiName: String = _
  private var _jsonQuery: String = _
  private var _getQueryString: String = _
  private var _initialQueryMap: Map[String, Any] = _
  private val results = ArrayBuffer[String]()
  private var _limit: Long = _
  private var _paginate: Boolean = false
  private var _req: String = _
  private var _maxResults: Int = _
  private var _status: String = "SUCCESS"
  private var _errorFlag: Boolean = false
  private var _allowUnsafeSSL: Boolean = false

  private val mapper = JsonUtils.defaultObjectMapper
  private val httpHeaders = Seq[(String, String)](
    ("Content-Type", "application/json"),
    ("Charset",  "UTF-8"),
    ("User-Agent",  s"databricks-labs-overwatch-${env.packageVersion}"),
    ("Authorization", s"Bearer ${env.rawToken}")
  )

  private def allowUnsafeSSL = _allowUnsafeSSL
  private def reqOptions: Seq[HttpOptions.HttpOption] = {
    val baseOptions = Seq(
      HttpOptions.connTimeout(ApiCall.connTimeoutMS),
      HttpOptions.connTimeout(ApiCall.readTimeoutMS)
    )
    if (allowUnsafeSSL) baseOptions :+ HttpOptions.allowUnsafeSSL else baseOptions

  }

  private def setQuery(value: Option[Map[String, Any]]): this.type = {
    if (value.nonEmpty && _paginate) {
      _limit = value.get.getOrElse("limit", 150).toString.toInt
      _initialQueryMap = value.get + ("limit" -> _limit) + ("offset" -> value.get.getOrElse("offset", 0))
    } else if (_paginate) {
      _limit = 150
      _initialQueryMap = Map("limit" -> _limit, "offset" -> 0)
    } else _initialQueryMap = value.getOrElse(Map[String, Any]())
<<<<<<< HEAD

=======
>>>>>>> ee21254d
    _limit = _initialQueryMap.getOrElse("limit", 150).toString.toInt
    _jsonQuery = JsonUtils.objToJson(_initialQueryMap).compactString
    _getQueryString = "?" + _initialQueryMap.map { case(k, v) => s"$k=$v"}.mkString("&")
    val debugLogMessage =
      s"""
         |SETTING QUERY:
         |isPaginate: ${_paginate}
         |limit: ${_limit}
         |initQueryMap: ${_initialQueryMap}
         |jsonQuery: ${_jsonQuery}
         |queryString: ${_getQueryString}
         |""".stripMargin
    logger.log(Level.DEBUG, debugLogMessage)
    this
  }

  private def setMaxResults(value: Int): this.type = {
    _maxResults = value
    this
  }

  private def setPaginate(value: Boolean): this.type = {
    _paginate = value
    this
  }

  private def setApiName(value: String): this.type = {
    _apiName = value

    if (!env.isLocal) {
      _req = s"${env.workspaceURL}/api/2.0/${_apiName}"
    } else {
      _req = s"${env.workspaceURL}/api/2.0/${_apiName}"
    }
    this
  }

  private def setStatus(value: String, level: Level, e: Option[Throwable] = None): Unit = {
    error()
    _status = value
    if (e.nonEmpty) logger.log(level, value, e.get)
    else logger.log(level, value)
  }

  private def error(): Unit = _errorFlag = true

  private def req: String = _req

  private def getQueryString: String = _getQueryString

  private def limit: Long = _limit

  private[overwatch] def status: String = _status

  private[overwatch] def isError: Boolean = _errorFlag

  def asStrings: Array[String] = results.toArray

  def asDF: DataFrame = {
    try {
      val apiResultDF = spark.read.json(Seq(results: _*).toDS)
      if (dataCol == "*") apiResultDF
      else apiResultDF.select(explode(col(dataCol)).alias(dataCol))
        .select(col(s"$dataCol.*"))
    } catch {
      case e: Throwable =>
        if (results.isEmpty) {
          val msg = s"No data returned for api endpoint ${_apiName}"
          setStatus(msg, Level.INFO, Some(e))
          spark.emptyDataFrame
        }
        else {
          val msg = s"Acquiring data from ${_apiName} failed."
          setStatus(msg, Level.ERROR, Some(e))
          spark.emptyDataFrame
        }
    }
  }

  private def dataCol: String = {
    try {
      _apiName match {
        case "jobs/list" => "jobs"
        case "clusters/list" => "clusters"
        case "clusters/events" => "events"
        case "dbfs/list" => "files"
        case "instance-pools/list" => "instance_pools"
        case "instance-profiles/list" => "instance_profiles"
        case "workspace/list" => "objects"
      }
    } catch {
      case _: scala.MatchError => logger.log(Level.WARN, "API not configured, returning full dataset"); "*"
      case e: Throwable =>
        val msg = "API Not Supported."
        setStatus(msg, Level.ERROR, Some(e))
        ""
    }
  }

  // TODO -- Issue_87 -- Simplify differences between get and post
  //  and validate the error handling
  @throws(classOf[ApiCallFailure])
  @throws(classOf[java.lang.NoClassDefFoundError])
  def executeGet(pageCall: Boolean = false): this.type = {
    logger.log(Level.INFO, s"Loading $req -> query: $getQueryString")
    try {
      val result = try {
        Http(req + getQueryString)
          .copy(headers = httpHeaders)
          .options(reqOptions)
          .asString
      } catch {
        case _: javax.net.ssl.SSLHandshakeException => // for PVC with ssl errors
          val sslMSG = "ALERT: DROPPING BACK TO UNSAFE SSL: SSL handshake errors were detected, allowing unsafe " +
            "ssl. If this is unexpected behavior, validate your ssl certs."
          logger.log(Level.WARN, sslMSG)
          println(sslMSG)
          _allowUnsafeSSL = true
          Http(req + getQueryString)
            .copy(headers = httpHeaders)
            .options(reqOptions)
            .asString
      }
      if (result.isError) {
        if (result.code == 429) {
          Thread.sleep(2000)
          executeGet(pageCall) // rate limit retry
        }
        if (mapper.readTree(result.body).has("error_code")) {
          val err = mapper.readTree(result.body).get("error_code").asText()
          throw new ApiCallFailure(s"${_apiName} could not execute: $err")
        } else {
          throw new ApiCallFailure(s"${_apiName} could not execute: ${result.code}")
        }
      }
      if (!pageCall && _paginate) {
        // Append initial results
        results.append(mapper.writeValueAsString(mapper.readTree(result.body)))
        paginate()
      } else {
        results.append(mapper.writeValueAsString(mapper.readTree(result.body)))
      }
      this
    } catch {
      case e: java.lang.NoClassDefFoundError =>
        val msg = "DEPENDENCY MISSING: scalaj. Ensure that the proper scalaj library is attached to your cluster"
        println(msg, e)
        throw new java.lang.NoClassDefFoundError
      case e: Throwable =>
        val msg = "Could not execute API call."
        setStatus(msg, Level.ERROR, Some(e))
        this
    }
  }

  // Paginate for Get Calls
  private def paginate(): Unit = {
    var hasMore = JsonUtils.jsonToMap(results(0)).getOrElse("has_more", false).toString.toBoolean
    var i: Int = 1
    var cumTotal: Long = 0
    // This allows for duplicates but they will be removed in the df using .distinct
    while (hasMore && cumTotal < _maxResults) {
      _initialQueryMap += ("offset" -> (_initialQueryMap.getOrElse("offset", 0).toString.toInt + limit))
      setQuery(Some(_initialQueryMap))
      executeGet(true)
      hasMore = JsonUtils.jsonToMap(results(i)).getOrElse("has_more", false).toString.toBoolean
      i+=1
      cumTotal+=limit
    }
  }

  // TODO - Use RDD if any of the results start getting to big
  // Pagination for POST calls
  private def paginate(totalCount: Long): Unit = {

    val offsets = (limit to totalCount by limit).toArray
    if (!_initialQueryMap.contains("end_time")) {
      _initialQueryMap += ("end_time" -> System.currentTimeMillis().toString) // TODO -- Change this to start fromTime in config
    }
    offsets.foreach(offset => {
      _initialQueryMap += ("offset" -> offset)
      setQuery(Some(_initialQueryMap))
      executePost(pageCall = true)
    })

  }

  @throws(classOf[NoNewDataException])
  def executePost(pageCall: Boolean = false): this.type = {

    // TODO -- Add proper try catch
    val jsonQuery = JsonUtils.objToJson(_initialQueryMap).compactString
    logger.log(Level.INFO, s"Loading $req -> query: $jsonQuery")
    try {
      val result = try {
        Http(req)
          .copy(headers = httpHeaders)
          .postData(jsonQuery)
          .options(reqOptions)
          .asString
      } catch {
        case _: javax.net.ssl.SSLHandshakeException => // for PVC with ssl errors
          val sslMSG = "ALERT: DROPPING BACK TO UNSAFE SSL: SSL handshake errors were detected, allowing unsafe " +
            "ssl. If this is unexpected behavior, validate your ssl certs."
          logger.log(Level.WARN, sslMSG)
          println(sslMSG)
          _allowUnsafeSSL = true
          Http(req)
            .copy(headers = httpHeaders)
            .postData(jsonQuery)
            .options(reqOptions)
            .asString
      }
      if (result.isError) {
        val err = mapper.readTree(result.body).get("error_code").asText()
        val msg = mapper.readTree(result.body).get("message").asText()
        setStatus(s"$err -> $msg", Level.WARN)
        throw new ApiCallFailure(s"$err -> $msg")
      }
      if (!pageCall && _paginate) {
        val debugMsg =
          s"""
             |isPageCall: $pageCall
             |isPaginate: ${_paginate}
             |query: $jsonQuery
             |""".stripMargin
        logger.log(Level.DEBUG, debugMsg)
        val jsonResult = mapper.writeValueAsString(mapper.readTree(result.body))
        val totalCount = mapper.readTree(result.body).get("total_count").asInt(0)
        logger.log(Level.INFO, s"Total Count for Query: $jsonQuery is $totalCount by Limit: $limit")
        if (totalCount > 0) results.append(jsonResult)
        if (totalCount > limit) paginate(totalCount)
      } else {
        results.append(mapper.writeValueAsString(mapper.readTree(result.body)))
      }
      this
    } catch {
      case e: java.lang.NoClassDefFoundError =>
        val msg = "DEPENDENCY MISSING: scalaj. Ensure that the proper scalaj library is attached to your cluster"
        println(msg, e)
        throw new java.lang.NoClassDefFoundError
      case _: JsonMappingException =>
        val msg = s"API POST: NO NEW DATA -> ${_apiName} Query: $jsonQuery"
        setStatus(msg, Level.WARN)
        this
      case e: Throwable =>
        val msg =
          s"""POST FAILED: Endpoint: ${_apiName}
             |jsonQuery: $jsonQuery
             |SETTING QUERY:
             |isPaginate: ${_paginate}
             |limit: ${_limit}
             |initQueryMap: ${_initialQueryMap}
             |queryString: ${_getQueryString}
             |""".stripMargin
        setStatus(msg, Level.ERROR, Some(e))
        this
    }
  }

}

object ApiCall {

  val readTimeoutMS = 60000
  val connTimeoutMS = 10000
  def apply(apiName: String, apiEnv: ApiEnv, queryMap: Option[Map[String, Any]] = None,
            maxResults: Int = Int.MaxValue, paginate: Boolean = true): ApiCall = {
    new ApiCall(apiEnv).setApiName(apiName)
      .setQuery(queryMap)
      .setMaxResults(maxResults)
      .setPaginate(paginate)
  }

}<|MERGE_RESOLUTION|>--- conflicted
+++ resolved
@@ -53,23 +53,10 @@
       _limit = 150
       _initialQueryMap = Map("limit" -> _limit, "offset" -> 0)
     } else _initialQueryMap = value.getOrElse(Map[String, Any]())
-<<<<<<< HEAD
-
-=======
->>>>>>> ee21254d
+
     _limit = _initialQueryMap.getOrElse("limit", 150).toString.toInt
     _jsonQuery = JsonUtils.objToJson(_initialQueryMap).compactString
     _getQueryString = "?" + _initialQueryMap.map { case(k, v) => s"$k=$v"}.mkString("&")
-    val debugLogMessage =
-      s"""
-         |SETTING QUERY:
-         |isPaginate: ${_paginate}
-         |limit: ${_limit}
-         |initQueryMap: ${_initialQueryMap}
-         |jsonQuery: ${_jsonQuery}
-         |queryString: ${_getQueryString}
-         |""".stripMargin
-    logger.log(Level.DEBUG, debugLogMessage)
     this
   }
 
@@ -236,6 +223,7 @@
     if (!_initialQueryMap.contains("end_time")) {
       _initialQueryMap += ("end_time" -> System.currentTimeMillis().toString) // TODO -- Change this to start fromTime in config
     }
+
     offsets.foreach(offset => {
       _initialQueryMap += ("offset" -> offset)
       setQuery(Some(_initialQueryMap))
@@ -277,13 +265,6 @@
         throw new ApiCallFailure(s"$err -> $msg")
       }
       if (!pageCall && _paginate) {
-        val debugMsg =
-          s"""
-             |isPageCall: $pageCall
-             |isPaginate: ${_paginate}
-             |query: $jsonQuery
-             |""".stripMargin
-        logger.log(Level.DEBUG, debugMsg)
         val jsonResult = mapper.writeValueAsString(mapper.readTree(result.body))
         val totalCount = mapper.readTree(result.body).get("total_count").asInt(0)
         logger.log(Level.INFO, s"Total Count for Query: $jsonQuery is $totalCount by Limit: $limit")
