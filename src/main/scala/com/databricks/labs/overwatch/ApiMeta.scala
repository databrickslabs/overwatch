package com.databricks.labs.overwatch

import com.databricks.dbutils_v1.DBUtilsHolder.dbutils
import com.databricks.labs.overwatch.utils.ApiEnv
import com.fasterxml.jackson.databind.JsonNode
import org.apache.log4j.{Level, Logger}
import scalaj.http.{Http, HttpRequest}

/**
 * Configuration for each API.
 */
trait ApiMeta {

  val logger: Logger = Logger.getLogger(this.getClass)
  protected var _paginationKey: String = ""
  protected var _paginationToken: String = _
  protected var _dataframeColumn: String = "*"
  protected var _apiCallType: String = _
  protected var _storeInTempLocation = false
  protected var _apiV = "api/2.0"
  protected var _isDerivePaginationLogic = false
  protected var _apiEnv: ApiEnv = _
  protected var _apiName: String = _

  protected[overwatch] def apiName: String = _apiName
  protected[overwatch] def apiEnv: ApiEnv = _apiEnv
  protected[overwatch] def paginationKey: String = _paginationKey

  protected[overwatch] def paginationToken: String = _paginationToken

  protected[overwatch] def dataframeColumn: String = _dataframeColumn

  protected[overwatch] def apiCallType: String = _apiCallType

  protected[overwatch] def storeInTempLocation: Boolean = _storeInTempLocation

  protected[overwatch] def apiV: String = _apiV

  protected[overwatch] def isDerivePaginationLogic: Boolean = _isDerivePaginationLogic

  private[overwatch] def setApiV(value: String): this.type = {
    _apiV = value
    this
  }

  private[overwatch] def setApiName(value: String): this.type = {
    _apiName = value
    this
  }
  private[overwatch] def setApiEnv(value: ApiEnv): this.type = {
    _apiEnv = value
    this
  }

  private[overwatch] def setStoreInTempLocation(value: Boolean): this.type = {
    _storeInTempLocation = value
    this
  }

  private[overwatch] def setIsDerivePaginationLogic(value: Boolean): this.type = {
    _isDerivePaginationLogic = value
    this
  }

  private[overwatch] def setApiCallType(value: String): this.type = {
    _apiCallType = value
    this
  }

  private[overwatch] def setDataframeColumn(value: String): this.type = {
    _dataframeColumn = value
    this
  }

  private[overwatch] def setPaginationKey(value: String): this.type = {
    _paginationKey = value
    this
  }

  private[overwatch] def setPaginationToken(value: String): this.type = {
    _paginationToken = value
    this
  }


  private[overwatch] def getPaginationLogicForSingleObject(jsonObject: JsonNode): (String) = {
    jsonObject.get(this._paginationKey).toString
  }

  private[overwatch] def getPaginationLogic(jsonObject: JsonNode, requestMap: Map[String, String]): Map[String, String] = {
    null
  }

  private[overwatch] def hasNextPage(jsonObject: JsonNode): Boolean = {
    true
  }

  /**
   * Function generates a basic HttpRequest based on the ApiMeta.
   * @return
   */
  private[overwatch] def getBaseRequest(): HttpRequest = {
    var request = Http(s"""${apiEnv.workspaceURL}/${apiV}/${apiName}""")
      .copy(headers = httpHeaders)
    if (apiEnv.proxyHost.nonEmpty && apiEnv.proxyPort.nonEmpty) {
      request = request.proxy(apiEnv.proxyHost.get, apiEnv.proxyPort.get)
      logger.log(Level.INFO, s"""Proxy has been set to IP: ${apiEnv.proxyHost.get}  PORT:${apiEnv.proxyPort.get}""")
    }
    if (apiEnv.proxyUserName.nonEmpty && apiEnv.proxyPasswordScope.nonEmpty && apiEnv.proxyPasswordKey.nonEmpty) {
      val password = dbutils.secrets.get(scope = apiEnv.proxyPasswordScope.get, apiEnv.proxyPasswordKey.get)
      request = request.proxyAuth(apiEnv.proxyUserName.get, password)
      logger.log(Level.INFO, s"""Proxy UserName set to IP: ${apiEnv.proxyUserName.get}  scope:${apiEnv.proxyPasswordScope.get} key:${apiEnv.proxyPasswordKey.get}""")
    }
    request
  }

  /**
   * Headers for the API call.
   */
  private def httpHeaders = Seq[(String, String)](
    ("Content-Type", "application/json"),
    ("Charset", "UTF-8"),
    ("User-Agent", s"databricks-labs-overwatch-${apiEnv.packageVersion}"),
    ("Authorization", s"Bearer ${apiEnv.rawToken}")
  )

  override def toString: String = {
    s"""API Meta paginationKey: ${paginationKey}
       |paginationToken: ${paginationToken}
       |dataframeColumns: ${dataframeColumn}
       |apiCallType: ${apiCallType}
       |storeInTempLocation: ${storeInTempLocation}
       |apiV: ${apiV}
       |isDerivePaginationLogic: ${isDerivePaginationLogic}
       |""".stripMargin
  }

}

/**
 * Factory class for api Metadata.
 */
class ApiMetaFactory {
  private val logger: Logger = Logger.getLogger(this.getClass)

  def getApiClass(_apiName: String): ApiMeta = {

    val meta = _apiName match {
      case "jobs/list" => new JobListApi
      case "clusters/list" => new ClusterListApi
      case "clusters/events" => new ClusterEventsApi
      case "dbfs/list" => new DbfsListApi
      case "instance-pools/list" => new InstancePoolsListApi
      case "instance-profiles/list" => new InstanceProfileListApi
      case "workspace/list" => new WorkspaceListApi
      case "sql/history/queries" => new SqlQueryHistoryApi
      case "clusters/resize" => new ClusterResizeApi
<<<<<<< HEAD
      case _ => new UnregisteredApi
=======
      case "jobs/runs/get" => new JobRunGetApi
      case "dbfs/search-mounts" => new DbfsSearchMountsApi
      case _ => logger.log(Level.WARN, "API not configured, returning full dataset"); throw new Exception("API NOT SUPPORTED")
>>>>>>> 5177a12f
    }
    logger.log(Level.INFO, meta.toString)
    meta
  }
}
<<<<<<< HEAD
class UnregisteredApi extends ApiMeta {
  setApiCallType("GET")
}
=======

class DbfsSearchMountsApi extends ApiMeta{
  setApiCallType("GET")
  setDataframeColumn("mounts")
}

class JobRunGetApi extends ApiMeta{
  setApiCallType("GET")
}


>>>>>>> 5177a12f
class ClusterResizeApi extends ApiMeta {
  setApiCallType("POST")
}

class SqlQueryHistoryApi extends ApiMeta {
  setPaginationKey("has_next_page")
  setPaginationToken("next_page_token")
  setDataframeColumn("res")
  setApiCallType("GET")
  setStoreInTempLocation(true)
  setIsDerivePaginationLogic(true)

  private[overwatch] override def hasNextPage(jsonObject: JsonNode): Boolean = {
    jsonObject.get(paginationKey).asBoolean()
  }

  private[overwatch] override def getPaginationLogic(jsonObject: JsonNode, requestMap: Map[String, String]): Map[String, String] = {
//    val jsonPageFilterKey = "page_token"
    val _jsonValue = jsonObject.get(paginationToken).asText()
//    logger.info(s"DEBUG - NEXT_PAGE_TOKEN = ${_jsonValue}")
    requestMap.filterNot { case (k, _) => k.toLowerCase.startsWith("filter_by")} ++ Map(s"page_token" -> s"${_jsonValue}")
  }
}

class WorkspaceListApi extends ApiMeta {
  setDataframeColumn("objects")
  setApiCallType("GET")
}

class InstanceProfileListApi extends ApiMeta {
  setDataframeColumn("instance_profiles")
  setApiCallType("GET")
}

class InstancePoolsListApi extends ApiMeta {
  setDataframeColumn("instance_pools")
  setApiCallType("GET")
}

class DbfsListApi extends ApiMeta {
  setDataframeColumn("files")
  setApiCallType("GET")
}


class ClusterListApi extends ApiMeta {
  setDataframeColumn("clusters")
  setApiCallType("GET")
}


class JobListApi extends ApiMeta {
  setDataframeColumn("jobs")
  setApiCallType("GET")
  setPaginationKey("has_more")
  setIsDerivePaginationLogic(true)

  private[overwatch] override def hasNextPage(jsonObject: JsonNode): Boolean = {
    jsonObject.get(paginationKey).asBoolean()
  }

  private[overwatch] override def getPaginationLogic(jsonObject: JsonNode, requestMap: Map[String, String]): Map[String, String] = {
    val limit = Integer.parseInt(requestMap.get("limit").get)
    var offset = Integer.parseInt(requestMap.get("offset").get)
    val expand_tasks = requestMap.get("expand_tasks").get
    offset = offset + limit
    Map(
      "limit" -> s"${limit}",
      "expand_tasks" -> s"${expand_tasks}",
      "offset" -> s"${offset}"
    )
  }

}

class ClusterEventsApi extends ApiMeta {
  setPaginationKey("next_page")
  setPaginationToken("next_page")
  setDataframeColumn("events")
  setApiCallType("POST")
  setStoreInTempLocation(true)
}<|MERGE_RESOLUTION|>--- conflicted
+++ resolved
@@ -155,23 +155,18 @@
       case "workspace/list" => new WorkspaceListApi
       case "sql/history/queries" => new SqlQueryHistoryApi
       case "clusters/resize" => new ClusterResizeApi
-<<<<<<< HEAD
-      case _ => new UnregisteredApi
-=======
       case "jobs/runs/get" => new JobRunGetApi
       case "dbfs/search-mounts" => new DbfsSearchMountsApi
-      case _ => logger.log(Level.WARN, "API not configured, returning full dataset"); throw new Exception("API NOT SUPPORTED")
->>>>>>> 5177a12f
+      case _ => new UnregisteredApi
     }
     logger.log(Level.INFO, meta.toString)
     meta
   }
 }
-<<<<<<< HEAD
+
 class UnregisteredApi extends ApiMeta {
   setApiCallType("GET")
 }
-=======
 
 class DbfsSearchMountsApi extends ApiMeta{
   setApiCallType("GET")
@@ -183,7 +178,6 @@
 }
 
 
->>>>>>> 5177a12f
 class ClusterResizeApi extends ApiMeta {
   setApiCallType("POST")
 }
