--- conflicted
+++ resolved
@@ -39,11 +39,7 @@
 licenses += ("Databricks", url("https://github.com/databrickslabs/overwatch/blob/develop/LICENSE"))
 publishMavenStyle := true
 
-<<<<<<< HEAD
 parallelExecution in Test := false //TO avoid object collision happening in PipelineFunctionsTest
-=======
-parallelExecution in ThisBuild := false //TO avoid object collision happening in PipelineFunctionsTest
->>>>>>> 8be71c66
 
 publishTo := Some(
   if (version.value.endsWith("SNAPSHOT"))
