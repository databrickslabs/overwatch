name := "overwatch"

organization := "com.databricks.labs"

<<<<<<< HEAD
version := "0.7.3.0"
=======
version := "0.7.2.1"
>>>>>>> 938ffbba

scalaVersion := "2.12.12"
scalacOptions ++= Seq("-Xmax-classfile-name", "78")

Test / fork  := true
Test / envVars := Map("OVERWATCH_ENV" -> " ","OVERWATCH_TOKEN" -> " ","OVERWATCH" -> " ")

val sparkVersion = "3.1.2"
libraryDependencies += "org.apache.spark" %% "spark-core" % sparkVersion % Provided
libraryDependencies += "org.apache.spark" %% "spark-sql" % sparkVersion % Provided
libraryDependencies += "org.apache.spark" %% "spark-hive" % sparkVersion % Provided
libraryDependencies += "com.databricks" % "dbutils-api_2.12" % "0.0.5" % Provided
libraryDependencies += "com.amazonaws" % "aws-java-sdk-s3" % "1.11.595" % Provided
libraryDependencies += "io.delta" % "delta-core_2.12" % "1.0.0" % Provided
libraryDependencies += "org.scalaj" %% "scalaj-http" % "2.4.2"

//libraryDependencies += "org.apache.hive" % "hive-metastore" % "2.3.9"

libraryDependencies += "com.microsoft.azure" %% "azure-eventhubs-spark" % "2.3.21" % Provided
libraryDependencies += "com.microsoft.azure" % "msal4j" % "1.10.1" % Provided exclude("com.fasterxml.jackson.core", "jackson-databind")
libraryDependencies += "com.databricks.labs" %% "dataframe-rules-engine" % "0.2.0"

libraryDependencies += "com.github.mrpowers" %% "spark-fast-tests" % "0.23.0" % Test
libraryDependencies += "org.mockito" % "mockito-core" % "3.5.15" % Test
libraryDependencies += "org.scalatest" %% "scalatest" % "3.2.2" % Test

Compile / run := Defaults.runTask(Compile / fullClasspath ,Compile/ run / mainClass, Compile / run / runner).evaluated
Compile / runMain  := Defaults.runMainTask(Compile / fullClasspath,Compile / run /  runner ).evaluated

// groupId, SCM, license information
homepage := Some(url("https://github.com/databrickslabs/overwatch"))
scmInfo := Some(ScmInfo(url("https://github.com/databrickslabs/overwatch"), "git@github.com:databrickslabs/overwatch.git"))
developers := List(Developer("geeksheikh", "Daniel Tomes", "daniel@databricks.com", url("https://github.com/GeekSheikh")))
licenses += ("Databricks", url("https://github.com/databrickslabs/overwatch/blob/develop/LICENSE"))
publishMavenStyle := true
Test / parallelExecution := false //TO avoid object collision happening in PipelineFunctionsTest

publishTo := Some(
  if (version.value.endsWith("SNAPSHOT"))
    Opts.resolver.sonatypeSnapshots
  else
    Opts.resolver.sonatypeStaging
)

assemblyMergeStrategy in assembly := {
  case PathList("META-INF", xs @ _*) => MergeStrategy.discard
  case x => MergeStrategy.first
}
 assembly / assemblyOption := (assembly / assemblyOption).value.copy(includeScala = false)<|MERGE_RESOLUTION|>--- conflicted
+++ resolved
@@ -2,11 +2,7 @@
 
 organization := "com.databricks.labs"
 
-<<<<<<< HEAD
-version := "0.7.3.0"
-=======
 version := "0.7.2.1"
->>>>>>> 938ffbba
 
 scalaVersion := "2.12.12"
 scalacOptions ++= Seq("-Xmax-classfile-name", "78")
