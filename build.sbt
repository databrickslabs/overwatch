name := "overwatch"

organization := "com.databricks.labs"

<<<<<<< HEAD
version := "0.6.1.2"
=======
version := "0.7.0.1"
>>>>>>> 9456ea73

scalaVersion := "2.12.12"
scalacOptions ++= Seq("-Xmax-classfile-name", "78")

fork in Test := true
envVars in Test := Map("OVERWATCH_ENV" -> " ","OVERWATCH_TOKEN" -> " ","OVERWATCH" -> " ")

val sparkVersion = "3.1.2"
libraryDependencies += "org.apache.spark" %% "spark-core" % sparkVersion % Provided
libraryDependencies += "org.apache.spark" %% "spark-sql" % sparkVersion % Provided
libraryDependencies += "org.apache.spark" %% "spark-hive" % sparkVersion % Provided
libraryDependencies += "com.databricks" % "dbutils-api_2.12" % "0.0.5" % Provided
libraryDependencies += "com.amazonaws" % "aws-java-sdk-s3" % "1.11.595" % Provided
libraryDependencies += "io.delta" % "delta-core_2.12" % "1.0.0" % Provided
libraryDependencies += "org.scalaj" %% "scalaj-http" % "2.4.2"

//libraryDependencies += "org.apache.hive" % "hive-metastore" % "2.3.9"

libraryDependencies += "com.microsoft.azure" %% "azure-eventhubs-spark" % "2.3.21" % Provided
libraryDependencies += "com.microsoft.azure" % "msal4j" % "1.10.1" % Provided exclude("com.fasterxml.jackson.core", "jackson-databind")
libraryDependencies += "com.databricks.labs" %% "dataframe-rules-engine" % "0.2.0"

libraryDependencies += "com.github.mrpowers" %% "spark-fast-tests" % "0.23.0" % Test
libraryDependencies += "org.mockito" % "mockito-core" % "3.5.15" % Test
libraryDependencies += "org.scalatest" %% "scalatest" % "3.2.2" % Test

run in Compile := Defaults.runTask(fullClasspath in Compile, mainClass in (Compile, run), runner in (Compile, run)).evaluated
runMain in Compile := Defaults.runMainTask(fullClasspath in Compile, runner in(Compile, run)).evaluated

// groupId, SCM, license information
homepage := Some(url("https://github.com/databrickslabs/overwatch"))
scmInfo := Some(ScmInfo(url("https://github.com/databrickslabs/overwatch"), "git@github.com:databrickslabs/overwatch.git"))
developers := List(Developer("geeksheikh", "Daniel Tomes", "daniel@databricks.com", url("https://github.com/GeekSheikh")))
licenses += ("Databricks", url("https://github.com/databrickslabs/overwatch/blob/develop/LICENSE"))
publishMavenStyle := true

parallelExecution in Test := false //TO avoid object collision happening in PipelineFunctionsTest

publishTo := Some(
  if (version.value.endsWith("SNAPSHOT"))
    Opts.resolver.sonatypeSnapshots
  else
    Opts.resolver.sonatypeStaging
)

// enforce execution of tests during packaging - uncomment next line when we fix dependencies
// Keys.`package` := (Compile / Keys.`package` dependsOn Test / test).value

//coverageEnabled := true
//coverageMinimum := 80
//coverageFailOnMinimum := true

//test in assembly := {}

assemblyMergeStrategy in assembly := {
  case PathList("META-INF", xs @ _*) => MergeStrategy.discard
  case x => MergeStrategy.first
}
assemblyOption in assembly := (assemblyOption in assembly).value.copy(includeScala = false)

// exclude scala-library dependency
// assemblyExcludedJars in assembly := {
//   val cp = (fullClasspath in assembly).value
//   cp filter { f =>
<<<<<<< HEAD
//     f.data.getName.contains("dbutils-api_2.12") ||
//       f.data.getName.contains("spark-core") ||
//       f.data.getName.contains("spark-sql") ||
//       f.data.getName.contains("delta-core") ||
//       f.data.getName.contains("com.amazonaws")
=======
//     f.data.getName.contains("eventhubs") ||
//     f.data.getName.contains("msal4j")
>>>>>>> 9456ea73
//   }
// }<|MERGE_RESOLUTION|>--- conflicted
+++ resolved
@@ -2,11 +2,7 @@
 
 organization := "com.databricks.labs"
 
-<<<<<<< HEAD
-version := "0.6.1.2"
-=======
 version := "0.7.0.1"
->>>>>>> 9456ea73
 
 scalaVersion := "2.12.12"
 scalacOptions ++= Seq("-Xmax-classfile-name", "78")
@@ -71,15 +67,7 @@
 // assemblyExcludedJars in assembly := {
 //   val cp = (fullClasspath in assembly).value
 //   cp filter { f =>
-<<<<<<< HEAD
-//     f.data.getName.contains("dbutils-api_2.12") ||
-//       f.data.getName.contains("spark-core") ||
-//       f.data.getName.contains("spark-sql") ||
-//       f.data.getName.contains("delta-core") ||
-//       f.data.getName.contains("com.amazonaws")
-=======
 //     f.data.getName.contains("eventhubs") ||
 //     f.data.getName.contains("msal4j")
->>>>>>> 9456ea73
 //   }
 // }