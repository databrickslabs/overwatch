name := "overwatch"

organization := "com.databricks.labs"

<<<<<<< HEAD
version := "0.7.0.0.3"
=======
version := "0.7.0.0.4"
>>>>>>> 5490764e

scalaVersion := "2.12.12"
scalacOptions ++= Seq("-Xmax-classfile-name", "78")

fork in Test := true
envVars in Test := Map("OVERWATCH_ENV" -> " ","OVERWATCH_TOKEN" -> " ","OVERWATCH" -> " ")

val sparkVersion = "3.1.2"
libraryDependencies += "org.apache.spark" %% "spark-core" % sparkVersion % Provided
libraryDependencies += "org.apache.spark" %% "spark-sql" % sparkVersion % Provided
libraryDependencies += "org.apache.spark" %% "spark-hive" % sparkVersion % Provided
libraryDependencies += "com.databricks" % "dbutils-api_2.12" % "0.0.5" % Provided
libraryDependencies += "com.amazonaws" % "aws-java-sdk-s3" % "1.11.595" % Provided
libraryDependencies += "io.delta" % "delta-core_2.12" % "1.0.0" % Provided
libraryDependencies += "org.scalaj" %% "scalaj-http" % "2.4.2"

//libraryDependencies += "org.apache.hive" % "hive-metastore" % "2.3.9"

libraryDependencies += "com.microsoft.azure" %% "azure-eventhubs-spark" % "2.3.21" % Provided
libraryDependencies += "com.microsoft.azure" % "msal4j" % "1.10.1" % Provided exclude("com.fasterxml.jackson.core", "jackson-databind")
libraryDependencies += "com.databricks.labs" %% "dataframe-rules-engine" % "0.2.0"

libraryDependencies += "com.github.mrpowers" %% "spark-fast-tests" % "0.23.0" % Test
libraryDependencies += "org.mockito" % "mockito-core" % "3.5.15" % Test
libraryDependencies += "org.scalatest" %% "scalatest" % "3.2.2" % Test

run in Compile := Defaults.runTask(fullClasspath in Compile, mainClass in (Compile, run), runner in (Compile, run)).evaluated
runMain in Compile := Defaults.runMainTask(fullClasspath in Compile, runner in(Compile, run)).evaluated

// groupId, SCM, license information
homepage := Some(url("https://github.com/databrickslabs/overwatch"))
scmInfo := Some(ScmInfo(url("https://github.com/databrickslabs/overwatch"), "git@github.com:databrickslabs/overwatch.git"))
developers := List(Developer("geeksheikh", "Daniel Tomes", "daniel@databricks.com", url("https://github.com/GeekSheikh")))
licenses += ("Databricks", url("https://github.com/databrickslabs/overwatch/blob/develop/LICENSE"))
publishMavenStyle := true

parallelExecution in Test := false //TO avoid object collision happening in PipelineFunctionsTest

publishTo := Some(
  if (version.value.endsWith("SNAPSHOT"))
    Opts.resolver.sonatypeSnapshots
  else
    Opts.resolver.sonatypeStaging
)

// enforce execution of tests during packaging - uncomment next line when we fix dependencies
// Keys.`package` := (Compile / Keys.`package` dependsOn Test / test).value

//coverageEnabled := true
//coverageMinimum := 80
//coverageFailOnMinimum := true

//test in assembly := {}

assemblyMergeStrategy in assembly := {
  case PathList("META-INF", xs @ _*) => MergeStrategy.discard
  case x => MergeStrategy.first
}
assemblyOption in assembly := (assemblyOption in assembly).value.copy(includeScala = false)

// exclude scala-library dependency
// assemblyExcludedJars in assembly := {
//   val cp = (fullClasspath in assembly).value
//   cp filter { f =>
//     f.data.getName.contains("eventhubs") ||
//     f.data.getName.contains("msal4j")
//   }
// }<|MERGE_RESOLUTION|>--- conflicted
+++ resolved
@@ -2,11 +2,7 @@
 
 organization := "com.databricks.labs"
 
-<<<<<<< HEAD
-version := "0.7.0.0.3"
-=======
 version := "0.7.0.0.4"
->>>>>>> 5490764e
 
 scalaVersion := "2.12.12"
 scalacOptions ++= Seq("-Xmax-classfile-name", "78")
