name := "overwatch"

organization := "com.databricks.labs"

<<<<<<< HEAD
version := "0.8.1.0"
=======
version := "0.8.2.0"
>>>>>>> 25671b7f

scalaVersion := "2.12.12"
scalacOptions ++= Seq("-Xmax-classfile-name", "78")

Test / fork  := true
Test / envVars := Map("OVERWATCH_ENV" -> " ","OVERWATCH_TOKEN" -> " ","OVERWATCH" -> " ")

val sparkVersion = "3.1.2"
libraryDependencies += "org.apache.spark" %% "spark-core" % sparkVersion % Provided
libraryDependencies += "org.apache.spark" %% "spark-sql" % sparkVersion % Provided
libraryDependencies += "org.apache.spark" %% "spark-hive" % sparkVersion % Provided
libraryDependencies += "com.databricks" % "dbutils-api_2.12" % "0.0.5" % Provided
libraryDependencies += "com.amazonaws" % "aws-java-sdk-s3" % "1.11.595" % Provided
libraryDependencies += "io.delta" % "delta-core_2.12" % "1.0.0" % Provided
libraryDependencies += "org.scalaj" %% "scalaj-http" % "2.4.2"

//libraryDependencies += "org.apache.hive" % "hive-metastore" % "2.3.9"

libraryDependencies += "com.microsoft.azure" %% "azure-eventhubs-spark" % "2.3.21" % Provided
libraryDependencies += "com.microsoft.azure" % "msal4j" % "1.10.1" % Provided exclude("com.fasterxml.jackson.core", "jackson-databind")
libraryDependencies += "com.databricks.labs" %% "dataframe-rules-engine" % "0.2.0"

libraryDependencies += "com.github.mrpowers" %% "spark-fast-tests" % "0.23.0" % Test
libraryDependencies += "org.mockito" % "mockito-core" % "3.5.15" % Test
libraryDependencies += "org.scalatest" %% "scalatest" % "3.2.2" % Test

Compile / run := Defaults.runTask(Compile / fullClasspath ,Compile/ run / mainClass, Compile / run / runner).evaluated
Compile / runMain  := Defaults.runMainTask(Compile / fullClasspath,Compile / run /  runner ).evaluated

// groupId, SCM, license information
homepage := Some(url("https://github.com/databrickslabs/overwatch"))
scmInfo := Some(ScmInfo(url("https://github.com/databrickslabs/overwatch"), "git@github.com:databrickslabs/overwatch.git"))
developers := List(Developer("geeksheikh", "Daniel Tomes", "daniel@databricks.com", url("https://github.com/GeekSheikh")))
licenses += ("Databricks", url("https://github.com/databrickslabs/overwatch/blob/develop/LICENSE"))
publishMavenStyle := true
Test / parallelExecution := false //TO avoid object collision happening in PipelineFunctionsTest

publishTo := Some(
  if (version.value.endsWith("SNAPSHOT"))
    Opts.resolver.sonatypeSnapshots
  else
    Opts.resolver.sonatypeStaging
)

assemblyMergeStrategy in assembly := {
  case PathList("META-INF", xs @ _*) => MergeStrategy.discard
  case x => MergeStrategy.first
}
 assembly / assemblyOption := (assembly / assemblyOption).value.copy(includeScala = false)<|MERGE_RESOLUTION|>--- conflicted
+++ resolved
@@ -2,11 +2,7 @@
 
 organization := "com.databricks.labs"
 
-<<<<<<< HEAD
-version := "0.8.1.0"
-=======
 version := "0.8.2.0"
->>>>>>> 25671b7f
 
 scalaVersion := "2.12.12"
 scalacOptions ++= Seq("-Xmax-classfile-name", "78")
