name := "overwatch"

organization := "com.databricks.labs"

<<<<<<< HEAD
version := "0.8.1.0"
=======
version := "0.8.2.0"
>>>>>>> 12fd6ac9

scalaVersion := "2.12.12"
scalacOptions ++= Seq("-Xmax-classfile-name", "78")

Test / fork  := true
Test / envVars := Map("OVERWATCH_ENV" -> " ","OVERWATCH_TOKEN" -> " ","OVERWATCH" -> " ")

val sparkVersion = "3.1.2"
libraryDependencies += "org.apache.spark" %% "spark-core" % sparkVersion % Provided
libraryDependencies += "org.apache.spark" %% "spark-sql" % sparkVersion % Provided
libraryDependencies += "org.apache.spark" %% "spark-hive" % sparkVersion % Provided
libraryDependencies += "com.databricks" % "dbutils-api_2.12" % "0.0.5" % Provided
libraryDependencies += "com.amazonaws" % "aws-java-sdk-s3" % "1.11.595" % Provided
libraryDependencies += "io.delta" % "delta-core_2.12" % "1.0.0" % Provided
libraryDependencies += "org.scalaj" %% "scalaj-http" % "2.4.2"
libraryDependencies += "com.lihaoyi" %% "sourcecode" % "0.4.1"

//libraryDependencies += "org.apache.hive" % "hive-metastore" % "2.3.9"

libraryDependencies += "com.microsoft.azure" %% "azure-eventhubs-spark" % "2.3.21" % Provided
libraryDependencies += "com.microsoft.azure" % "msal4j" % "1.10.1" % Provided exclude("com.fasterxml.jackson.core", "jackson-databind")
libraryDependencies += "com.databricks.labs" %% "dataframe-rules-engine" % "0.2.0"

libraryDependencies += "com.github.mrpowers" %% "spark-fast-tests" % "0.23.0" % Test
libraryDependencies += "org.mockito" % "mockito-core" % "3.5.15" % Test
libraryDependencies += "org.scalatest" %% "scalatest" % "3.2.2" % Test

Compile / run := Defaults.runTask(Compile / fullClasspath ,Compile/ run / mainClass, Compile / run / runner).evaluated
Compile / runMain  := Defaults.runMainTask(Compile / fullClasspath,Compile / run /  runner ).evaluated

// groupId, SCM, license information
homepage := Some(url("https://github.com/databrickslabs/overwatch"))
scmInfo := Some(ScmInfo(url("https://github.com/databrickslabs/overwatch"), "git@github.com:databrickslabs/overwatch.git"))
developers := List(Developer("geeksheikh", "Daniel Tomes", "daniel@databricks.com", url("https://github.com/GeekSheikh")))
licenses += ("Databricks", url("https://github.com/databrickslabs/overwatch/blob/develop/LICENSE"))
publishMavenStyle := true
Test / parallelExecution := false //TO avoid object collision happening in PipelineFunctionsTest

publishTo := Some(
  if (version.value.endsWith("SNAPSHOT"))
    Opts.resolver.sonatypeSnapshots
  else
    Opts.resolver.sonatypeStaging
)

assemblyMergeStrategy in assembly := {
  case PathList("META-INF", xs @ _*) => MergeStrategy.discard
  case x => MergeStrategy.first
}
 assembly / assemblyOption := (assembly / assemblyOption).value.copy(includeScala = false)<|MERGE_RESOLUTION|>--- conflicted
+++ resolved
@@ -2,11 +2,8 @@
 
 organization := "com.databricks.labs"
 
-<<<<<<< HEAD
-version := "0.8.1.0"
-=======
+
 version := "0.8.2.0"
->>>>>>> 12fd6ac9
 
 scalaVersion := "2.12.12"
 scalacOptions ++= Seq("-Xmax-classfile-name", "78")
