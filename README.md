# Overwatch
<<<<<<< HEAD
Governance & Insights for your Unified Analytics Platform

## Project Description
Unify Spark and Databricks Platform telemetry to enable customers to gain key insights to their Databricks
deployment[s]

## [Docs HERE](https://tomesdata.z20.web.core.windows.net/) (Databricks VPN Required Until Release)
=======
Welcome to Overwatch. 
* `Master` is the current RC branch.
* `Develop` is the developer branch, contributors please branch from here.

## [Docs (VPN REQUIRED)](https://tomesdata.z20.web.core.windows.net/)
* User docs target completion is Nov 13, 2020. 
* Developer docs target delivery is Dec 4, 2020
>>>>>>> 6e317e91

## CUSTOMER USAGE IS BY APPROVAL ONLY
At the moment, customer usage is by APPROVAL ONLY. Sales & CS leadership must approve a customer. To submit your request for approval, please go [here](https://docs.google.com/forms/d/e/1FAIpQLSd7sOjSDnBV_iHbOEc-kxapwIRm_9VXQxY8oaBZg3XrtFZG1g/viewform). More details about the optimize & grow strategy can be found @ [go/optimize&grow](https://sites.google.com/databricks.com/cssalesenablement/working-with-cs/optimize-grow)

## Addnlt Resources
For additional resources please go to the following slack channels and review the pinned items.
* #overwatch -- general high-level announcements, discussions, questions
* #overwatch-devteam -- invite only -- if you'd like to contribute and/or are deploying at a customer, please request to be added to the devteam channel in #overwatch

<<<<<<< HEAD
[Building the Project](Building.md)
=======
## Building the Project
[DOCS HERE](https://github.com/databrickslabs/overwatch/blob/master/Building.md)

## Project Support
Please note that all projects in the /databrickslabs github account are provided for your exploration only, and are not formally supported by Databricks with Service Level Agreements (SLAs).  They are provided AS-IS and we do not make any guarantees of any kind.  Please do not submit a support ticket relating to any issues arising from the use of these projects.

Any issues discovered through the use of this project should be filed as GitHub Issues on the Repo.  They will be reviewed as time permits, but there are no formal SLAs for support.
>>>>>>> 6e317e91
<|MERGE_RESOLUTION|>--- conflicted
+++ resolved
@@ -1,5 +1,4 @@
 # Overwatch
-<<<<<<< HEAD
 Governance & Insights for your Unified Analytics Platform
 
 ## Project Description
@@ -7,15 +6,6 @@
 deployment[s]
 
 ## [Docs HERE](https://tomesdata.z20.web.core.windows.net/) (Databricks VPN Required Until Release)
-=======
-Welcome to Overwatch. 
-* `Master` is the current RC branch.
-* `Develop` is the developer branch, contributors please branch from here.
-
-## [Docs (VPN REQUIRED)](https://tomesdata.z20.web.core.windows.net/)
-* User docs target completion is Nov 13, 2020. 
-* Developer docs target delivery is Dec 4, 2020
->>>>>>> 6e317e91
 
 ## CUSTOMER USAGE IS BY APPROVAL ONLY
 At the moment, customer usage is by APPROVAL ONLY. Sales & CS leadership must approve a customer. To submit your request for approval, please go [here](https://docs.google.com/forms/d/e/1FAIpQLSd7sOjSDnBV_iHbOEc-kxapwIRm_9VXQxY8oaBZg3XrtFZG1g/viewform). More details about the optimize & grow strategy can be found @ [go/optimize&grow](https://sites.google.com/databricks.com/cssalesenablement/working-with-cs/optimize-grow)
@@ -25,14 +15,4 @@
 * #overwatch -- general high-level announcements, discussions, questions
 * #overwatch-devteam -- invite only -- if you'd like to contribute and/or are deploying at a customer, please request to be added to the devteam channel in #overwatch
 
-<<<<<<< HEAD
-[Building the Project](Building.md)
-=======
-## Building the Project
-[DOCS HERE](https://github.com/databrickslabs/overwatch/blob/master/Building.md)
-
-## Project Support
-Please note that all projects in the /databrickslabs github account are provided for your exploration only, and are not formally supported by Databricks with Service Level Agreements (SLAs).  They are provided AS-IS and we do not make any guarantees of any kind.  Please do not submit a support ticket relating to any issues arising from the use of these projects.
-
-Any issues discovered through the use of this project should be filed as GitHub Issues on the Repo.  They will be reviewed as time permits, but there are no formal SLAs for support.
->>>>>>> 6e317e91
+[Building the Project](Building.md)